{
  "scripts": {
    "build": "webpack",
    "serve": "webpack-dev-server",
    "build:prod": "webpack --mode=production"
  },
  "devDependencies": {
    "@wasm-tool/wasm-pack-plugin": "^1.6.0",
    "bootstrap": "^5.1.3",
    "clean-webpack-plugin": "^4.0.0",
    "copy-webpack-plugin": "^10.2.4",
<<<<<<< HEAD
    "css-loader": "^6.7.0",
=======
    "css-loader": "^6.7.1",
>>>>>>> 09bfabb0
    "file-loader": "^6.2.0",
    "html-webpack-plugin": "^5.5.0",
    "prettier": "^2.5.1",
    "style-loader": "^3.3.1",
    "webpack": "^5.70.0",
    "webpack-cli": "^4.9.2",
    "webpack-dev-server": "^4.7.4"
  },
  "dependencies": {
    "monaco-editor": "^0.32.1"
  }
}<|MERGE_RESOLUTION|>--- conflicted
+++ resolved
@@ -9,11 +9,7 @@
     "bootstrap": "^5.1.3",
     "clean-webpack-plugin": "^4.0.0",
     "copy-webpack-plugin": "^10.2.4",
-<<<<<<< HEAD
-    "css-loader": "^6.7.0",
-=======
     "css-loader": "^6.7.1",
->>>>>>> 09bfabb0
     "file-loader": "^6.2.0",
     "html-webpack-plugin": "^5.5.0",
     "prettier": "^2.5.1",
