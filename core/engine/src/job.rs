--- conflicted
+++ resolved
@@ -681,28 +681,21 @@
     {
         let mut group = FutureGroup::new();
         loop {
-<<<<<<< HEAD
             // There are no timeout jobs to run IIF there are no jobs to execute right now.
             let no_timeout_jobs_to_run = {
                 let now = context.borrow().clock().now();
                 !self.timeout_jobs.borrow().iter().any(|(t, _)| &now >= t)
             };
-=======
+
             for job in mem::take(&mut *self.async_jobs.borrow_mut()) {
                 group.insert(job.call(context));
             }
->>>>>>> 55711e9e
 
             if self.promise_jobs.borrow().is_empty()
                 && self.async_jobs.borrow().is_empty()
                 && self.generic_jobs.borrow().is_empty()
-<<<<<<< HEAD
                 && no_timeout_jobs_to_run
-                && !context.borrow().has_pending_context_jobs()
-=======
-                && self.timeout_jobs.borrow().is_empty()
                 && group.is_empty()
->>>>>>> 55711e9e
             {
                 break;
             }
