//! A Rust API wrapper for Boa's `Date` ECMAScript Builtin Object.

use crate::{
    builtins::Date, object::JsObject, value::TryFromJs, Context, JsNativeError, JsResult, JsValue,
};
use boa_gc::{Finalize, Trace};
use std::ops::Deref;
use time::{format_description::well_known::Rfc3339, OffsetDateTime};

/// `JsDate` is a wrapper for JavaScript `JsDate` builtin object
///
/// # Example
///
/// Create a `JsDate` object and set date to December 4 1995
///
/// ```
/// use boa_engine::{js_string, object::builtins::JsDate, Context, JsResult, JsValue};
///
/// fn main() -> JsResult<()> {
///     // JS mutable Context
///     let context = &mut Context::default();
///
///     let date = JsDate::new(context);
///
///     date.set_full_year(&[1995.into(), 11.into(), 4.into()], context)?;
///
///     assert_eq!(
///         date.to_date_string(context)?,
///         JsValue::from(js_string!("Mon Dec 04 1995"))
///     );
///
///     Ok(())
/// }
/// ```
#[derive(Debug, Clone, Trace, Finalize)]
pub struct JsDate {
    inner: JsObject,
}

impl JsDate {
    /// Create a new `Date` object with universal time.
    #[inline]
    pub fn new(context: &mut Context) -> Self {
        let prototype = context.intrinsics().constructors().date().prototype();
<<<<<<< HEAD
        let inner = JsObject::from_proto_and_data_with_shared_shape(
            context.root_shape(),
            prototype,
            Date::utc_now(context.host_hooks().as_ref()),
        );
=======
        let now = Date::utc_now(context);
        let inner =
            JsObject::from_proto_and_data_with_shared_shape(context.root_shape(), prototype, now);
>>>>>>> e957201d

        Self { inner }
    }

    /// Create a new `JsDate` object from an existing object.
    #[inline]
    pub fn from_object(object: JsObject) -> JsResult<Self> {
        if object.is::<Date>() {
            Ok(Self { inner: object })
        } else {
            Err(JsNativeError::typ()
                .with_message("object is not a Date")
                .into())
        }
    }

    /// Return a `Number` representing the milliseconds elapsed since the UNIX epoch.
    ///
    /// Same as JavaScript's `Date.now()`
    #[inline]
    pub fn now(context: &mut Context) -> JsResult<JsValue> {
        Date::now(&JsValue::null(), &[JsValue::null()], context)
    }

    // DEBUG: Uses RFC3339 internally therefore could match es6 spec of ISO8601  <========
    /// Parse a `String` representation of date.
    /// String should be ISO 8601 format.
    /// Returns the `Number` of milliseconds since UNIX epoch if `String`
    /// is valid, else return a `NaN`.
    ///
    /// Same as JavaScript's `Date.parse(value)`.
    #[inline]
    pub fn parse(value: JsValue, context: &mut Context) -> JsResult<JsValue> {
        Date::parse(&JsValue::null(), &[value], context)
    }

    /// Takes a [year, month, day, hour, minute, second, millisecond]
    /// Return a `Number` representing the milliseconds elapsed since the UNIX epoch.
    ///
    /// Same as JavaScript's `Date.UTC()`
    #[inline]
    pub fn utc(values: &[JsValue], context: &mut Context) -> JsResult<JsValue> {
        Date::utc(&JsValue::null(), values, context)
    }

    /// Returns the day of the month(1-31) for the specified date
    /// according to local time.
    ///
    /// Same as JavaScript's `Date.prototype.getDate()`.
    #[inline]
    pub fn get_date(&self, context: &mut Context) -> JsResult<JsValue> {
        Date::get_date::<true>(&self.inner.clone().into(), &[JsValue::null()], context)
    }

    /// Returns the day of the week (0–6) for the specified date
    /// according to local time.
    ///
    /// Same as JavaScript's `Date.prototype.getDay()`.
    #[inline]
    pub fn get_day(&self, context: &mut Context) -> JsResult<JsValue> {
        Date::get_day::<true>(&self.inner.clone().into(), &[JsValue::null()], context)
    }

    /// Returns the year (4 digits for 4-digit years) of the specified date
    /// according to local time.
    ///
    /// Same as JavaScript's `Date.prototype.getFullYear()`.
    #[inline]
    pub fn get_full_year(&self, context: &mut Context) -> JsResult<JsValue> {
        Date::get_full_year::<true>(&self.inner.clone().into(), &[JsValue::null()], context)
    }

    /// Returns the hour (0–23) in the specified date according to local time.
    ///
    /// Same as JavaScript's `Date.prototype.getHours()`.
    #[inline]
    pub fn get_hours(&self, context: &mut Context) -> JsResult<JsValue> {
        Date::get_hours::<true>(&self.inner.clone().into(), &[JsValue::null()], context)
    }

    /// Returns the milliseconds (0–999) in the specified date according
    /// to local time.
    ///
    /// Same as JavaScript's `Date.prototype.getMilliseconds()`.
    #[inline]
    pub fn get_milliseconds(&self, context: &mut Context) -> JsResult<JsValue> {
        Date::get_milliseconds::<true>(&self.inner.clone().into(), &[JsValue::null()], context)
    }

    /// Returns the minutes (0–59) in the specified date according to local time.
    ///
    /// Same as JavaScript's `Date.prototype.getMinutes()`.
    #[inline]
    pub fn get_minutes(&self, context: &mut Context) -> JsResult<JsValue> {
        Date::get_minutes::<true>(&self.inner.clone().into(), &[JsValue::null()], context)
    }

    /// Returns the month (0–11) in the specified date according to local time.
    ///
    /// Same as JavaScript's `Date.prototype.getMonth()`.
    #[inline]
    pub fn get_month(&self, context: &mut Context) -> JsResult<JsValue> {
        Date::get_month::<true>(&self.inner.clone().into(), &[JsValue::null()], context)
    }

    /// Returns the seconds (0–59) in the specified date according to local time.
    ///
    /// Same as JavaScript's `Date.prototype.getSeconds()`.
    #[inline]
    pub fn get_seconds(&self, context: &mut Context) -> JsResult<JsValue> {
        Date::get_seconds::<true>(&self.inner.clone().into(), &[JsValue::null()], context)
    }

    /// Returns the numeric value of the specified date as the number
    /// of milliseconds since UNIX epoch.
    /// Negative values are returned for prior times.
    ///
    /// Same as JavaScript's `Date.prototype.getTime()`.
    #[inline]
    pub fn get_time(&self, context: &mut Context) -> JsResult<JsValue> {
        Date::get_time(&self.inner.clone().into(), &[JsValue::null()], context)
    }

    /// Returns the time-zone offset in minutes for the current locale.
    ///
    /// Same as JavaScript's `Date.prototype.getTimezoneOffset()`.
    #[inline]
    pub fn get_timezone_offset(&self, context: &mut Context) -> JsResult<JsValue> {
        Date::get_timezone_offset(&self.inner.clone().into(), &[JsValue::null()], context)
    }

    /// Returns the day (date) of the month (1–31) in the specified
    /// date according to universal time.
    ///
    /// Same as JavaScript's `Date.prototype.getUTCDate()`.
    #[inline]
    pub fn get_utc_date(&self, context: &mut Context) -> JsResult<JsValue> {
        Date::get_date::<false>(&self.inner.clone().into(), &[JsValue::null()], context)
    }

    /// Returns the day of the week (0–6) in the specified
    /// date according to universal time.
    ///
    /// Same as JavaScript's `Date.prototype.getUTCDay()`.
    #[inline]
    pub fn get_utc_day(&self, context: &mut Context) -> JsResult<JsValue> {
        Date::get_day::<false>(&self.inner.clone().into(), &[JsValue::null()], context)
    }

    /// Returns the year (4 digits for 4-digit years) in the specified
    /// date according to universal time.
    ///
    /// Same as JavaScript's `Date.prototype.getUTCFullYear()`.
    #[inline]
    pub fn get_utc_full_year(&self, context: &mut Context) -> JsResult<JsValue> {
        Date::get_full_year::<false>(&self.inner.clone().into(), &[JsValue::null()], context)
    }

    /// Returns the hours (0–23) in the specified date according
    /// to universal time.
    ///
    /// Same as JavaScript's `Date.prototype.getUTCHours()`.
    #[inline]
    pub fn get_utc_hours(&self, context: &mut Context) -> JsResult<JsValue> {
        Date::get_hours::<false>(&self.inner.clone().into(), &[JsValue::null()], context)
    }

    /// Returns the milliseconds (0–999) in the specified date
    /// according to universal time.
    ///
    /// Same as JavaScript's `Date.prototype.getUTCMilliseconds()`.
    #[inline]
    pub fn get_utc_milliseconds(&self, context: &mut Context) -> JsResult<JsValue> {
        Date::get_milliseconds::<false>(&self.inner.clone().into(), &[JsValue::null()], context)
    }

    /// Returns the minutes (0–59) in the specified date according
    /// to universal time.
    ///
    /// Same as JavaScript's `Date.prototype.getUTCMinutes()`.
    #[inline]
    pub fn get_utc_minutes(&self, context: &mut Context) -> JsResult<JsValue> {
        Date::get_minutes::<false>(&self.inner.clone().into(), &[JsValue::null()], context)
    }

    /// Returns the month (0–11) in the specified date according
    /// to universal time.
    ///
    /// Same as JavaScript's `Date.prototype.getUTCMonth()`.
    #[inline]
    pub fn get_utc_month(&self, context: &mut Context) -> JsResult<JsValue> {
        Date::get_month::<false>(&self.inner.clone().into(), &[JsValue::null()], context)
    }

    /// Returns the seconds (0–59) in the specified date according
    /// to universal time.
    ///
    /// Same as JavaScript's `Date.prototype.getUTCSeconds()`.
    #[inline]
    pub fn get_utc_seconds(&self, context: &mut Context) -> JsResult<JsValue> {
        Date::get_seconds::<false>(&self.inner.clone().into(), &[JsValue::null()], context)
    }

    /// Sets the day of the month for a specified date according
    /// to local time.
    /// Takes a `month_value`.
    /// Return a `Number` representing the milliseconds elapsed between
    /// the UNIX epoch and the given date.
    ///
    /// Same as JavaScript's `Date.prototype.setDate()`.
    pub fn set_date<T>(&self, value: T, context: &mut Context) -> JsResult<JsValue>
    where
        T: Into<JsValue>,
    {
        Date::set_date::<true>(&self.inner.clone().into(), &[value.into()], context)
    }

    /// Sets the full year (e.g. 4 digits for 4-digit years) for a
    /// specified date according to local time.
    /// Takes [`year_value`, `month_value`, `date_value`]
    /// Return a `Number` representing the milliseconds elapsed between
    /// the UNIX epoch and updated date.
    ///
    /// Same as JavaScript's `Date.prototype.setFullYear()`.
    #[inline]
    pub fn set_full_year(&self, values: &[JsValue], context: &mut Context) -> JsResult<JsValue> {
        Date::set_full_year::<true>(&self.inner.clone().into(), values, context)
    }

    /// Sets the hours for a specified date according to local time.
    /// Takes [`hours_value`, `minutes_value`, `seconds_value`, `ms_value`]
    /// Return a `Number` representing the milliseconds elapsed between
    /// the UNIX epoch and the updated date.
    ///
    /// Same as JavaScript's `Date.prototype.setHours()`.
    #[inline]
    pub fn set_hours(&self, values: &[JsValue], context: &mut Context) -> JsResult<JsValue> {
        Date::set_hours::<true>(&self.inner.clone().into(), values, context)
    }

    /// Sets the milliseconds for a specified date according to local time.
    /// Takes a `milliseconds_value`
    /// Return a `Number` representing the milliseconds elapsed between
    /// the UNIX epoch and updated date.
    ///
    /// Same as JavaScript's `Date.prototype.setMilliseconds()`.
    pub fn set_milliseconds<T>(&self, value: T, context: &mut Context) -> JsResult<JsValue>
    where
        T: Into<JsValue>,
    {
        Date::set_milliseconds::<true>(&self.inner.clone().into(), &[value.into()], context)
    }

    /// Sets the minutes for a specified date according to local time.
    /// Takes [`minutes_value`, `seconds_value`, `ms_value`]
    /// Return a `Number` representing the milliseconds elapsed between
    /// the UNIX epoch and the updated date.
    ///
    /// Same as JavaScript's `Date.prototype.setMinutes()`.
    #[inline]
    pub fn set_minutes(&self, values: &[JsValue], context: &mut Context) -> JsResult<JsValue> {
        Date::set_minutes::<true>(&self.inner.clone().into(), values, context)
    }

    /// Sets the month for a specified date according to local time.
    /// Takes [`month_value`, `day_value`]
    /// Return a `Number` representing the milliseconds elapsed between
    /// the UNIX epoch and the updated date.
    ///
    /// Same as JavaScript's `Date.prototype.setMonth()`.
    #[inline]
    pub fn set_month(&self, values: &[JsValue], context: &mut Context) -> JsResult<JsValue> {
        Date::set_month::<true>(&self.inner.clone().into(), values, context)
    }

    /// Sets the seconds for a specified date according to local time.
    /// Takes [`seconds_value`, `ms_value`]
    /// Return a `Number` representing the milliseconds elapsed between
    /// the UNIX epoch and the updated date.
    ///
    /// Same as JavaScript's `Date.prototype.setSeconds()`.
    #[inline]
    pub fn set_seconds(&self, values: &[JsValue], context: &mut Context) -> JsResult<JsValue> {
        Date::set_seconds::<true>(&self.inner.clone().into(), values, context)
    }

    /// Sets the Date object to the time represented by a number
    /// of milliseconds since UNIX epoch.
    /// Takes number of milliseconds since UNIX epoch.
    /// Use negative numbers for times prior.
    /// Return a `Number` representing the milliseconds elapsed between
    /// the UNIX epoch and the updated date.
    ///
    /// Same as JavaScript's `Date.prototype.setTime()`.
    pub fn set_time<T>(&self, value: T, context: &mut Context) -> JsResult<JsValue>
    where
        T: Into<JsValue>,
    {
        Date::set_time(&self.inner.clone().into(), &[value.into()], context)
    }

    /// Sets the day of the month for a specified date according
    /// to universal time.
    /// Takes a `month_value`.
    /// Return a `Number` representing the milliseconds elapsed between
    /// the UNIX epoch and the updated date.
    ///
    /// Same as JavaScript's `Date.prototype.setUTCDate()`.
    pub fn set_utc_date<T>(&self, value: T, context: &mut Context) -> JsResult<JsValue>
    where
        T: Into<JsValue>,
    {
        Date::set_date::<false>(&self.inner.clone().into(), &[value.into()], context)
    }

    /// Sets the full year (e.g. 4 digits for 4-digit years) for a
    /// specified date according to universal time.
    /// Takes [`year_value`, `month_value`, `date_value`]
    /// Return a `Number` representing the milliseconds elapsed between
    /// the UNIX epoch and the updated date.
    ///
    /// Same as JavaScript's `Date.prototype.setUTCFullYear()`.
    #[inline]
    pub fn set_utc_full_year(
        &self,
        values: &[JsValue],
        context: &mut Context,
    ) -> JsResult<JsValue> {
        Date::set_full_year::<false>(&self.inner.clone().into(), values, context)
    }

    /// Sets the hours for a specified date according to universal time.
    /// Takes [`hours_value`, `minutes_value`, `seconds_value`, `ms_value`]
    /// Return a `Number` representing the milliseconds elapsed between
    /// the UNIX epoch and the updated dated.
    ///
    /// Same as JavaScript's `Date.prototype.setUTCHours()`.
    #[inline]
    pub fn set_utc_hours(&self, values: &[JsValue], context: &mut Context) -> JsResult<JsValue> {
        Date::set_hours::<false>(&self.inner.clone().into(), values, context)
    }

    /// Sets the milliseconds for a specified date according to universal time.
    /// Takes a `milliseconds_value`
    /// Return a `Number` representing the milliseconds elapsed between
    /// the UNIX epoch and the updated date.
    ///
    /// Same as JavaScript's `Date.prototype.setUTCMilliseconds()`.
    pub fn set_utc_milliseconds<T>(&self, value: T, context: &mut Context) -> JsResult<JsValue>
    where
        T: Into<JsValue>,
    {
        Date::set_milliseconds::<false>(&self.inner.clone().into(), &[value.into()], context)
    }

    /// Sets the minutes for a specified date according to universal time.
    /// Takes [`minutes_value`, `seconds_value`, `ms_value`]
    /// Return a `Number` representing the milliseconds elapsed between
    /// the UNIX epoch and the updated date.
    ///
    /// Same as JavaScript's `Date.prototype.setUTCMinutes()`.
    #[inline]
    pub fn set_utc_minutes(&self, values: &[JsValue], context: &mut Context) -> JsResult<JsValue> {
        Date::set_minutes::<false>(&self.inner.clone().into(), values, context)
    }

    /// Sets the month for a specified date according to universal time.
    /// Takes [`month_value`, `day_value`]
    /// Return a `Number` representing the milliseconds elapsed between
    /// the UNIX epoch and the updated date.
    ///
    /// Same as JavaScript's `Date.prototype.setUTCMonth()`.
    #[inline]
    pub fn set_utc_month(&self, values: &[JsValue], context: &mut Context) -> JsResult<JsValue> {
        Date::set_month::<false>(&self.inner.clone().into(), values, context)
    }

    /// Sets the seconds for a specified date according to universal time.
    /// Takes [`seconds_value`, `ms_value`]
    /// Return a `Number` representing the milliseconds elapsed between
    /// the UNIX epoch and the updated date.
    ///
    /// Same as JavaScript's `Date.prototype.setUTCSeconds()`.
    #[inline]
    pub fn set_utc_seconds(&self, values: &[JsValue], context: &mut Context) -> JsResult<JsValue> {
        Date::set_seconds::<false>(&self.inner.clone().into(), values, context)
    }

    /// Returns the "date" portion of the Date as a human-readable string.
    ///
    /// Same as JavaScript's `Date.prototype.toDateString()`.
    #[inline]
    pub fn to_date_string(&self, context: &mut Context) -> JsResult<JsValue> {
        Date::to_date_string(&self.inner.clone().into(), &[JsValue::null()], context)
    }

    /// DEPRECATED: This feature is no longer recommended.
    /// USE: `to_utc_string()` instead.
    /// Returns a string representing the Date based on the GMT timezone.
    ///
    /// Same as JavaScript's legacy `Date.prototype.toGMTString()`
    #[deprecated]
    #[inline]
    pub fn to_gmt_string(&self, context: &mut Context) -> JsResult<JsValue> {
        Date::to_utc_string(&self.inner.clone().into(), &[JsValue::null()], context)
    }

    /// Returns the given date in the ISO 8601 format according to universal
    /// time.
    ///
    /// Same as JavaScript's `Date.prototype.toISOString()`.
    #[inline]
    pub fn to_iso_string(&self, context: &mut Context) -> JsResult<JsValue> {
        Date::to_iso_string(&self.inner.clone().into(), &[JsValue::null()], context)
    }

    /// Returns a string representing the Date using `to_iso_string()`.
    ///
    /// Same as JavaScript's `Date.prototype.toJSON()`.
    #[inline]
    pub fn to_json(&self, context: &mut Context) -> JsResult<JsValue> {
        Date::to_json(&self.inner.clone().into(), &[JsValue::null()], context)
    }

    /// Returns a string representing the date portion of the given Date instance
    /// according to language-specific conventions.
    /// Takes [locales, options]
    ///
    /// Same as JavaScript's `Date.prototype.toLocaleDateString()`.
    #[inline]
    pub fn to_local_date_string(
        &self,
        values: &[JsValue],
        context: &mut Context,
    ) -> JsResult<JsValue> {
        Date::to_locale_date_string(&self.inner.clone().into(), values, context)
    }

    /// Returns a string representing the given date according to language-specific conventions.
    /// Takes [locales, options]
    ///
    /// Same as JavaScript's `Date.prototype.toLocaleDateString()`.
    #[inline]
    pub fn to_locale_string(&self, values: &[JsValue], context: &mut Context) -> JsResult<JsValue> {
        Date::to_locale_string(&self.inner.clone().into(), values, context)
    }

    /// Returns the "time" portion of the Date as human-readable string.
    ///
    /// Same as JavaScript's `Date.prototype.toTimeString()`.
    #[inline]
    pub fn to_locale_time_string(
        &self,
        values: &[JsValue],
        context: &mut Context,
    ) -> JsResult<JsValue> {
        Date::to_locale_time_string(&self.inner.clone().into(), values, context)
    }

    /// Returns a string representing the specified Date object.
    ///
    /// Same as JavaScript's `Date.prototype.toString()`.
    #[inline]
    pub fn to_string(&self, context: &mut Context) -> JsResult<JsValue> {
        Date::to_string(&self.inner.clone().into(), &[JsValue::null()], context)
    }

    /// Returns the "time" portion of the Date as human-readable string.
    ///
    /// Same as JavaScript's `Date.prototype.toTimeString()`.
    #[inline]
    pub fn to_time_string(&self, context: &mut Context) -> JsResult<JsValue> {
        Date::to_time_string(&self.inner.clone().into(), &[JsValue::null()], context)
    }

    /// Returns a string representing the given date using the UTC time zone.
    ///
    /// Same as JavaScript's `Date.prototype.toUTCString()`.
    #[inline]
    pub fn to_utc_string(&self, context: &mut Context) -> JsResult<JsValue> {
        Date::to_utc_string(&self.inner.clone().into(), &[JsValue::null()], context)
    }

    /// Returns the primitive value pf Date object.
    ///
    /// Same as JavaScript's `Date.prototype.valueOf()`.
    #[inline]
    pub fn value_of(&self, context: &mut Context) -> JsResult<JsValue> {
        Date::value_of(&self.inner.clone().into(), &[JsValue::null()], context)
    }

    /// Utility create a `Date` object from RFC3339 string
    pub fn new_from_parse(value: &JsValue, context: &mut Context) -> JsResult<Self> {
        let prototype = context.intrinsics().constructors().date().prototype();
        let string = value
            .to_string(context)?
            .to_std_string()
            .map_err(|_| JsNativeError::typ().with_message("unpaired surrogate on date string"))?;
        let t = OffsetDateTime::parse(&string, &Rfc3339)
            .map_err(|err| JsNativeError::typ().with_message(err.to_string()))?;
        let date_time = Date::new((t.unix_timestamp() * 1000 + i64::from(t.millisecond())) as f64);

        Ok(Self {
            inner: JsObject::from_proto_and_data_with_shared_shape(
                context.root_shape(),
                prototype,
                date_time,
            ),
        })
    }
}

impl From<JsDate> for JsObject {
    #[inline]
    fn from(o: JsDate) -> Self {
        o.inner.clone()
    }
}

impl From<JsDate> for JsValue {
    #[inline]
    fn from(o: JsDate) -> Self {
        o.inner.clone().into()
    }
}

impl Deref for JsDate {
    type Target = JsObject;

    #[inline]
    fn deref(&self) -> &Self::Target {
        &self.inner
    }
}

impl TryFromJs for JsDate {
    fn try_from_js(value: &JsValue, _context: &mut Context) -> JsResult<Self> {
        if let Some(o) = value.as_object() {
            Self::from_object(o.clone())
        } else {
            Err(JsNativeError::typ()
                .with_message("value is not a Date object")
                .into())
        }
    }
}<|MERGE_RESOLUTION|>--- conflicted
+++ resolved
@@ -42,17 +42,9 @@
     #[inline]
     pub fn new(context: &mut Context) -> Self {
         let prototype = context.intrinsics().constructors().date().prototype();
-<<<<<<< HEAD
-        let inner = JsObject::from_proto_and_data_with_shared_shape(
-            context.root_shape(),
-            prototype,
-            Date::utc_now(context.host_hooks().as_ref()),
-        );
-=======
         let now = Date::utc_now(context);
         let inner =
             JsObject::from_proto_and_data_with_shared_shape(context.root_shape(), prototype, now);
->>>>>>> e957201d
 
         Self { inner }
     }
