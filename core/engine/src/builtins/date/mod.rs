//! Boa's implementation of ECMAScript's `Date` object.
//!
//! More information:
//!  - [ECMAScript reference][spec]
//!  - [MDN documentation][mdn]
//!
//! [spec]: https://tc39.es/ecma262/#sec-date-objects
//! [mdn]: https://developer.mozilla.org/en-US/docs/Web/JavaScript/Reference/Global_Objects/Date

use crate::{
    builtins::{
        date::utils::{
            date_from_time, date_string, day, hour_from_time, local_time, make_date, make_day,
            make_full_year, make_time, min_from_time, month_from_time, ms_from_time, pad_five,
            pad_four, pad_six, pad_three, pad_two, parse_date, sec_from_time, time_clip,
            time_string, time_within_day, time_zone_string, to_date_string_t, utc_t, week_day,
            year_from_time, MS_PER_MINUTE,
        },
        BuiltInBuilder, BuiltInConstructor, BuiltInObject, IntrinsicObject,
    },
    context::intrinsics::{Intrinsics, StandardConstructor, StandardConstructors},
    error::JsNativeError,
    js_string,
    object::{internal_methods::get_prototype_from_constructor, JsObject},
    property::Attribute,
    realm::Realm,
    string::StaticJsStrings,
    symbol::JsSymbol,
    value::{JsValue, PreferredType},
    Context, JsArgs, JsData, JsError, JsResult, JsString,
};
use boa_gc::{Finalize, Trace};
use boa_macros::js_str;
use boa_profiler::Profiler;

pub(crate) mod utils;

#[cfg(test)]
mod tests;

/// The internal representation of a `Date` object.
#[derive(Debug, Copy, Clone, Trace, Finalize, JsData)]
#[boa_gc(empty_trace)]
pub struct Date(f64);

impl Date {
    /// Creates a new `Date`.
    pub(crate) const fn new(dt: f64) -> Self {
        Self(dt)
    }

    /// Creates a new `Date` from the current UTC time of the host.
    pub(crate) fn utc_now(context: &mut Context) -> Self {
        Self(context.clock().now().millis_since_epoch() as f64)
    }
}

impl IntrinsicObject for Date {
    fn init(realm: &Realm) {
        let _timer = Profiler::global().start_event(std::any::type_name::<Self>(), "init");

        let to_utc_string = BuiltInBuilder::callable(realm, Self::to_utc_string)
            .name(js_string!("toUTCString"))
            .length(0)
            .build();

        let to_primitive = BuiltInBuilder::callable(realm, Self::to_primitive)
            .name(js_string!("[Symbol.toPrimitive]"))
            .length(1)
            .build();

        BuiltInBuilder::from_standard_constructor::<Self>(realm)
            .static_method(Self::now, js_string!("now"), 0)
            .static_method(Self::parse, js_string!("parse"), 1)
            .static_method(Self::utc, js_string!("UTC"), 7)
            .method(Self::get_date::<true>, js_string!("getDate"), 0)
            .method(Self::get_day::<true>, js_string!("getDay"), 0)
            .method(Self::get_full_year::<true>, js_string!("getFullYear"), 0)
            .method(Self::get_hours::<true>, js_string!("getHours"), 0)
            .method(
                Self::get_milliseconds::<true>,
                js_string!("getMilliseconds"),
                0,
            )
            .method(Self::get_minutes::<true>, js_string!("getMinutes"), 0)
            .method(Self::get_month::<true>, js_string!("getMonth"), 0)
            .method(Self::get_seconds::<true>, js_string!("getSeconds"), 0)
            .method(Self::get_time, js_string!("getTime"), 0)
            .method(
                Self::get_timezone_offset,
                js_string!("getTimezoneOffset"),
                0,
            )
            .method(Self::get_date::<false>, js_string!("getUTCDate"), 0)
            .method(Self::get_day::<false>, js_string!("getUTCDay"), 0)
            .method(
                Self::get_full_year::<false>,
                js_string!("getUTCFullYear"),
                0,
            )
            .method(Self::get_hours::<false>, js_string!("getUTCHours"), 0)
            .method(
                Self::get_milliseconds::<false>,
                js_string!("getUTCMilliseconds"),
                0,
            )
            .method(Self::get_minutes::<false>, js_string!("getUTCMinutes"), 0)
            .method(Self::get_month::<false>, js_string!("getUTCMonth"), 0)
            .method(Self::get_seconds::<false>, js_string!("getUTCSeconds"), 0)
            .method(Self::get_year, js_string!("getYear"), 0)
            .method(Self::set_date::<true>, js_string!("setDate"), 1)
            .method(Self::set_full_year::<true>, js_string!("setFullYear"), 3)
            .method(Self::set_hours::<true>, js_string!("setHours"), 4)
            .method(
                Self::set_milliseconds::<true>,
                js_string!("setMilliseconds"),
                1,
            )
            .method(Self::set_minutes::<true>, js_string!("setMinutes"), 3)
            .method(Self::set_month::<true>, js_string!("setMonth"), 2)
            .method(Self::set_seconds::<true>, js_string!("setSeconds"), 2)
            .method(Self::set_time, js_string!("setTime"), 1)
            .method(Self::set_date::<false>, js_string!("setUTCDate"), 1)
            .method(
                Self::set_full_year::<false>,
                js_string!("setUTCFullYear"),
                3,
            )
            .method(Self::set_hours::<false>, js_string!("setUTCHours"), 4)
            .method(
                Self::set_milliseconds::<false>,
                js_string!("setUTCMilliseconds"),
                1,
            )
            .method(Self::set_minutes::<false>, js_string!("setUTCMinutes"), 3)
            .method(Self::set_month::<false>, js_string!("setUTCMonth"), 2)
            .method(Self::set_seconds::<false>, js_string!("setUTCSeconds"), 2)
            .method(Self::set_year, js_string!("setYear"), 1)
            .method(Self::to_date_string, js_string!("toDateString"), 0)
            .method(Self::to_iso_string, js_string!("toISOString"), 0)
            .method(Self::to_json, js_string!("toJSON"), 1)
            .method(
                Self::to_locale_date_string,
                js_string!("toLocaleDateString"),
                0,
            )
            .method(Self::to_locale_string, js_string!("toLocaleString"), 0)
            .method(
                Self::to_locale_time_string,
                js_string!("toLocaleTimeString"),
                0,
            )
            .method(Self::to_string, js_string!("toString"), 0)
            .method(Self::to_time_string, js_string!("toTimeString"), 0)
            .method(Self::value_of, js_string!("valueOf"), 0)
            .property(
                js_string!("toGMTString"),
                to_utc_string.clone(),
                Attribute::WRITABLE | Attribute::NON_ENUMERABLE | Attribute::CONFIGURABLE,
            )
            .property(
                js_string!("toUTCString"),
                to_utc_string,
                Attribute::WRITABLE | Attribute::NON_ENUMERABLE | Attribute::CONFIGURABLE,
            )
            .property(
                JsSymbol::to_primitive(),
                to_primitive,
                Attribute::READONLY | Attribute::NON_ENUMERABLE | Attribute::CONFIGURABLE,
            )
            .build();
    }

    fn get(intrinsics: &Intrinsics) -> JsObject {
        Self::STANDARD_CONSTRUCTOR(intrinsics.constructors()).constructor()
    }
}

impl BuiltInObject for Date {
    const NAME: JsString = StaticJsStrings::DATE;
}

impl BuiltInConstructor for Date {
    const LENGTH: usize = 7;
    const P: usize = 47;
    const SP: usize = 3;

    const STANDARD_CONSTRUCTOR: fn(&StandardConstructors) -> &StandardConstructor =
        StandardConstructors::date;

    /// [`Date ( ...values )`][spec]
    ///
    /// - When called as a function, returns a string displaying the current time in the UTC timezone.
    /// - When called as a constructor, it returns a new `Date` object from the provided arguments.
    ///   The [MDN documentation][mdn] has a more extensive explanation on the usages and return
    ///   values for all possible arguments.
    ///
    /// [spec]: https://tc39.es/ecma262/#sec-date-constructor
    /// [mdn]: https://developer.mozilla.org/en-US/docs/Web/JavaScript/Reference/Global_Objects/Date/Date
    fn constructor(
        new_target: &JsValue,
        args: &[JsValue],
        context: &mut Context,
    ) -> JsResult<JsValue> {
        // 1. If NewTarget is undefined, then
        if new_target.is_undefined() {
            // a. Let now be the time value (UTC) identifying the current time.
            let now = context.clock().now().millis_since_epoch();

            // b. Return ToDateString(now).
            return Ok(JsValue::from(to_date_string_t(
                now as f64,
                context.host_hooks().as_ref(),
            )));
        }

        // 2. Let numberOfArgs be the number of elements in values.
        let dv = match args {
            // 3. If numberOfArgs = 0, then
            [] => {
                // a. Let dv be the time value (UTC) identifying the current time.
<<<<<<< HEAD
                Self::utc_now(context.host_hooks().as_ref())
=======
                Self::utc_now(context)
>>>>>>> e957201d
            }
            // 4. Else if numberOfArgs = 1, then
            // a. Let value be values[0].
            [value] => {
                // b. If value is an Object and value has a [[DateValue]] internal slot, then
                let tv = if let Some(date) =
                    value.as_object().and_then(JsObject::downcast_ref::<Self>)
                {
                    // i. Let tv be value.[[DateValue]].
                    date.0
                }
                // c. Else,
                else {
                    // i. Let v be ? ToPrimitive(value).
                    let v = value.to_primitive(context, PreferredType::Default)?;

                    // ii. If v is a String, then
                    if let Some(v) = v.as_string() {
                        // 1. Assert: The next step never returns an abrupt completion because v is a String.
                        // 2. Let tv be the result of parsing v as a date, in exactly the same manner as for the parse method (21.4.3.2).
                        let tv = parse_date(v, context.host_hooks().as_ref());
                        if let Some(tv) = tv {
                            tv as f64
                        } else {
                            f64::NAN
                        }
                    }
                    // iii. Else,
                    else {
                        // 1. Let tv be ? ToNumber(v).
                        v.to_number(context)?
                    }
                };

                // d. Let dv be TimeClip(tv).
                Self(time_clip(tv))
            }
            // 5. Else,
            _ => {
                // Separating this into its own function to simplify the logic.
                //let dt = Self::construct_date(args, context)?
                //    .and_then(|dt| context.host_hooks().local_from_naive_local(dt).earliest());
                //Self(dt.map(|dt| dt.timestamp_millis()))

                // a. Assert: numberOfArgs ≥ 2.
                // b. Let y be ? ToNumber(values[0]).
                let y = args.get_or_undefined(0).to_number(context)?;

                // c. Let m be ? ToNumber(values[1]).
                let m = args.get_or_undefined(1).to_number(context)?;

                // d. If numberOfArgs > 2, let dt be ? ToNumber(values[2]); else let dt be 1𝔽.
                let dt = args.get(2).map_or(Ok(1.0), |n| n.to_number(context))?;

                // e. If numberOfArgs > 3, let h be ? ToNumber(values[3]); else let h be +0𝔽.
                let h = args.get(3).map_or(Ok(0.0), |n| n.to_number(context))?;

                // f. If numberOfArgs > 4, let min be ? ToNumber(values[4]); else let min be +0𝔽.
                let min = args.get(4).map_or(Ok(0.0), |n| n.to_number(context))?;

                // g. If numberOfArgs > 5, let s be ? ToNumber(values[5]); else let s be +0𝔽.
                let s = args.get(5).map_or(Ok(0.0), |n| n.to_number(context))?;

                // h. If numberOfArgs > 6, let milli be ? ToNumber(values[6]); else let milli be +0𝔽.
                let milli = args.get(6).map_or(Ok(0.0), |n| n.to_number(context))?;

                // i. Let yr be MakeFullYear(y).
                let yr = make_full_year(y);

                // j. Let finalDate be MakeDate(MakeDay(yr, m, dt), MakeTime(h, min, s, milli)).
                let final_date = make_date(make_day(yr, m, dt), make_time(h, min, s, milli));

                // k. Let dv be TimeClip(UTC(finalDate)).
                Self(time_clip(utc_t(final_date, context.host_hooks().as_ref())))
            }
        };

        // 6. Let O be ? OrdinaryCreateFromConstructor(NewTarget, "%Date.prototype%", « [[DateValue]] »).
        let prototype =
            get_prototype_from_constructor(new_target, StandardConstructors::date, context)?;

        // 7. Set O.[[DateValue]] to dv.
        let obj =
            JsObject::from_proto_and_data_with_shared_shape(context.root_shape(), prototype, dv);

        // 8. Return O.
        Ok(obj.into())
    }
}

impl Date {
    /// `Date.now()`
    ///
    /// The static `Date.now()` method returns the number of milliseconds elapsed since January 1, 1970 00:00:00 UTC.
    ///
    /// More information:
    ///  - [ECMAScript reference][spec]
    ///  - [MDN documentation][mdn]
    ///
    /// [spec]: https://tc39.es/ecma262/#sec-date.now
    /// [mdn]: https://developer.mozilla.org/en-US/docs/Web/JavaScript/Reference/Global_Objects/Date/now
    #[allow(clippy::unnecessary_wraps)]
    pub(crate) fn now(_: &JsValue, _: &[JsValue], context: &mut Context) -> JsResult<JsValue> {
        Ok(JsValue::new(context.clock().now().millis_since_epoch()))
    }

    /// `Date.parse()`
    ///
    /// The `Date.parse()` method parses a string representation of a date, and returns the number of milliseconds since
    /// January 1, 1970, 00:00:00 UTC or `NaN` if the string is unrecognized or, in some cases, contains illegal date
    /// values.
    ///
    /// More information:
    ///  - [ECMAScript reference][spec]
    ///  - [MDN documentation][mdn]
    ///
    /// [spec]: https://tc39.es/ecma262/#sec-date.parse
    /// [mdn]: https://developer.mozilla.org/en-US/docs/Web/JavaScript/Reference/Global_Objects/Date/parse
    pub(crate) fn parse(_: &JsValue, args: &[JsValue], context: &mut Context) -> JsResult<JsValue> {
        let date = args.get_or_undefined(0).to_string(context)?;
        Ok(parse_date(&date, context.host_hooks().as_ref())
            .map_or(JsValue::from(f64::NAN), JsValue::from))
    }

    /// `Date.UTC()`
    ///
    /// The `Date.UTC()` method accepts parameters similar to the `Date` constructor, but treats them as UTC.
    ///
    /// More information:
    ///  - [ECMAScript reference][spec]
    ///  - [MDN documentation][mdn]
    ///
    /// [spec]: https://tc39.es/ecma262/#sec-date.utc
    /// [mdn]: https://developer.mozilla.org/en-US/docs/Web/JavaScript/Reference/Global_Objects/Date/UTC
    pub(crate) fn utc(_: &JsValue, args: &[JsValue], context: &mut Context) -> JsResult<JsValue> {
        // 1. Let y be ? ToNumber(year).
        let y = args.get_or_undefined(0).to_number(context)?;

        // 2. If month is present, let m be ? ToNumber(month); else let m be +0𝔽.
        let m = args
            .get(1)
            .map_or(Ok(0f64), |value| value.to_number(context))?;

        // 3. If date is present, let dt be ? ToNumber(date); else let dt be 1𝔽.
        let dt = args
            .get(2)
            .map_or(Ok(1f64), |value| value.to_number(context))?;

        // 4. If hours is present, let h be ? ToNumber(hours); else let h be +0𝔽.
        let h = args
            .get(3)
            .map_or(Ok(0f64), |value| value.to_number(context))?;

        // 5. If minutes is present, let min be ? ToNumber(minutes); else let min be +0𝔽.
        let min = args
            .get(4)
            .map_or(Ok(0f64), |value| value.to_number(context))?;

        // 6. If seconds is present, let s be ? ToNumber(seconds); else let s be +0𝔽.
        let s = args
            .get(5)
            .map_or(Ok(0f64), |value| value.to_number(context))?;

        // 7. If ms is present, let milli be ? ToNumber(ms); else let milli be +0𝔽.
        let milli = args
            .get(6)
            .map_or(Ok(0f64), |value| value.to_number(context))?;

        // 8. Let yr be MakeFullYear(y).
        let yr = make_full_year(y);

        // 9. Return TimeClip(MakeDate(MakeDay(yr, m, dt), MakeTime(h, min, s, milli))).
        Ok(JsValue::from(time_clip(make_date(
            make_day(yr, m, dt),
            make_time(h, min, s, milli),
        ))))
    }

    /// [`Date.prototype.getDate ( )`][local] and
    /// [`Date.prototype.getUTCDate ( )`][utc].
    ///
    /// The `getDate()` method returns the day of the month for the specified date.
    ///
    /// [local]: https://tc39.es/ecma262/#sec-date.prototype.getdate
    /// [utc]: https://tc39.es/ecma262/#sec-date.prototype.getutcdate
    pub(crate) fn get_date<const LOCAL: bool>(
        this: &JsValue,
        _args: &[JsValue],
        context: &mut Context,
    ) -> JsResult<JsValue> {
        // 1. Let dateObject be the this value.
        // 2. Perform ? RequireInternalSlot(dateObject, [[DateValue]]).
        // 3. Let t be dateObject.[[DateValue]].
        let t = this
            .as_object()
            .and_then(|obj| obj.downcast_ref::<Date>().as_deref().copied())
            .ok_or_else(|| JsNativeError::typ().with_message("'this' is not a Date"))?
            .0;

        // 4. If t is NaN, return NaN.
        if t.is_nan() {
            return Ok(JsValue::new(f64::NAN));
        };

        if LOCAL {
            // 5. Return DateFromTime(LocalTime(t)).
            Ok(JsValue::from(date_from_time(local_time(
                t,
                context.host_hooks().as_ref(),
            ))))
        } else {
            // 5. Return DateFromTime(t).
            Ok(JsValue::from(date_from_time(t)))
        }
    }

    /// [`Date.prototype.getDay ( )`][local] and
    /// [`Date.prototype.getUTCDay ( )`][utc].
    ///
    /// The `getDay()` method returns the day of the week for the specified date, where 0 represents
    /// Sunday.
    ///
    /// [local]: https://tc39.es/ecma262/#sec-date.prototype.getday
    /// [utc]: https://tc39.es/ecma262/#sec-date.prototype.getutcday
    pub(crate) fn get_day<const LOCAL: bool>(
        this: &JsValue,
        _args: &[JsValue],
        context: &mut Context,
    ) -> JsResult<JsValue> {
        // 1. Let dateObject be the this value.
        // 2. Perform ? RequireInternalSlot(dateObject, [[DateValue]]).
        // 3. Let t be dateObject.[[DateValue]].
        let t = this
            .as_object()
            .and_then(|obj| obj.downcast_ref::<Date>().as_deref().copied())
            .ok_or_else(|| JsNativeError::typ().with_message("'this' is not a Date"))?
            .0;

        // 4. If t is NaN, return NaN.
        if t.is_nan() {
            return Ok(JsValue::from(f64::NAN));
        };

        if LOCAL {
            // 5. Return WeekDay(LocalTime(t)).
            Ok(JsValue::from(week_day(local_time(
                t,
                context.host_hooks().as_ref(),
            ))))
        } else {
            // 5. Return WeekDay(t).
            Ok(JsValue::from(week_day(t)))
        }
    }

    /// [`Date.prototype.getYear()`][spec].
    ///
    /// The `getYear()` method returns the year in the specified date according to local time.
    /// Because `getYear()` does not return full years ("year 2000 problem"), it is no longer used
    /// and has been replaced by the `getFullYear()` method.
    ///
    /// More information:
    ///  - [MDN documentation][mdn]
    ///
    /// [spec]: https://tc39.es/ecma262/#sec-date.prototype.getyear
    /// [mdn]: https://developer.mozilla.org/en-US/docs/Web/JavaScript/Reference/Global_Objects/Date/getYear
    pub(crate) fn get_year(
        this: &JsValue,
        _args: &[JsValue],
        context: &mut Context,
    ) -> JsResult<JsValue> {
        // 1. Let dateObject be the this value.
        // 2. Perform ? RequireInternalSlot(dateObject, [[DateValue]]).
        // 3. Let t be dateObject.[[DateValue]].
        let t = this
            .as_object()
            .and_then(|obj| obj.downcast_ref::<Date>().as_deref().copied())
            .ok_or_else(|| JsNativeError::typ().with_message("'this' is not a Date"))?
            .0;

        // 4. If t is NaN, return NaN.
        if t.is_nan() {
            return Ok(JsValue::from(f64::NAN));
        };

        // 5. Return YearFromTime(LocalTime(t)) - 1900𝔽.
        Ok(JsValue::from(
            year_from_time(local_time(t, context.host_hooks().as_ref())) - 1900,
        ))
    }

    /// [`Date.prototype.getFullYear ( )`][local] and
    /// [`Date.prototype.getUTCFullYear ( )`][utc].
    ///
    /// The `getFullYear()` method returns the year of the specified date.
    ///
    /// [local]: https://tc39.es/ecma262/#sec-date.prototype.getfullyear
    /// [utc]: https://tc39.es/ecma262/#sec-date.prototype.getutcfullyear
    pub(crate) fn get_full_year<const LOCAL: bool>(
        this: &JsValue,
        _args: &[JsValue],
        context: &mut Context,
    ) -> JsResult<JsValue> {
        // 1. Let dateObject be the this value.
        // 2. Perform ? RequireInternalSlot(dateObject, [[DateValue]]).
        // 3. Let t be dateObject.[[DateValue]].
        let t = this
            .as_object()
            .and_then(|obj| obj.downcast_ref::<Date>().as_deref().copied())
            .ok_or_else(|| JsNativeError::typ().with_message("'this' is not a Date"))?
            .0;

        // 4. If t is NaN, return NaN.
        if t.is_nan() {
            return Ok(JsValue::from(f64::NAN));
        };

        if LOCAL {
            // 5. Return YearFromTime(LocalTime(t)).
            Ok(JsValue::from(year_from_time(local_time(
                t,
                context.host_hooks().as_ref(),
            ))))
        } else {
            // 5. Return YearFromTime(t).
            Ok(JsValue::from(year_from_time(t)))
        }
    }

    /// [`Date.prototype.getHours ( )`][local] and
    /// [`Date.prototype.getUTCHours ( )`][utc].
    ///
    /// The `getHours()` method returns the hour for the specified date.
    ///
    /// [local]: https://tc39.es/ecma262/#sec-date.prototype.gethours
    /// [utc]: https://tc39.es/ecma262/#sec-date.prototype.getutchours
    pub(crate) fn get_hours<const LOCAL: bool>(
        this: &JsValue,
        _args: &[JsValue],
        context: &mut Context,
    ) -> JsResult<JsValue> {
        // 1. Let dateObject be the this value.
        // 2. Perform ? RequireInternalSlot(dateObject, [[DateValue]]).
        // 3. Let t be dateObject.[[DateValue]].
        let t = this
            .as_object()
            .and_then(|obj| obj.downcast_ref::<Date>().as_deref().copied())
            .ok_or_else(|| JsNativeError::typ().with_message("'this' is not a Date"))?
            .0;

        // 4. If t is NaN, return NaN.
        if t.is_nan() {
            return Ok(JsValue::from(f64::NAN));
        };

        if LOCAL {
            // 5. Return HourFromTime(LocalTime(t)).
            Ok(JsValue::from(hour_from_time(local_time(
                t,
                context.host_hooks().as_ref(),
            ))))
        } else {
            // 5. Return HourFromTime(t).
            Ok(JsValue::from(hour_from_time(t)))
        }
    }

    /// [`Date.prototype.getMilliseconds ( )`][local] and
    /// [`Date.prototype.getUTCMilliseconds ( )`][utc].
    ///
    /// The `getMilliseconds()` method returns the milliseconds in the specified date.
    ///
    /// [local]: https://tc39.es/ecma262/#sec-date.prototype.getmilliseconds
    /// [utc]: https://tc39.es/ecma262/#sec-date.prototype.getutcmilliseconds
    pub(crate) fn get_milliseconds<const LOCAL: bool>(
        this: &JsValue,
        _args: &[JsValue],
        context: &mut Context,
    ) -> JsResult<JsValue> {
        // 1. Let dateObject be the this value.
        // 2. Perform ? RequireInternalSlot(dateObject, [[DateValue]]).
        // 3. Let t be dateObject.[[DateValue]].
        let t = this
            .as_object()
            .and_then(|obj| obj.downcast_ref::<Date>().as_deref().copied())
            .ok_or_else(|| JsNativeError::typ().with_message("'this' is not a Date"))?
            .0;

        // 4. If t is NaN, return NaN.
        if t.is_nan() {
            return Ok(JsValue::from(f64::NAN));
        };

        if LOCAL {
            // 5. Return msFromTime(LocalTime(t)).
            Ok(JsValue::from(ms_from_time(local_time(
                t,
                context.host_hooks().as_ref(),
            ))))
        } else {
            // 5. Return msFromTime(t).
            Ok(JsValue::from(ms_from_time(t)))
        }
    }

    /// [`Date.prototype.getMinutes ( )`][local] and
    /// [`Date.prototype.getUTCMinutes ( )`][utc].
    ///
    /// The `getMinutes()` method returns the minutes in the specified date.
    ///
    /// [local]: https://tc39.es/ecma262/#sec-date.prototype.getminutes
    /// [utc]: https://tc39.es/ecma262/#sec-date.prototype.getutcminutes
    pub(crate) fn get_minutes<const LOCAL: bool>(
        this: &JsValue,
        _args: &[JsValue],
        context: &mut Context,
    ) -> JsResult<JsValue> {
        // 1. Let dateObject be the this value.
        // 2. Perform ? RequireInternalSlot(dateObject, [[DateValue]]).
        // 3. Let t be dateObject.[[DateValue]].
        let t = this
            .as_object()
            .and_then(|obj| obj.downcast_ref::<Date>().as_deref().copied())
            .ok_or_else(|| JsNativeError::typ().with_message("'this' is not a Date"))?
            .0;

        // 4. If t is NaN, return NaN.
        if t.is_nan() {
            return Ok(JsValue::from(f64::NAN));
        };

        if LOCAL {
            // 5. Return MinFromTime(LocalTime(t)).
            Ok(JsValue::from(min_from_time(local_time(
                t,
                context.host_hooks().as_ref(),
            ))))
        } else {
            // 5. Return MinFromTime(t).
            Ok(JsValue::from(min_from_time(t)))
        }
    }

    /// [`Date.prototype.getMonth ( )`][local] and
    /// [`Date.prototype.getUTCMonth ( )`][utc].
    ///
    /// The `getMonth()` method returns the month in the specified date, as a zero-based value
    /// (where zero indicates the first month of the year).
    ///
    /// [local]: https://tc39.es/ecma262/#sec-date.prototype.getmonth
    /// [utc]: https://tc39.es/ecma262/#sec-date.prototype.getutcmonth
    pub(crate) fn get_month<const LOCAL: bool>(
        this: &JsValue,
        _args: &[JsValue],
        context: &mut Context,
    ) -> JsResult<JsValue> {
        // 1. Let dateObject be the this value.
        // 2. Perform ? RequireInternalSlot(dateObject, [[DateValue]]).
        // 3. Let t be dateObject.[[DateValue]].
        let t = this
            .as_object()
            .and_then(|obj| obj.downcast_ref::<Date>().as_deref().copied())
            .ok_or_else(|| JsNativeError::typ().with_message("'this' is not a Date"))?
            .0;

        // 4. If t is NaN, return NaN.
        if t.is_nan() {
            return Ok(JsValue::from(f64::NAN));
        };

        if LOCAL {
            // 5. Return MonthFromTime(LocalTime(t)).
            Ok(JsValue::from(month_from_time(local_time(
                t,
                context.host_hooks().as_ref(),
            ))))
        } else {
            // 5. Return MonthFromTime(t).
            Ok(JsValue::from(month_from_time(t)))
        }
    }

    /// [`Date.prototype.getSeconds ( )`][local] and
    /// [`Date.prototype.getUTCSeconds ( )`][utc].
    ///
    /// The `getSeconds()` method returns the seconds in the specified date.
    ///
    /// [local]: https://tc39.es/ecma262/#sec-date.prototype.getseconds
    /// [utc]: https://tc39.es/ecma262/#sec-date.prototype.getutcseconds
    pub(crate) fn get_seconds<const LOCAL: bool>(
        this: &JsValue,
        _args: &[JsValue],
        context: &mut Context,
    ) -> JsResult<JsValue> {
        // 1. Let dateObject be the this value.
        // 2. Perform ? RequireInternalSlot(dateObject, [[DateValue]]).
        // 3. Let t be dateObject.[[DateValue]].
        let t = this
            .as_object()
            .and_then(|obj| obj.downcast_ref::<Date>().as_deref().copied())
            .ok_or_else(|| JsNativeError::typ().with_message("'this' is not a Date"))?
            .0;

        // 4. If t is NaN, return NaN.
        if t.is_nan() {
            return Ok(JsValue::from(f64::NAN));
        };

        if LOCAL {
            // 5. Return SecFromTime(LocalTime(t)).
            Ok(JsValue::from(sec_from_time(local_time(
                t,
                context.host_hooks().as_ref(),
            ))))
        } else {
            // 5. Return SecFromTime(t).
            Ok(JsValue::from(sec_from_time(t)))
        }
    }

    /// `Date.prototype.getTime()`.
    ///
    /// The `getTime()` method returns the number of milliseconds since the Unix Epoch.
    ///
    /// More information:
    ///  - [ECMAScript reference][spec]
    ///  - [MDN documentation][mdn]
    ///
    /// [spec]: https://tc39.es/ecma262/#sec-date.prototype.gettime
    /// [mdn]: https://developer.mozilla.org/en-US/docs/Web/JavaScript/Reference/Global_Objects/Date/getTime
    pub(crate) fn get_time(
        this: &JsValue,
        _args: &[JsValue],
        _context: &mut Context,
    ) -> JsResult<JsValue> {
        // 1. Let dateObject be the this value.
        // 2. Perform ? RequireInternalSlot(dateObject, [[DateValue]]).
        // 3. Return dateObject.[[DateValue]].
        Ok(this
            .as_object()
            .and_then(|obj| obj.downcast_ref::<Date>().as_deref().copied())
            .ok_or_else(|| JsNativeError::typ().with_message("'this' is not a Date"))?
            .0
            .into())
    }

    /// `Date.prototype.getTimeZoneOffset()`.
    ///
    /// The `getTimezoneOffset()` method returns the time zone difference, in minutes, from current locale (host system
    /// settings) to UTC.
    ///
    /// More information:
    ///  - [ECMAScript reference][spec]
    ///  - [MDN documentation][mdn]
    ///
    /// [spec]: https://tc39.es/ecma262/#sec-date.prototype.gettimezoneoffset
    /// [mdn]: https://developer.mozilla.org/en-US/docs/Web/JavaScript/Reference/Global_Objects/Date/getTimezoneOffset
    pub(crate) fn get_timezone_offset(
        this: &JsValue,
        _: &[JsValue],
        context: &mut Context,
    ) -> JsResult<JsValue> {
        // 1. Let dateObject be the this value.
        // 2. Perform ? RequireInternalSlot(dateObject, [[DateValue]]).
        // 3. Let t be dateObject.[[DateValue]].
        let t = this
            .as_object()
            .and_then(|obj| obj.downcast_ref::<Date>().as_deref().copied())
            .ok_or_else(|| JsNativeError::typ().with_message("'this' is not a Date"))?
            .0;

        // 4. If t is NaN, return NaN.
        if t.is_nan() {
            return Ok(JsValue::from(f64::NAN));
        };

        // 5. Return (t - LocalTime(t)) / msPerMinute.
        Ok(JsValue::from(
            (t - local_time(t, context.host_hooks().as_ref())) / MS_PER_MINUTE,
        ))
    }

    /// [`Date.prototype.setDate ( date )`][local] and
    /// [`Date.prototype.setUTCDate ( date )`][utc].
    ///
    /// The `setDate()` method sets the day of the `Date` object relative to the beginning of the
    /// currently set month.
    ///
    /// [local]: https://tc39.es/ecma262/#sec-date.prototype.setdate
    /// [utc]: https://tc39.es/ecma262/#sec-date.prototype.setutcdate
    pub(crate) fn set_date<const LOCAL: bool>(
        this: &JsValue,
        args: &[JsValue],
        context: &mut Context,
    ) -> JsResult<JsValue> {
        // 1. Let dateObject be the this value.
        // 2. Perform ? RequireInternalSlot(dateObject, [[DateValue]]).
        let date = this
            .as_object()
            .and_then(JsObject::downcast_ref::<Date>)
            .ok_or_else(|| JsNativeError::typ().with_message("'this' is not a Date"))?;

        // 3. Let t be dateObject.[[DateValue]].
        let mut t = date.0;

        // NOTE (nekevss): `downcast_ref` is used and then dropped for a short lived borrow.
        // ToNumber() may call userland code which can modify the underlying date
        // which will cause a panic. In order to avoid this, we drop the borrow,
        // here and only `downcast_mut` when date will be modified.
        drop(date);

        // 4. Let dt be ? ToNumber(date).
        let dt = args.get_or_undefined(0).to_number(context)?;

        // 5. If t is NaN, return NaN.
        if t.is_nan() {
            return Ok(JsValue::from(f64::NAN));
        };

        if LOCAL {
            // 6. Set t to LocalTime(t).
            t = local_time(t, context.host_hooks().as_ref());
        }

        // 7. Let newDate be MakeDate(MakeDay(YearFromTime(t), MonthFromTime(t), dt), TimeWithinDay(t)).
        let new_date = make_date(
            make_day(year_from_time(t).into(), month_from_time(t).into(), dt),
            time_within_day(t),
        );

        let u = if LOCAL {
            // 8. Let u be TimeClip(UTC(newDate)).
            time_clip(utc_t(new_date, context.host_hooks().as_ref()))
        } else {
            // 8. Let v be TimeClip(newDate).
            time_clip(new_date)
        };

        let mut date_mut = this
            .as_object()
            .and_then(JsObject::downcast_mut::<Date>)
            .ok_or_else(|| JsNativeError::typ().with_message("'this' is not a Date"))?;

        // 9. Set dateObject.[[DateValue]] to u.
        date_mut.0 = u;

        // 10. Return u.
        Ok(JsValue::from(u))
    }

    /// [`Date.prototype.setFullYear ( year [ , month [ , date ] ] )`][local] and
    /// [Date.prototype.setUTCFullYear ( year [ , month [ , date ] ] )][utc].
    ///
    /// The `setFullYear()` method sets the full year for a specified date and returns the new
    /// timestamp.
    ///
    /// [local]: https://tc39.es/ecma262/#sec-date.prototype.setfullyear
    /// [utc]: https://tc39.es/ecma262/#sec-date.prototype.setutcfullyear
    pub(crate) fn set_full_year<const LOCAL: bool>(
        this: &JsValue,
        args: &[JsValue],
        context: &mut Context,
    ) -> JsResult<JsValue> {
        // 1. Let dateObject be the this value.
        // 2. Perform ? RequireInternalSlot(dateObject, [[DateValue]]).
        let date = this
            .as_object()
            .and_then(JsObject::downcast_ref::<Date>)
            .ok_or_else(|| JsNativeError::typ().with_message("'this' is not a Date"))?;

        // 3. Let t be dateObject.[[DateValue]].
        let t = date.0;

        // NOTE (nekevss): `downcast_ref` is used and then dropped for a short lived borrow.
        // ToNumber() may call userland code which can modify the underlying date
        // which will cause a panic. In order to avoid this, we drop the borrow,
        // here and only `downcast_mut` when date will be modified.
        drop(date);

        let t = if LOCAL {
            // 5. If t is NaN, set t to +0𝔽; otherwise, set t to LocalTime(t).
            if t.is_nan() {
                0.0
            } else {
                local_time(t, context.host_hooks().as_ref())
            }
        } else {
            // 4. If t is NaN, set t to +0𝔽.
            if t.is_nan() {
                0.0
            } else {
                t
            }
        };

        // 4. Let y be ? ToNumber(year).
        let y = args.get_or_undefined(0).to_number(context)?;

        // 6. If month is not present, let m be MonthFromTime(t); otherwise, let m be ? ToNumber(month).
        let m = if let Some(month) = args.get(1) {
            month.to_number(context)?
        } else {
            month_from_time(t).into()
        };

        // 7. If date is not present, let dt be DateFromTime(t); otherwise, let dt be ? ToNumber(date).
        let dt = if let Some(date) = args.get(2) {
            date.to_number(context)?
        } else {
            date_from_time(t).into()
        };

        // 8. Let newDate be MakeDate(MakeDay(y, m, dt), TimeWithinDay(t)).
        let new_date = make_date(make_day(y, m, dt), time_within_day(t));

        let u = if LOCAL {
            // 9. Let u be TimeClip(UTC(newDate)).
            time_clip(utc_t(new_date, context.host_hooks().as_ref()))
        } else {
            // 9. Let u be TimeClip(newDate).
            time_clip(new_date)
        };

        let mut date_mut = this
            .as_object()
            .and_then(JsObject::downcast_mut::<Date>)
            .ok_or_else(|| JsNativeError::typ().with_message("'this' is not a Date"))?;

        // 10. Set dateObject.[[DateValue]] to u.
        date_mut.0 = u;

        // 11. Return u.
        Ok(JsValue::from(u))
    }

    /// [`Date.prototype.setHours ( hour [ , min [ , sec [ , ms ] ] ] )`][local] and
    /// [`Date.prototype.setUTCHours ( hour [ , min [ , sec [ , ms ] ] ] )`][utc].
    ///
    /// The `setHours()` method sets the hours for a specified date, and returns the number
    /// of milliseconds since January 1, 1970 00:00:00 UTC until the time represented by the
    /// updated `Date` instance.
    ///
    /// [local]: https://tc39.es/ecma262/#sec-date.prototype.sethours
    /// [utc]: https://tc39.es/ecma262/#sec-date.prototype.setutchours
    #[allow(clippy::many_single_char_names)]
    pub(crate) fn set_hours<const LOCAL: bool>(
        this: &JsValue,
        args: &[JsValue],
        context: &mut Context,
    ) -> JsResult<JsValue> {
        // 1. Let dateObject be the this value.
        // 2. Perform ? RequireInternalSlot(dateObject, [[DateValue]]).
        let date = this
            .as_object()
            .and_then(JsObject::downcast_ref::<Date>)
            .ok_or_else(|| JsNativeError::typ().with_message("'this' is not a Date"))?;

        // 3. Let t be dateObject.[[DateValue]].
        let mut t = date.0;

        // NOTE (nekevss): `downcast_ref` is used and then dropped for a short lived borrow.
        // ToNumber() may call userland code which can modify the underlying date
        // which will cause a panic. In order to avoid this, we drop the borrow,
        // here and only `downcast_mut` when date will be modified.
        drop(date);

        // 4. Let h be ? ToNumber(hour).
        let h = args.get_or_undefined(0).to_number(context)?;

        // 5. If min is present, let m be ? ToNumber(min).
        let m = args.get(1).map(|v| v.to_number(context)).transpose()?;

        // 6. If sec is present, let s be ? ToNumber(sec).
        let s = args.get(2).map(|v| v.to_number(context)).transpose()?;

        // 7. If ms is present, let milli be ? ToNumber(ms).
        let milli = args.get(3).map(|v| v.to_number(context)).transpose()?;

        // 8. If t is NaN, return NaN.
        if t.is_nan() {
            return Ok(JsValue::from(f64::NAN));
        };

        if LOCAL {
            // 9. Set t to LocalTime(t).
            t = local_time(t, context.host_hooks().as_ref());
        }

        // 10. If min is not present, let m be MinFromTime(t).
        let m: f64 = m.unwrap_or_else(|| min_from_time(t).into());

        // 11. If sec is not present, let s be SecFromTime(t).
        let s = s.unwrap_or_else(|| sec_from_time(t).into());

        // 12. If ms is not present, let milli be msFromTime(t).
        let milli = milli.unwrap_or_else(|| ms_from_time(t).into());

        // 13. Let date be MakeDate(Day(t), MakeTime(h, m, s, milli)).
        let date = make_date(day(t), make_time(h, m, s, milli));

        let u = if LOCAL {
            // 14. Let u be TimeClip(UTC(date)).
            time_clip(utc_t(date, context.host_hooks().as_ref()))
        } else {
            // 14. Let u be TimeClip(date).
            time_clip(date)
        };

        let mut date_mut = this
            .as_object()
            .and_then(JsObject::downcast_mut::<Date>)
            .ok_or_else(|| JsNativeError::typ().with_message("'this' is not a Date"))?;

        // 15. Set dateObject.[[DateValue]] to u.
        date_mut.0 = u;

        // 16. Return u.
        Ok(JsValue::from(u))
    }

    /// [`Date.prototype.setMilliseconds ( ms )`[local] and
    /// [`Date.prototype.setUTCMilliseconds ( ms )`][utc].
    ///
    /// The `setMilliseconds()` method sets the milliseconds for a specified date according to local time.
    ///
    /// [local]: https://tc39.es/ecma262/#sec-date.prototype.setmilliseconds
    /// [utc]: https://tc39.es/ecma262/#sec-date.prototype.setutcmilliseconds
    pub(crate) fn set_milliseconds<const LOCAL: bool>(
        this: &JsValue,
        args: &[JsValue],
        context: &mut Context,
    ) -> JsResult<JsValue> {
        // 1. Let dateObject be the this value.
        // 2. Perform ? RequireInternalSlot(dateObject, [[DateValue]]).
        let date = this
            .as_object()
            .and_then(JsObject::downcast_ref::<Date>)
            .ok_or_else(|| JsNativeError::typ().with_message("'this' is not a Date"))?;

        // 3. Let t be dateObject.[[DateValue]].
        let mut t = date.0;

        // NOTE (nekevss): `downcast_ref` is used and then dropped for a short lived borrow.
        // ToNumber() may call userland code which can modify the underlying date
        // which will cause a panic. In order to avoid this, we drop the borrow,
        // here and only `downcast_mut` when date will be modified.
        drop(date);

        // 4. Set ms to ? ToNumber(ms).
        let ms = args.get_or_undefined(0).to_number(context)?;

        // 5. If t is NaN, return NaN.
        if t.is_nan() {
            return Ok(JsValue::from(f64::NAN));
        };

        if LOCAL {
            // 6. Set t to LocalTime(t).
            t = local_time(t, context.host_hooks().as_ref());
        }

        // 7. Let time be MakeTime(HourFromTime(t), MinFromTime(t), SecFromTime(t), ms).
        let time = make_time(
            hour_from_time(t).into(),
            min_from_time(t).into(),
            sec_from_time(t).into(),
            ms,
        );

        let u = if LOCAL {
            // 8. Let u be TimeClip(UTC(MakeDate(Day(t), time))).
            time_clip(utc_t(
                make_date(day(t), time),
                context.host_hooks().as_ref(),
            ))
        } else {
            // 8. Let u be TimeClip(MakeDate(Day(t), time)).
            time_clip(make_date(day(t), time))
        };

        let mut date_mut = this
            .as_object()
            .and_then(JsObject::downcast_mut::<Date>)
            .ok_or_else(|| JsNativeError::typ().with_message("'this' is not a Date"))?;

        // 9. Set dateObject.[[DateValue]] to u.
        date_mut.0 = u;

        // 10. Return u.
        Ok(JsValue::from(u))
    }

    /// [`Date.prototype.setMinutes ( min [ , sec [ , ms ] ] )`][local] and
    /// [`Date.prototype.setUTCMinutes ( min [ , sec [ , ms ] ] )`][utc].
    ///
    /// The `setMinutes()` method sets the minutes for a specified date.
    ///
    /// [local]: https://tc39.es/ecma262/#sec-date.prototype.setminutes
    /// [utc]: https://tc39.es/ecma262/#sec-date.prototype.setutcminutes
    pub(crate) fn set_minutes<const LOCAL: bool>(
        this: &JsValue,
        args: &[JsValue],
        context: &mut Context,
    ) -> JsResult<JsValue> {
        // 1. Let dateObject be the this value.
        // 2. Perform ? RequireInternalSlot(dateObject, [[DateValue]]).
        let date = this
            .as_object()
            .and_then(JsObject::downcast_ref::<Date>)
            .ok_or_else(|| JsNativeError::typ().with_message("'this' is not a Date"))?;

        // 3. Let t be dateObject.[[DateValue]].
        let mut t = date.0;

        // NOTE (nekevss): `downcast_ref` is used and then dropped for a short lived borrow.
        // ToNumber() may call userland code which can modify the underlying date
        // which will cause a panic. In order to avoid this, we drop the borrow,
        // here and only `downcast_mut` when date will be modified.
        drop(date);

        // 4. Let m be ? ToNumber(min).
        let m = args.get_or_undefined(0).to_number(context)?;

        // 5. If sec is present, let s be ? ToNumber(sec).
        let s = args.get(1).map(|v| v.to_number(context)).transpose()?;

        // 6. If ms is present, let milli be ? ToNumber(ms).
        let milli = args.get(2).map(|v| v.to_number(context)).transpose()?;

        // 7. If t is NaN, return NaN.
        if t.is_nan() {
            return Ok(JsValue::from(f64::NAN));
        };

        if LOCAL {
            // 8. Set t to LocalTime(t).
            t = local_time(t, context.host_hooks().as_ref());
        }

        // 9. If sec is not present, let s be SecFromTime(t).
        let s = s.unwrap_or_else(|| sec_from_time(t).into());

        // 10. If ms is not present, let milli be msFromTime(t).
        let milli = milli.unwrap_or_else(|| ms_from_time(t).into());

        // 11. Let date be MakeDate(Day(t), MakeTime(HourFromTime(t), m, s, milli)).
        let date = make_date(day(t), make_time(hour_from_time(t).into(), m, s, milli));

        let u = if LOCAL {
            // 12. Let u be TimeClip(UTC(date)).
            time_clip(utc_t(date, context.host_hooks().as_ref()))
        } else {
            // 12. Let u be TimeClip(date).
            time_clip(date)
        };

        let mut date_mut = this
            .as_object()
            .and_then(JsObject::downcast_mut::<Date>)
            .ok_or_else(|| JsNativeError::typ().with_message("'this' is not a Date"))?;

        // 13. Set dateObject.[[DateValue]] to u.
        date_mut.0 = u;

        // 14. Return u.
        Ok(JsValue::from(u))
    }

    /// [`Date.prototype.setMonth ( month [ , date ] )`][local] and
    /// [`Date.prototype.setUTCMonth ( month [ , date ] )`][utc].
    ///
    /// The `setMonth()` method sets the month for a specified date according to the currently set
    /// year.
    ///
    /// [local]: https://tc39.es/ecma262/#sec-date.prototype.setmonth
    /// [utc]: https://tc39.es/ecma262/#sec-date.prototype.setutcmonth
    pub(crate) fn set_month<const LOCAL: bool>(
        this: &JsValue,
        args: &[JsValue],
        context: &mut Context,
    ) -> JsResult<JsValue> {
        // 1. Let dateObject be the this value.
        // 2. Perform ? RequireInternalSlot(dateObject, [[DateValue]]).
        let date = this
            .as_object()
            .and_then(JsObject::downcast_ref::<Date>)
            .ok_or_else(|| JsNativeError::typ().with_message("'this' is not a Date"))?;

        // 3. Let t be dateObject.[[DateValue]].
        let mut t = date.0;

        // NOTE (nekevss): `downcast_ref` is used and then dropped for a short lived borrow.
        // ToNumber() may call userland code which can modify the underlying date
        // which will cause a panic. In order to avoid this, we drop the borrow,
        // here and only `downcast_mut` when date will be modified.
        drop(date);

        // 4. Let m be ? ToNumber(month).
        let m = args.get_or_undefined(0).to_number(context)?;

        // 5. If date is present, let dt be ? ToNumber(date).
        let dt = args.get(1).map(|v| v.to_number(context)).transpose()?;

        // 6. If t is NaN, return NaN.
        if t.is_nan() {
            return Ok(JsValue::from(f64::NAN));
        };

        // 7. Set t to LocalTime(t).
        if LOCAL {
            t = local_time(t, context.host_hooks().as_ref());
        }

        // 8. If date is not present, let dt be DateFromTime(t).
        let dt = dt.unwrap_or_else(|| date_from_time(t).into());

        // 9. Let newDate be MakeDate(MakeDay(YearFromTime(t), m, dt), TimeWithinDay(t)).
        let new_date = make_date(
            make_day(year_from_time(t).into(), m, dt),
            time_within_day(t),
        );

        let u = if LOCAL {
            // 10. Let u be TimeClip(UTC(newDate)).
            time_clip(utc_t(new_date, context.host_hooks().as_ref()))
        } else {
            // 10. Let u be TimeClip(newDate).
            time_clip(new_date)
        };

        let mut date_mut = this
            .as_object()
            .and_then(JsObject::downcast_mut::<Date>)
            .ok_or_else(|| JsNativeError::typ().with_message("'this' is not a Date"))?;

        // 11. Set dateObject.[[DateValue]] to u.
        date_mut.0 = u;

        // 12. Return u.
        Ok(JsValue::from(u))
    }

    /// [`Date.prototype.setSeconds ( sec [ , ms ] )`[local] and
    /// [`Date.prototype.setUTCSeconds ( sec [ , ms ] )`][utc].
    ///
    /// The `setSeconds()` method sets the seconds for a specified date.
    ///
    /// [local]: https://tc39.es/ecma262/#sec-date.prototype.setseconds
    /// [utc]: https://tc39.es/ecma262/#sec-date.prototype.setutcseconds
    pub(crate) fn set_seconds<const LOCAL: bool>(
        this: &JsValue,
        args: &[JsValue],
        context: &mut Context,
    ) -> JsResult<JsValue> {
        // 1. Let dateObject be the this value.
        // 2. Perform ? RequireInternalSlot(dateObject, [[DateValue]]).
        let date = this
            .as_object()
            .and_then(JsObject::downcast_ref::<Date>)
            .ok_or_else(|| JsNativeError::typ().with_message("'this' is not a Date"))?;

        // 3. Let t be dateObject.[[DateValue]].
        let mut t = date.0;

        // NOTE (nekevss): `downcast_ref` is used and then dropped for a short lived borrow.
        // ToNumber() may call userland code which can modify the underlying date
        // which will cause a panic. In order to avoid this, we drop the borrow,
        // here and only `downcast_mut` when date will be modified.
        drop(date);

        // 4. Let s be ? ToNumber(sec).
        let s = args.get_or_undefined(0).to_number(context)?;

        // 5. If ms is present, let milli be ? ToNumber(ms).
        let milli = args.get(1).map(|v| v.to_number(context)).transpose()?;

        // 6. If t is NaN, return NaN.
        if t.is_nan() {
            return Ok(JsValue::from(f64::NAN));
        };

        // 7. Set t to LocalTime(t).
        if LOCAL {
            t = local_time(t, context.host_hooks().as_ref());
        }

        // 8. If ms is not present, let milli be msFromTime(t).
        let milli = milli.unwrap_or_else(|| ms_from_time(t).into());

        // 9. Let date be MakeDate(Day(t), MakeTime(HourFromTime(t), MinFromTime(t), s, milli)).
        let date = make_date(
            day(t),
            make_time(hour_from_time(t).into(), min_from_time(t).into(), s, milli),
        );

        let u = if LOCAL {
            // 10. Let u be TimeClip(UTC(date)).
            time_clip(utc_t(date, context.host_hooks().as_ref()))
        } else {
            // 10. Let u be TimeClip(date).
            time_clip(date)
        };

        let mut date_mut = this
            .as_object()
            .and_then(JsObject::downcast_mut::<Date>)
            .ok_or_else(|| JsNativeError::typ().with_message("'this' is not a Date"))?;

        // 11. Set dateObject.[[DateValue]] to u.
        date_mut.0 = u;

        // 12. Return u.
        Ok(JsValue::from(u))
    }

    /// [`Date.prototype.setYear()`][spec].
    ///
    /// The `setYear()` method sets the year for a specified date according to local time.
    ///
    /// # Note
    ///
    /// The [`Self::set_full_year`] method is preferred for nearly all purposes, because it avoids
    /// the “year 2000 problem.”
    ///
    /// More information:
    ///  - [MDN documentation][mdn]
    ///
    /// [mdn]: https://developer.mozilla.org/en-US/docs/Web/JavaScript/Reference/Global_Objects/Date/setYear
    /// [spec]: https://tc39.es/ecma262/#sec-date.prototype.setyear
    pub(crate) fn set_year(
        this: &JsValue,
        args: &[JsValue],
        context: &mut Context,
    ) -> JsResult<JsValue> {
        // 1. Let dateObject be the this value.
        // 2. Perform ? RequireInternalSlot(dateObject, [[DateValue]]).
        let date = this
            .as_object()
            .and_then(JsObject::downcast_ref::<Date>)
            .ok_or_else(|| JsNativeError::typ().with_message("'this' is not a Date"))?;

        // 3. Let t be dateObject.[[DateValue]].
        let t = date.0;

        // NOTE (nekevss): `downcast_ref` is used and then dropped for a short lived borrow.
        // ToNumber() may call userland code which can modify the underlying date
        // which will cause a panic. In order to avoid this, we drop the borrow,
        // here and only `downcast_mut` when date will be modified.
        drop(date);

        // 4. Let y be ? ToNumber(year).
        let y = args.get_or_undefined(0).to_number(context)?;

        // 5. If t is NaN, set t to +0𝔽; otherwise, set t to LocalTime(t).
        let t = if t.is_nan() {
            0.0
        } else {
            local_time(t, context.host_hooks().as_ref())
        };

        // 6. Let yyyy be MakeFullYear(y).
        let yyyy = make_full_year(y);

        // 7. Let d be MakeDay(yyyy, MonthFromTime(t), DateFromTime(t)).
        let d = make_day(yyyy, month_from_time(t).into(), date_from_time(t).into());

        // 8. Let date be MakeDate(d, TimeWithinDay(t)).
        let date = make_date(d, time_within_day(t));

        // 9. Let u be TimeClip(UTC(date)).
        let u = time_clip(utc_t(date, context.host_hooks().as_ref()));

        let mut date_mut = this
            .as_object()
            .and_then(JsObject::downcast_mut::<Date>)
            .ok_or_else(|| JsNativeError::typ().with_message("'this' is not a Date"))?;

        // 10. Set dateObject.[[DateValue]] to u.
        date_mut.0 = u;

        // 11. Return u.
        Ok(JsValue::from(u))
    }

    /// [`Date.prototype.setTime()`][spec].
    ///
    /// The `setTime()` method sets the Date object to the time represented by a number of milliseconds
    /// since January 1, 1970, 00:00:00 UTC.
    ///
    /// More information:
    ///  - [MDN documentation][mdn]
    ///
    /// [spec]: https://tc39.es/ecma262/#sec-date.prototype.settime
    /// [mdn]: https://developer.mozilla.org/en-US/docs/Web/JavaScript/Reference/Global_Objects/Date/setTime
    pub(crate) fn set_time(
        this: &JsValue,
        args: &[JsValue],
        context: &mut Context,
    ) -> JsResult<JsValue> {
        // 1. Let dateObject be the this value.
        // 2. Perform ? RequireInternalSlot(dateObject, [[DateValue]]).
        let date = this
            .as_object()
            .and_then(JsObject::downcast_ref::<Date>)
            .ok_or_else(|| JsNativeError::typ().with_message("'this' is not a Date"))?;

        // 3. Let t be ? ToNumber(time).
        let t = args.get_or_undefined(0).to_number(context)?;

        // NOTE (nekevss): `downcast_ref` is used and then dropped for a short lived borrow.
        // ToNumber() may call userland code which can modify the underlying date
        // which will cause a panic. In order to avoid this, we drop the borrow,
        // here and only `downcast_mut` when date will be modified.
        drop(date);

        // 4. Let v be TimeClip(t).
        let v = time_clip(t);

        let mut date_mut = this
            .as_object()
            .and_then(JsObject::downcast_mut::<Date>)
            .ok_or_else(|| JsNativeError::typ().with_message("'this' is not a Date"))?;

        // 5. Set dateObject.[[DateValue]] to v.
        date_mut.0 = v;

        // 6. Return v.
        Ok(JsValue::from(v))
    }

    /// [`Date.prototype.toDateString()`][spec].
    ///
    /// The `toDateString()` method returns the date portion of a Date object in English.
    ///
    /// More information:
    ///  - [MDN documentation][mdn]
    ///
    /// [spec]: https://tc39.es/ecma262/#sec-date.prototype.todatestring
    /// [mdn]: https://developer.mozilla.org/en-US/docs/Web/JavaScript/Reference/Global_Objects/Date/toDateString
    pub(crate) fn to_date_string(
        this: &JsValue,
        _: &[JsValue],
        context: &mut Context,
    ) -> JsResult<JsValue> {
        // 1. Let dateObject be the this value.
        // 2. Perform ? RequireInternalSlot(dateObject, [[DateValue]]).
        // 3. Let tv be dateObject.[[DateValue]].
        let tv = this
            .as_object()
            .and_then(|obj| obj.downcast_ref::<Date>().as_deref().copied())
            .ok_or_else(|| JsNativeError::typ().with_message("'this' is not a Date"))?
            .0;

        // 4. If tv is NaN, return "Invalid Date".
        if tv.is_nan() {
            return Ok(js_string!("Invalid Date").into());
        };

        // 5. Let t be LocalTime(tv).
        let t = local_time(tv, context.host_hooks().as_ref());

        // 6. Return DateString(t).
        Ok(JsValue::from(date_string(t)))
    }

    /// [`Date.prototype.toISOString()`][spec].
    ///
    /// The `toISOString()` method returns a string in simplified extended ISO format
    /// ([ISO 8601][iso8601]).
    ///
    /// More information:
    ///  - [MDN documentation][mdn]
    ///
    /// [iso8601]: http://en.wikipedia.org/wiki/ISO_8601
    /// [spec]: https://tc39.es/ecma262/#sec-date.prototype.toisostring
    /// [mdn]: https://developer.mozilla.org/en-US/docs/Web/JavaScript/Reference/Global_Objects/Date/toISOString
    pub(crate) fn to_iso_string(
        this: &JsValue,
        _: &[JsValue],
        _: &mut Context,
    ) -> JsResult<JsValue> {
        // 1. Let dateObject be the this value.
        // 2. Perform ? RequireInternalSlot(dateObject, [[DateValue]]).
        // 3. Let tv be dateObject.[[DateValue]].
        let tv = this
            .as_object()
            .and_then(|obj| obj.downcast_ref::<Date>().as_deref().copied())
            .ok_or_else(|| JsNativeError::typ().with_message("'this' is not a Date"))?
            .0;

        // 4. If tv is not finite, throw a RangeError exception.
        if !tv.is_finite() {
            return Err(JsNativeError::range()
                .with_message("Invalid time value")
                .into());
        }

        // 5. If tv corresponds with a year that cannot be represented in the Date Time String Format, throw a RangeError exception.
        // 6. Return a String representation of tv in the Date Time String Format on the UTC time scale,
        //    including all format elements and the UTC offset representation "Z".
        let year = year_from_time(tv);
        let year = if year.is_positive() && year >= 10000 {
            js_string!(js_str!("+"), pad_six(year.unsigned_abs(), &mut [0; 6]))
        } else if year.is_positive() {
            pad_four(year.unsigned_abs(), &mut [0; 4]).into()
        } else {
            js_string!(js_str!("-"), pad_six(year.unsigned_abs(), &mut [0; 6]))
        };
        let mut binding = [0; 2];
        let month = pad_two(month_from_time(tv) + 1, &mut binding);
        let mut binding = [0; 2];
        let day = pad_two(date_from_time(tv), &mut binding);
        let mut binding = [0; 2];
        let hour = pad_two(hour_from_time(tv), &mut binding);
        let mut binding = [0; 2];
        let minute = pad_two(min_from_time(tv), &mut binding);
        let mut binding = [0; 2];
        let second = pad_two(sec_from_time(tv), &mut binding);
        let mut binding = [0; 3];
        let millisecond = pad_three(ms_from_time(tv), &mut binding);

        Ok(JsValue::from(js_string!(
            &year,
            js_str!("-"),
            month,
            js_str!("-"),
            day,
            js_str!("T"),
            hour,
            js_str!(":"),
            minute,
            js_str!(":"),
            second,
            js_str!("."),
            millisecond,
            js_str!("Z")
        )))
    }

    /// [`Date.prototype.toJSON()`][spec].
    ///
    /// The `toJSON()` method returns a string representation of the `Date` object.
    ///
    /// More information:
    ///  - [MDN documentation][mdn]
    ///
    /// [spec]: https://tc39.es/ecma262/#sec-date.prototype.tojson
    /// [mdn]: https://developer.mozilla.org/en-US/docs/Web/JavaScript/Reference/Global_Objects/Date/toJSON
    pub(crate) fn to_json(
        this: &JsValue,
        _: &[JsValue],
        context: &mut Context,
    ) -> JsResult<JsValue> {
        // 1. Let O be ? ToObject(this value).
        let o = this.to_object(context)?;

        // 2. Let tv be ? ToPrimitive(O, number).
        let tv = this.to_primitive(context, PreferredType::Number)?;

        // 3. If Type(tv) is Number and tv is not finite, return null.
        if tv.as_number().map(f64::is_finite) == Some(false) {
            return Ok(JsValue::null());
        }

        // 4. Return ? Invoke(O, "toISOString").
        let func = o.get(js_string!("toISOString"), context)?;
        func.call(this, &[], context)
    }

    /// [`Date.prototype.toLocaleDateString()`][spec].
    ///
    /// The `toLocaleDateString()` method returns the date portion of the given Date instance according
    /// to language-specific conventions.
    ///
    /// More information:
    ///  - [MDN documentation][mdn]
    ///
    /// [spec]: https://tc39.es/ecma262/#sec-date.prototype.tolocaledatestring
    /// [mdn]: https://developer.mozilla.org/en-US/docs/Web/JavaScript/Reference/Global_Objects/Date/toLocaleDateString
    pub(crate) fn to_locale_date_string(
        _this: &JsValue,
        _args: &[JsValue],
        _context: &mut Context,
    ) -> JsResult<JsValue> {
        Err(JsError::from_opaque(JsValue::new(js_string!(
            "Function Unimplemented"
        ))))
    }

    /// [`Date.prototype.toLocaleString()`][spec].
    ///
    /// The `toLocaleString()` method returns a string representing the specified Date object.
    ///
    /// More information:
    ///  - [MDN documentation][mdn]
    ///
    /// [spec]: https://tc39.es/ecma262/#sec-date.prototype.tolocalestring
    /// [mdn]: https://developer.mozilla.org/en-US/docs/Web/JavaScript/Reference/Global_Objects/Date/toLocaleString
    pub(crate) fn to_locale_string(
        _this: &JsValue,
        _: &[JsValue],
        _context: &mut Context,
    ) -> JsResult<JsValue> {
        Err(JsError::from_opaque(JsValue::new(js_string!(
            "Function Unimplemented]"
        ))))
    }

    /// [`Date.prototype.toLocaleTimeString()`][spec].
    ///
    /// The `toLocaleTimeString()` method returns the time portion of a Date object in human readable
    /// form in American English.
    ///
    /// More information:
    ///  - [MDN documentation][mdn]
    ///
    /// [spec]: https://tc39.es/ecma262/#sec-date.prototype.tolocaletimestring
    /// [mdn]: https://developer.mozilla.org/en-US/docs/Web/JavaScript/Reference/Global_Objects/Date/toLocaleTimeString
    pub(crate) fn to_locale_time_string(
        _this: &JsValue,
        _args: &[JsValue],
        _context: &mut Context,
    ) -> JsResult<JsValue> {
        Err(JsError::from_opaque(JsValue::new(js_string!(
            "Function Unimplemented]"
        ))))
    }

    /// [`Date.prototype.toString()`][spec].
    ///
    /// The `toString()` method returns a string representing the specified Date object.
    ///
    /// More information:
    ///  - [MDN documentation][mdn]
    ///
    /// [spec]: https://tc39.es/ecma262/#sec-date.prototype.tostring
    /// [mdn]: https://developer.mozilla.org/en-US/docs/Web/JavaScript/Reference/Global_Objects/Date/toString
    pub(crate) fn to_string(
        this: &JsValue,
        _: &[JsValue],
        context: &mut Context,
    ) -> JsResult<JsValue> {
        // 1. Let dateObject be the this value.
        // 2. Perform ? RequireInternalSlot(dateObject, [[DateValue]]).
        // 3. Let tv be dateObject.[[DateValue]].
        let tv = this
            .as_object()
            .and_then(|obj| obj.downcast_ref::<Date>().as_deref().copied())
            .ok_or_else(|| JsNativeError::typ().with_message("'this' is not a Date"))?
            .0;

        // 4. Return ToDateString(tv).
        Ok(JsValue::from(to_date_string_t(
            tv,
            context.host_hooks().as_ref(),
        )))
    }

    /// [`Date.prototype.toTimeString()`][spec].
    ///
    /// The `toTimeString()` method returns the time portion of a Date object in human readable form
    /// in American English.
    ///
    /// More information:
    ///  - [MDN documentation][mdn]
    ///
    /// [spec]: https://tc39.es/ecma262/#sec-date.prototype.totimestring
    /// [mdn]: https://developer.mozilla.org/en-US/docs/Web/JavaScript/Reference/Global_Objects/Date/toTimeString
    pub(crate) fn to_time_string(
        this: &JsValue,
        _: &[JsValue],
        context: &mut Context,
    ) -> JsResult<JsValue> {
        // 1. Let dateObject be the this value.
        // 2. Perform ? RequireInternalSlot(dateObject, [[DateValue]]).
        // 3. Let tv be dateObject.[[DateValue]].
        let tv = this
            .as_object()
            .and_then(|obj| obj.downcast_ref::<Date>().as_deref().copied())
            .ok_or_else(|| JsNativeError::typ().with_message("'this' is not a Date"))?
            .0;

        // 4. If tv is NaN, return "Invalid Date".
        if tv.is_nan() {
            return Ok(js_string!("Invalid Date").into());
        }

        // 5. Let t be LocalTime(tv).
        let t = local_time(tv, context.host_hooks().as_ref());

        // 6. Return the string-concatenation of TimeString(t) and TimeZoneString(tv).
        Ok(JsValue::from(js_string!(
            &time_string(t),
            &time_zone_string(t, context.host_hooks().as_ref())
        )))
    }

    /// [`Date.prototype.toUTCString()`][spec].
    ///
    /// The `toUTCString()` method returns a string representing the specified Date object.
    ///
    /// More information:
    ///  - [MDN documentation][mdn]
    ///
    /// [spec]: https://tc39.es/ecma262/#sec-date.prototype.toutcstring
    /// [mdn]: https://developer.mozilla.org/en-US/docs/Web/JavaScript/Reference/Global_Objects/Date/toUTCString
    pub(crate) fn to_utc_string(
        this: &JsValue,
        _args: &[JsValue],
        _context: &mut Context,
    ) -> JsResult<JsValue> {
        // 1. Let dateObject be the this value.
        // 2. Perform ? RequireInternalSlot(dateObject, [[DateValue]]).
        // 3. Let tv be dateObject.[[DateValue]].
        let tv = this
            .as_object()
            .and_then(|obj| obj.downcast_ref::<Date>().as_deref().copied())
            .ok_or_else(|| JsNativeError::typ().with_message("'this' is not a Date"))?
            .0;

        // 4. If tv is NaN, return "Invalid Date".
        if tv.is_nan() {
            return Ok(js_string!("Invalid Date").into());
        }

        // 5. Let weekday be the Name of the entry in Table 63 with the Number WeekDay(tv).
        let weekday = match week_day(tv) {
            0 => js_str!("Sun"),
            1 => js_str!("Mon"),
            2 => js_str!("Tue"),
            3 => js_str!("Wed"),
            4 => js_str!("Thu"),
            5 => js_str!("Fri"),
            6 => js_str!("Sat"),
            _ => unreachable!(),
        };

        // 6. Let month be the Name of the entry in Table 64 with the Number MonthFromTime(tv).
        let month = match month_from_time(tv) {
            0 => js_str!("Jan"),
            1 => js_str!("Feb"),
            2 => js_str!("Mar"),
            3 => js_str!("Apr"),
            4 => js_str!("May"),
            5 => js_str!("Jun"),
            6 => js_str!("Jul"),
            7 => js_str!("Aug"),
            8 => js_str!("Sep"),
            9 => js_str!("Oct"),
            10 => js_str!("Nov"),
            11 => js_str!("Dec"),
            _ => unreachable!(),
        };

        // 7. Let day be ToZeroPaddedDecimalString(ℝ(DateFromTime(tv)), 2).
        let mut binding = [0; 2];
        let day = pad_two(date_from_time(tv), &mut binding);

        // 8. Let yv be YearFromTime(tv).
        let yv = year_from_time(tv);

        // 9. If yv is +0𝔽 or yv > +0𝔽, let yearSign be the empty String; otherwise, let yearSign be "-".
        let year_sign = if yv >= 0 { js_str!("") } else { js_str!("-") };

        // 10. Let paddedYear be ToZeroPaddedDecimalString(abs(ℝ(yv)), 4).
        let yv = yv.unsigned_abs();
        let padded_year: JsString = if yv >= 100_000 {
            pad_six(yv, &mut [0; 6]).into()
        } else if yv >= 10000 {
            pad_five(yv, &mut [0; 5]).into()
        } else {
            pad_four(yv, &mut [0; 4]).into()
        };

        // 11. Return the string-concatenation of
        // weekday,
        // ",",
        // the code unit 0x0020 (SPACE),
        // day,
        // the code unit 0x0020 (SPACE),
        // month,
        // the code unit 0x0020 (SPACE),
        // yearSign,
        // paddedYear,
        // the code unit 0x0020 (SPACE),
        // and TimeString(tv).
        Ok(JsValue::from(js_string!(
            weekday,
            js_str!(","),
            js_str!(" "),
            day,
            js_str!(" "),
            month,
            js_str!(" "),
            year_sign,
            &padded_year,
            js_str!(" "),
            &time_string(tv)
        )))
    }

    /// [`Date.prototype.valueOf()`][spec].
    ///
    /// The `valueOf()` method returns the primitive value of a `Date` object.
    ///
    /// More information:
    ///  - [MDN documentation][mdn]
    ///
    /// [spec]: https://tc39.es/ecma262/#sec-date.prototype.valueof
    /// [mdn]: https://developer.mozilla.org/en-US/docs/Web/JavaScript/Reference/Global_Objects/Date/valueOf
    pub(crate) fn value_of(
        this: &JsValue,
        _args: &[JsValue],
        _context: &mut Context,
    ) -> JsResult<JsValue> {
        // 1. Let dateObject be the this value.
        // 2. Perform ? RequireInternalSlot(dateObject, [[DateValue]]).
        // 3. Return dateObject.[[DateValue]].
        Ok(this
            .as_object()
            .and_then(|obj| obj.downcast_ref::<Date>().as_deref().copied())
            .ok_or_else(|| JsNativeError::typ().with_message("'this' is not a Date"))?
            .0
            .into())
    }

    /// [`Date.prototype [ @@toPrimitive ] ( hint )`][spec].
    ///
    /// The <code>\[@@toPrimitive\]()</code> method converts a Date object to a primitive value.
    ///
    /// More information:
    ///  - [MDN documentation][mdn]
    ///
    /// [spec]: https://tc39.es/ecma262/#sec-date.prototype-@@toprimitive
    /// [mdn]: https://developer.mozilla.org/en-US/docs/Web/JavaScript/Reference/Global_Objects/Date/@@toPrimitive
    pub(crate) fn to_primitive(
        this: &JsValue,
        args: &[JsValue],
        context: &mut Context,
    ) -> JsResult<JsValue> {
        // 1. Let O be the this value.
        // 2. If Type(O) is not Object, throw a TypeError exception.
        let o = this.as_object().ok_or_else(|| {
            JsNativeError::typ().with_message("Date.prototype[@@toPrimitive] called on non object")
        })?;

        let hint = args.get_or_undefined(0);

        let try_first = match hint.as_string() {
            // 3. If hint is "string" or "default", then
            // a. Let tryFirst be string.
            Some(string) if string == "string" || string == "default" => PreferredType::String,
            // 4. Else if hint is "number", then
            // a. Let tryFirst be number.
            Some(number) if number == "number" => PreferredType::Number,
            // 5. Else, throw a TypeError exception.
            _ => {
                return Err(JsNativeError::typ()
                    .with_message("Date.prototype[@@toPrimitive] called with invalid hint")
                    .into())
            }
        };

        // 6. Return ? OrdinaryToPrimitive(O, tryFirst).
        o.ordinary_to_primitive(context, try_first)
    }
}<|MERGE_RESOLUTION|>--- conflicted
+++ resolved
@@ -219,11 +219,7 @@
             // 3. If numberOfArgs = 0, then
             [] => {
                 // a. Let dv be the time value (UTC) identifying the current time.
-<<<<<<< HEAD
-                Self::utc_now(context.host_hooks().as_ref())
-=======
                 Self::utc_now(context)
->>>>>>> e957201d
             }
             // 4. Else if numberOfArgs = 1, then
             // a. Let value be values[0].
