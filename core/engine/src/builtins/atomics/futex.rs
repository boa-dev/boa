// Implementation mostly based from https://github.com/v8/v8/blob/main/src/execution/futex-emulation.cc
// TODO: track https://github.com/rust-lang/rfcs/pull/3467 to see if we can use `UnsafeAliased` instead
// of raw pointers.

// A bit of context about how exactly this thing works.
//
// `Atomics.wait/notify` is basically an emulation of the "futex" syscall, which internally uses
// a wait queue attached to a certain memory address, where processes and threads can manipulate
// it to synchronize between them.
// More information: https://en.wikipedia.org/wiki/Futex
//
// Our emulation of the API is composed by three components:
//
// - `FutexWaiters`, which is a map of addresses to the corresponding wait queue for that address.
//   Internally uses intrusive linked lists to avoid allocating when adding a new waiter, which
//   reduces the time spent by a thread in the critical section.
//
// - `FutexWaiter`, which contains all the data necessary to be able to wake a waiter from another
//   thread. It also contains a `waiting` boolean, that is checked after waking up to see
//   if the waiter was indeed woken up or if it just sporadically woke up (yes, this is a thing that
//   can happen per the documentation of `CondVar`).
//
// - `CRITICAL_SECTION`, a global static that must be locked before registering or notifying any
//   waiter. This guarantees that only one agent can write to the wait queues at any point in time.
//
// We can emulate a typical execution using the API for demonstration purposes.
// At the start of the program, we initially have an empty map of wait queues. We represent this
// graphically as:
//
//   Address   │
//             │
// ────────────┼────────────────────────────────────────────────────────────────────
//             │
//             │
//   <empty>   │
//             │
//             │
//
// Each row here will represent an address and the corresponding wait queue for that address.
//
// Let's suppose that "Thread 2" wants to wait on the address 50. After locking the global mutex,
// it first creates a new instante of a `FutexWaiter` and passes a pointer to it to the
// `FutexWaiters::add_waiter`:
//
//   Address   │
//             │
// ────────────┼──────────────────────────────────────────────────────────────────────
//             │
//             │       ┌───────────────┐
//             │    ┌─►│               │
//             │    │  │ Thread 2      │
//             │    │  │ FutexWaiter   │
//     50      ├────┘  │               │
//             │       │               │
//             │       │ cond_var      │
//             │       │ waiting: true │
//             │       │               │
//             │       └───────────────┘
//             │
//
// Immediately after this, "Thread 2" calls `cond_var.wait`, unlocks the global mutex and sleeps
// until it is notified again (ignoring the spurious wakeups, those are handled in an infinite loop
// anyways).
//
// Now, let's suppose that `Thread 1` has now acquired the lock and now wants to also
// wait on the address `50`. Doing the same procedure as "Thread 2", our map now looks like:
//
//   Address   │
//             │
// ────────────┼──────────────────────────────────────────────────────────────────────
//             │
//             │       ┌───────────────┐        ┌───────────────┐
//             │    ┌─►│               ├───────►│               │
//             │    │  │ Thread 2      │        │ Thread 1      │
//             │    │  │ FutexWaiter   │        │ FutexWaiter   │
//     50      ├────┘  │               │        │               │
//             │       │               │        │               │
//             │       │ cond_var      │        │ cond_var      │
//             │       │ waiting: true │◄───────┤ waiting: true │
//             │       │               │        │               │
//             │       └───────────────┘        └───────────────┘
//             │
//
// Note how the head of our list contains the first waiter which was registered, and the
// tail of our list is our most recent waiter.
//
// After "Thread 1" sleeps, "Thread 3" has the opportunity to lock the global mutex.
// In this case, "Thread 3" will notify one waiter of the address 50 using the `cond_var` inside
// `FutexWaiter`, and will also remove it from the linked list. In this case
// the notified thread is "Thread 2":
//
//   Address   │
//             │
// ────────────┼──────────────────────────────────────────────────────────────────────
//             │
//             │       ┌────────────────┐       ┌────────────────┐
//             │       │                │   ┌──►│                │
//             │       │ Thread 2       │   │   │ Thread 1       │
//             │       │ FutexWaiter    │   │   │ FutexWaiter    │
//     50      ├───┐   │                │   │   │                │
//             │   │   │                │   │   │                │
//             │   │   │ cond_var       │   │   │ cond_var       │
//             │   │   │ waiting: false │   │   │ waiting: true  │
//             │   │   │                │   │   │                │
//             │   │   └────────────────┘   │   └────────────────┘
//             │   │                        │
//             │   └────────────────────────┘
//             │
//
// Then, when the lock is released and "Thread 2" has woken up, it tries to lock the global mutex
// again, checking if `waiting` is true to manually remove itself from the queue if that's the case.
// In this case, `waiting` is false, which doesn't require any other handling, so it just
// removes the `FutexWaiter` from its stack and returns `AtomicsWaitResult::Ok`.
//
//   Address   │
//             │
// ────────────┼──────────────────────────────────────────────────────────────────────
//             │
//             │                                ┌────────────────┐
//             │    ┌──────────────────────────►│                │
//             │    │                           │ Thread 1       │
//             │    │                           │ FutexWaiter    │
//     50      ├────┘                           │                │
//             │                                │                │
//             │                                │ cond_var       │
//             │                                │ waiting: true  │
//             │                                │                │
//             │                                └────────────────┘
//             │
//             │
//             │
//
// In a future point in time, "Thread 1" will be notified, which will proceed with the
// exact same steps as "Thread 2", emptying the wait queue and finishing the execution of our
// program.

#![deny(unsafe_op_in_unsafe_fn)]
#![deny(clippy::undocumented_unsafe_blocks)]
#![allow(clippy::expl_impl_clone_on_copy)]

use std::{cell::UnsafeCell, sync::atomic::Ordering};

use crate::{
    JsNativeError, JsResult,
    builtins::{
        array_buffer::{SharedArrayBuffer, utils::SliceRef},
        typed_array::Element,
    },
    sys::time::{Duration, Instant},
};

mod sync {
    use std::sync::{Condvar, Mutex, MutexGuard};

    use intrusive_collections::{LinkedList, LinkedListLink, UnsafeRef, intrusive_adapter};

<<<<<<< HEAD
    use small_btree::{Entry, SmallBTreeMap};

    use crate::{JsNativeError, JsResult};
=======
    use crate::{
        JsNativeError, JsResult,
        small_map::{Entry, SmallMap},
    };
>>>>>>> 97095134

    /// A waiter of a memory address.
    #[derive(Debug, Default)]
    pub(crate) struct FutexWaiter {
        pub(super) link: LinkedListLink,
        pub(super) cond_var: Condvar,
        pub(super) waiting: bool,
        addr: usize,
    }

    intrusive_adapter!(FutexWaiterAdapter = UnsafeRef<FutexWaiter>: FutexWaiter { link: LinkedListLink });

    /// List of memory addresses and its corresponding list of waiters for that address.
    #[derive(Debug)]
    pub(super) struct FutexWaiters {
        waiters: SmallBTreeMap<usize, LinkedList<FutexWaiterAdapter>, 16>,
    }

    // SAFETY: `FutexWaiters` is not constructable outside its `get` method, and it's only exposed by
    //          a global lock, meaning the inner data of `FutexWaiters` (which includes non-Send pointers)
    //          can only be accessed by a single thread at once.
    unsafe impl Send for FutexWaiters {}

    impl FutexWaiters {
        /// Gets the map of all shared data addresses and its corresponding list of agents waiting on that location.
        pub(super) fn get() -> JsResult<MutexGuard<'static, Self>> {
            static CRITICAL_SECTION: Mutex<FutexWaiters> = Mutex::new(FutexWaiters {
                waiters: SmallBTreeMap::new(),
            });

            CRITICAL_SECTION.lock().map_err(|_| {
                JsNativeError::typ()
                    .with_message("failed to synchronize with the agent cluster")
                    .into()
            })
        }

        /// Notifies at most `max_count` waiters that are waiting on the address `addr`, and
        /// returns the number of waiters that were notified.
        ///
        /// Equivalent to [`RemoveWaiters`][remove] and [`NotifyWaiter`][notify], but in a single operation.
        ///
        /// [remove]: https://tc39.es/ecma262/#sec-removewaiters
        /// [notify]: https://tc39.es/ecma262/#sec-notifywaiter
        pub(super) fn notify_many(&mut self, addr: usize, max_count: u64) -> u64 {
            let Entry::Occupied(mut wl) = self.waiters.entry(addr) else {
                return 0;
            };

            for i in 0..max_count {
                let Some(elem) = wl.get_mut().pop_front() else {
                    wl.remove();
                    return i;
                };

                elem.cond_var.notify_one();

                // SAFETY: all elements of the waiters list are guaranteed to be valid.
                unsafe {
                    (*UnsafeRef::into_raw(elem)).waiting = false;
                }
            }

            if wl.get().is_empty() {
                wl.remove();
            }

            max_count
        }

        /// # Safety
        ///
        /// - `node` must NOT be linked to an existing waiter list.
        /// - `node` must always point to a valid instance of `FutexWaiter` until `node` is
        ///   removed from its linked list. This can happen by either `remove_waiter` or `notify_many`.
        pub(super) unsafe fn add_waiter(&mut self, node: *mut FutexWaiter, addr: usize) {
            // SAFETY: `node` must point to a valid instance.
            let node = unsafe {
                debug_assert!(!(*node).link.is_linked());
                (*node).waiting = true;
                (*node).addr = addr;
                UnsafeRef::from_raw(node)
            };

            self.waiters
                .entry(addr)
                .or_insert_with(|| LinkedList::new(FutexWaiterAdapter::new()))
                .push_back(node);
        }

        /// # Safety
        ///
        /// - `node` must point to a valid instance of `FutexWaiter`.
        /// - `node` must be inside the wait list associated with `node.addr`.
        pub(super) unsafe fn remove_waiter(&mut self, node: *mut FutexWaiter) {
            // SAFETY: `node` must point to a valid instance.
            let addr = unsafe { (*node).addr };

            let mut wl = match self.waiters.entry(addr) {
                Entry::Occupied(wl) => wl,
                Entry::Vacant(_) => return,
            };

            // SAFETY: `node` must be inside the wait list associated with `node.addr`.
            unsafe {
                wl.get_mut().cursor_mut_from_ptr(node).remove();
            }

            if wl.get().is_empty() {
                wl.remove();
            }
        }
    }
}

#[derive(Debug, Clone, Copy)]
pub(super) enum AtomicsWaitResult {
    NotEqual,
    TimedOut,
    Ok,
}

/// Adds this agent to the wait queue for the address pointed to by `buffer[offset..]`.
///
/// # Safety
///
/// - `addr` must be a multiple of `std::mem::size_of::<E>()`.
/// - `buffer` must contain at least `std::mem::size_of::<E>()` bytes to read starting from `usize`.
// our implementation guarantees that `SharedArrayBuffer` is always aligned to `u64` at minimum.
pub(super) unsafe fn wait<E: Element + PartialEq>(
    buffer: &SharedArrayBuffer,
    buf_len: usize,
    offset: usize,
    check: E,
    timeout: Option<Duration>,
) -> JsResult<AtomicsWaitResult> {
    // 10. Let block be buffer.[[ArrayBufferData]].
    // 11. Let WL be GetWaiterList(block, indexedPosition).
    // 12. Perform EnterCriticalSection(WL).
    let mut waiters = sync::FutexWaiters::get()?;

    let time_info = timeout.map(|timeout| (Instant::now(), timeout));

    let buffer = &buffer.bytes_with_len(buf_len)[offset..];

    // 13. Let elementType be TypedArrayElementType(typedArray).
    // 14. Let w be GetValueFromBuffer(buffer, indexedPosition, elementType, true, SeqCst).

    // SAFETY: The safety of this operation is guaranteed by the caller.
    let value = unsafe { E::read(SliceRef::AtomicSlice(buffer)).load(Ordering::SeqCst) };

    // 15. If v ≠ w, then
    //     a. Perform LeaveCriticalSection(WL).
    //     b. Return "not-equal".
    if check != value {
        return Ok(AtomicsWaitResult::NotEqual);
    }

    // 16. Let W be AgentSignifier().
    // 17. Perform AddWaiter(WL, W).

    // ensure we can have aliased pointers to the waiter in a sound way.
    let waiter = UnsafeCell::new(sync::FutexWaiter::default());
    let waiter_ptr = waiter.get();

    // SAFETY: waiter is valid and we call `remove_node` below.
    unsafe {
        waiters.add_waiter(waiter_ptr, buffer.as_ptr().addr());
    }

    // 18. Let notified be SuspendAgent(WL, W, t).

    // `SuspendAgent(WL, W, t)`
    // https://tc39.es/ecma262/#sec-suspendthisagent

    let result = loop {
        // SAFETY: waiter is still valid
        if unsafe { !(*waiter_ptr).waiting } {
            break AtomicsWaitResult::Ok;
        }

        if let Some((start, timeout)) = time_info {
            let Some(remaining) = timeout.checked_sub(start.elapsed()) else {
                break AtomicsWaitResult::TimedOut;
            };

            // Since the mutex is poisoned, `waiter` cannot be read from other threads, meaning
            // we can return directly.
            // This doesn't use `wait_timeout_while` because it has to mutably borrow `waiter`,
            // which is a big nono since we have pointers to that location while the borrow is
            // active.
            // SAFETY: waiter is still valid
            waiters = unsafe {
                (*waiter_ptr)
                    .cond_var
                    .wait_timeout(waiters, remaining)
                    .map_err(|_| {
                        JsNativeError::typ()
                            .with_message("failed to synchronize with the agent cluster")
                    })?
                    .0
            };
        } else {
            // SAFETY: waiter is still valid
            waiters = unsafe {
                (*waiter_ptr).cond_var.wait(waiters).map_err(|_| {
                    JsNativeError::typ()
                        .with_message("failed to synchronize with the agent cluster")
                })?
            };
        }
    };

    // SAFETY: waiter is valid and contained in its waiter list if `waiting == true`.
    unsafe {
        // 20. Else,
        //     a. Perform RemoveWaiter(WL, W).
        if (*waiter_ptr).waiting {
            waiters.remove_waiter(waiter_ptr);
        } else {
            // 19. If notified is true, then
            //     a. Assert: W is not on the list of waiters in WL.
            debug_assert!(!(*waiter_ptr).link.is_linked());
        }
    }

    // 21. Perform LeaveCriticalSection(WL).
    drop(waiters);

    // 22. If notified is true, return "ok".
    // 23. Return "timed-out".
    Ok(result)
}

/// Notifies at most `count` agents waiting on the memory address pointed to by `buffer[offset..]`.
pub(super) fn notify(buffer: &SharedArrayBuffer, offset: usize, count: u64) -> JsResult<u64> {
    let addr = buffer.as_ptr().addr() + offset;

    // 7. Let WL be GetWaiterList(block, indexedPosition).
    // 8. Perform EnterCriticalSection(WL).
    let mut waiters = sync::FutexWaiters::get()?;

    // 9. Let S be RemoveWaiters(WL, c).
    // 10. For each element W of S, do
    //     a. Perform NotifyWaiter(WL, W).
    let count = waiters.notify_many(addr, count);

    // 11. Perform LeaveCriticalSection(WL).
    drop(waiters);

    Ok(count)
}<|MERGE_RESOLUTION|>--- conflicted
+++ resolved
@@ -154,16 +154,10 @@
 
     use intrusive_collections::{LinkedList, LinkedListLink, UnsafeRef, intrusive_adapter};
 
-<<<<<<< HEAD
-    use small_btree::{Entry, SmallBTreeMap};
-
-    use crate::{JsNativeError, JsResult};
-=======
     use crate::{
         JsNativeError, JsResult,
-        small_map::{Entry, SmallMap},
+        small_btree::{Entry, SmallBtreeMap},
     };
->>>>>>> 97095134
 
     /// A waiter of a memory address.
     #[derive(Debug, Default)]
