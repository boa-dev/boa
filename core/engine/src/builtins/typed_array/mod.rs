--- conflicted
+++ resolved
@@ -371,12 +371,10 @@
     BigInt64,
     /// 64-bit unsigned integers in the platform byte order.
     BigUint64,
-<<<<<<< HEAD
-    /// 32-bit floating point numbers in the platform byte order.
-=======
+    /// 16-bit floating point numbers in the platform byte order.
     #[cfg(feature = "float16")]
     Float16,
->>>>>>> 95b406b9
+    /// 32-bit floating point numbers in the platform byte order.
     Float32,
     /// 64-bit floating point numbers in the platform byte order.
     Float64,
