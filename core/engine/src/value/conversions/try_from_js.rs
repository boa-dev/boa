//! This module contains the [`TryFromJs`] trait, and conversions to basic Rust types.

use num_bigint::BigInt;
use num_traits::AsPrimitive;

<<<<<<< HEAD
use crate::{
    js_error, js_string, Context, JsBigInt, JsNativeError, JsObject, JsResult, JsString, JsValue,
};
=======
use crate::{Context, JsBigInt, JsNativeError, JsObject, JsResult, JsString, JsValue, js_string};
>>>>>>> ead5aab1

mod collections;
mod tuples;

/// This trait adds a fallible and efficient conversions from a [`JsValue`] to Rust types.
pub trait TryFromJs: Sized {
    /// This function tries to convert a JavaScript value into `Self`.
    fn try_from_js(value: &JsValue, context: &mut Context) -> JsResult<Self>;
}

impl JsValue {
    /// This function is the inverse of [`TryFromJs`]. It tries to convert a [`JsValue`] to a given
    /// Rust type.
    pub fn try_js_into<T>(&self, context: &mut Context) -> JsResult<T>
    where
        T: TryFromJs,
    {
        T::try_from_js(self, context)
    }
}

impl TryFromJs for bool {
    fn try_from_js(value: &JsValue, _context: &mut Context) -> JsResult<Self> {
        if let Some(b) = value.as_boolean() {
            Ok(b)
        } else {
            Err(JsNativeError::typ()
                .with_message("cannot convert value to a boolean")
                .into())
        }
    }
}

impl TryFromJs for () {
    fn try_from_js(_value: &JsValue, _context: &mut Context) -> JsResult<Self> {
        Ok(())
    }
}

impl TryFromJs for String {
    fn try_from_js(value: &JsValue, _context: &mut Context) -> JsResult<Self> {
        if let Some(s) = value.as_string() {
            s.to_std_string().map_err(|e| {
                JsNativeError::typ()
                    .with_message(format!("could not convert JsString to Rust string: {e}"))
                    .into()
            })
        } else {
            Err(JsNativeError::typ()
                .with_message("cannot convert value to a String")
                .into())
        }
    }
}

impl TryFromJs for JsString {
    fn try_from_js(value: &JsValue, _context: &mut Context) -> JsResult<Self> {
        if let Some(s) = value.as_string() {
            Ok(s.clone())
        } else {
            Err(JsNativeError::typ()
                .with_message("cannot convert value to a JsString")
                .into())
        }
    }
}

impl<T> TryFromJs for Option<T>
where
    T: TryFromJs,
{
    fn try_from_js(value: &JsValue, context: &mut Context) -> JsResult<Self> {
        if value.is_undefined() {
            Ok(None)
        } else {
            Ok(Some(T::try_from_js(value, context)?))
        }
    }
}

impl<T> TryFromJs for Vec<T>
where
    T: TryFromJs,
{
    fn try_from_js(value: &JsValue, context: &mut Context) -> JsResult<Self> {
        let Some(object) = &value.as_object() else {
            return Err(JsNativeError::typ()
                .with_message("cannot convert value to a Vec")
                .into());
        };

        let length = object.get(js_string!("length"), context)?;
        // If there's no length, return an error.
        if length.is_null_or_undefined() {
            return Err(js_error!(TypeError: "Not an array"));
        }
        let length = length.to_length(context)?;

        let length = match usize::try_from(length) {
            Ok(length) => length,
            Err(e) => {
                return Err(JsNativeError::typ()
                    .with_message(format!("could not convert length to usize: {e}"))
                    .into());
            }
        };
        let mut vec = Vec::with_capacity(length);
        for i in 0..length {
            let value = object.get(i, context)?;
            vec.push(T::try_from_js(&value, context)?);
        }

        Ok(vec)
    }
}

impl TryFromJs for JsObject {
    fn try_from_js(value: &JsValue, _context: &mut Context) -> JsResult<Self> {
        if let Some(o) = value.as_object() {
            Ok(o.clone())
        } else {
            Err(JsNativeError::typ()
                .with_message("cannot convert value to a Object")
                .into())
        }
    }
}

impl TryFromJs for JsBigInt {
    fn try_from_js(value: &JsValue, _context: &mut Context) -> JsResult<Self> {
        if let Some(b) = value.as_bigint() {
            Ok(b.clone())
        } else {
            Err(JsNativeError::typ()
                .with_message("cannot convert value to a BigInt")
                .into())
        }
    }
}

impl TryFromJs for BigInt {
    fn try_from_js(value: &JsValue, _context: &mut Context) -> JsResult<Self> {
        if let Some(b) = value.as_bigint() {
            Ok(b.as_inner().clone())
        } else {
            Err(JsNativeError::typ()
                .with_message("cannot convert value to a BigInt")
                .into())
        }
    }
}

impl TryFromJs for JsValue {
    fn try_from_js(value: &JsValue, _context: &mut Context) -> JsResult<Self> {
        Ok(value.clone())
    }
}

impl TryFromJs for f64 {
    fn try_from_js(value: &JsValue, _context: &mut Context) -> JsResult<Self> {
        if let Some(i) = value.0.as_integer32() {
            Ok(f64::from(i))
        } else if let Some(f) = value.0.as_float64() {
            Ok(f)
        } else {
            Err(JsNativeError::typ()
                .with_message("cannot convert value to a f64")
                .into())
        }
    }
}

fn from_f64<T>(v: f64) -> Option<T>
where
    T: AsPrimitive<f64>,
    f64: AsPrimitive<T>,
{
    if <f64 as AsPrimitive<T>>::as_(v).as_().to_bits() == v.to_bits() {
        return Some(v.as_());
    }
    None
}

macro_rules! impl_try_from_js_integer {
    ( $( $type: ty ),* ) => {
        $(
            impl TryFromJs for $type {
                fn try_from_js(value: &JsValue, _context: &mut Context) -> JsResult<Self> {
                    if let Some(i) = value.as_i32() {
                        i.try_into().map_err(|e| {
                            JsNativeError::typ()
                                .with_message(format!(
                                    concat!("cannot convert value to a ", stringify!($type), ": {}"),
                                    e)
                                )
                                .into()
                        })
                    } else if let Some(f) = value.as_number() {
                        from_f64(f).ok_or_else(|| {
                            JsNativeError::typ()
                                .with_message(concat!("cannot convert value to a ", stringify!($type)))
                                .into()
                        })
                    } else {
                        Err(JsNativeError::typ()
                            .with_message(concat!("cannot convert value to a ", stringify!($type)))
                            .into())
                    }
                }
            }
        )*
    }
}

impl_try_from_js_integer!(i8, u8, i16, u16, i32, u32, i64, u64, usize, i128, u128);

#[test]
fn integer_floating_js_value_to_integer() {
    let context = &mut Context::default();

    assert_eq!(i8::try_from_js(&JsValue::from(4.0), context), Ok(4));
    assert_eq!(u8::try_from_js(&JsValue::from(4.0), context), Ok(4));
    assert_eq!(i16::try_from_js(&JsValue::from(4.0), context), Ok(4));
    assert_eq!(u16::try_from_js(&JsValue::from(4.0), context), Ok(4));
    assert_eq!(i32::try_from_js(&JsValue::from(4.0), context), Ok(4));
    assert_eq!(u32::try_from_js(&JsValue::from(4.0), context), Ok(4));
    assert_eq!(i64::try_from_js(&JsValue::from(4.0), context), Ok(4));
    assert_eq!(u64::try_from_js(&JsValue::from(4.0), context), Ok(4));

    // Floating with fractional part
    let result = i32::try_from_js(&JsValue::from(4.000_000_000_000_001), context);
    assert!(result.is_err());

    // NaN
    let result = i32::try_from_js(&JsValue::nan(), context);
    assert!(result.is_err());

    // +Infinity
    let result = i32::try_from_js(&JsValue::positive_infinity(), context);
    assert!(result.is_err());

    // -Infinity
    let result = i32::try_from_js(&JsValue::negative_infinity(), context);
    assert!(result.is_err());
}

#[test]
fn value_into_vec() {
    use boa_engine::{TestAction, run_test_actions};
    use indoc::indoc;

    #[derive(Debug, PartialEq, Eq, boa_macros::TryFromJs)]
    struct TestStruct {
        inner: bool,
        my_int: i16,
        my_vec: Vec<String>,
    }

    run_test_actions([
        TestAction::assert_with_op(
            indoc! {r#"
            let value = {
                inner: true,
                my_int: 11,
                my_vec: ["a", "b", "c"]
            };
            value
        "#},
            |value, context| {
                let value = TestStruct::try_from_js(&value, context);

                match value {
                    Ok(value) => {
                        value
                            == TestStruct {
                                inner: true,
                                my_int: 11,
                                my_vec: vec!["a".to_string(), "b".to_string(), "c".to_string()],
                            }
                    }
                    _ => false,
                }
            },
        ),
        TestAction::assert_with_op(
            indoc!(
                r#"
            let wrong = {
                inner: false,
                my_int: 22,
                my_vec: [{}, "e", "f"]
            };
            wrong"#
            ),
            |value, context| {
                let Err(value) = TestStruct::try_from_js(&value, context) else {
                    return false;
                };
                assert!(value.to_string().contains("TypeError"));
                true
            },
        ),
    ]);
}

#[test]
fn value_into_tuple() {
    use boa_engine::{TestAction, run_test_actions};
    use indoc::indoc;

    run_test_actions([
        TestAction::assert_with_op(indoc! {r#" [42, "hello", true] "#}, |value, context| {
            type TestType = (i32, String, bool);
            TestType::try_from_js(&value, context).unwrap() == (42, "hello".to_string(), true)
        }),
        TestAction::assert_with_op(indoc! {r#" [42, "hello", true] "#}, |value, context| {
            type TestType = (i32, String, Option<bool>, Option<u8>);
            TestType::try_from_js(&value, context).unwrap()
                == (42, "hello".to_string(), Some(true), None)
        }),
        TestAction::assert_with_op(indoc! {r#" [] "#}, |value, context| {
            type TestType = (
                Option<bool>,
                Option<bool>,
                Option<bool>,
                Option<bool>,
                Option<bool>,
                Option<bool>,
                Option<bool>,
                Option<bool>,
                Option<bool>,
                Option<bool>,
            );
            TestType::try_from_js(&value, context).unwrap()
                == (None, None, None, None, None, None, None, None, None, None)
        }),
        TestAction::assert_with_op(indoc!(r#"[42, "hello", {}]"#), |value, context| {
            type TestType = (i32, String, bool);
            let Err(value) = TestType::try_from_js(&value, context) else {
                return false;
            };
            assert!(value.to_string().contains("TypeError"));
            true
        }),
        TestAction::assert_with_op(indoc!(r#"[42, "hello"]"#), |value, context| {
            type TestType = (i32, String, bool);
            let Err(value) = TestType::try_from_js(&value, context) else {
                return false;
            };
            assert!(value.to_string().contains("TypeError"));
            true
        }),
    ]);
}

#[test]
fn value_into_map() {
    use boa_engine::{TestAction, run_test_actions};
    use indoc::indoc;

    run_test_actions([
        TestAction::assert_with_op(indoc! {r#" ({ a: 1, b: 2, c: 3 }) "#}, |value, context| {
            let value = std::collections::BTreeMap::<String, i32>::try_from_js(&value, context);

            match value {
                Ok(value) => {
                    value
                        == vec![
                            ("a".to_string(), 1),
                            ("b".to_string(), 2),
                            ("c".to_string(), 3),
                        ]
                        .into_iter()
                        .collect::<std::collections::BTreeMap<String, i32>>()
                }
                _ => false,
            }
        }),
        TestAction::assert_with_op(indoc! {r#" ({ a: 1, b: 2, c: 3 }) "#}, |value, context| {
            let value = std::collections::HashMap::<String, i32>::try_from_js(&value, context);

            match value {
                Ok(value) => {
                    value
                        == std::collections::HashMap::from_iter(
                            vec![
                                ("a".to_string(), 1),
                                ("b".to_string(), 2),
                                ("c".to_string(), 3),
                            ]
                            .into_iter()
                            .collect::<std::collections::BTreeMap<String, i32>>(),
                        )
                }
                _ => false,
            }
        }),
    ]);
}

#[test]
fn js_map_into_rust_map() -> JsResult<()> {
    use boa_engine::Source;
    use std::collections::{BTreeMap, HashMap};

    let js_code = "new Map([['a', 1], ['b', 3], ['aboba', 42024]])";
    let mut context = Context::default();

    let js_value = context.eval(Source::from_bytes(js_code))?;

    let hash_map = HashMap::<String, i32>::try_from_js(&js_value, &mut context)?;
    let btree_map = BTreeMap::<String, i32>::try_from_js(&js_value, &mut context)?;

    let expect = [("a".into(), 1), ("aboba".into(), 42024), ("b".into(), 3)];

    let expected_hash_map: HashMap<String, _> = expect.iter().cloned().collect();
    assert_eq!(expected_hash_map, hash_map);

    let expected_btree_map: BTreeMap<String, _> = expect.iter().cloned().collect();
    assert_eq!(expected_btree_map, btree_map);
    Ok(())
}<|MERGE_RESOLUTION|>--- conflicted
+++ resolved
@@ -3,13 +3,9 @@
 use num_bigint::BigInt;
 use num_traits::AsPrimitive;
 
-<<<<<<< HEAD
 use crate::{
     js_error, js_string, Context, JsBigInt, JsNativeError, JsObject, JsResult, JsString, JsValue,
 };
-=======
-use crate::{Context, JsBigInt, JsNativeError, JsObject, JsResult, JsString, JsValue, js_string};
->>>>>>> ead5aab1
 
 mod collections;
 mod tuples;
@@ -258,7 +254,7 @@
 
 #[test]
 fn value_into_vec() {
-    use boa_engine::{TestAction, run_test_actions};
+    use boa_engine::{run_test_actions, TestAction};
     use indoc::indoc;
 
     #[derive(Debug, PartialEq, Eq, boa_macros::TryFromJs)]
@@ -317,7 +313,7 @@
 
 #[test]
 fn value_into_tuple() {
-    use boa_engine::{TestAction, run_test_actions};
+    use boa_engine::{run_test_actions, TestAction};
     use indoc::indoc;
 
     run_test_actions([
@@ -367,7 +363,7 @@
 
 #[test]
 fn value_into_map() {
-    use boa_engine::{TestAction, run_test_actions};
+    use boa_engine::{run_test_actions, TestAction};
     use indoc::indoc;
 
     run_test_actions([
