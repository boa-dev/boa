//! This module contains the [`TryFromJs`] trait, and conversions to basic Rust types.

use num_bigint::BigInt;

use crate::{js_string, Context, JsBigInt, JsNativeError, JsObject, JsResult, JsString, JsValue};

<<<<<<< HEAD
mod tuples;
=======
mod collections;
>>>>>>> 95ba6609

/// This trait adds a fallible and efficient conversions from a [`JsValue`] to Rust types.
pub trait TryFromJs: Sized {
    /// This function tries to convert a JavaScript value into `Self`.
    fn try_from_js(value: &JsValue, context: &mut Context) -> JsResult<Self>;
}

impl JsValue {
    /// This function is the inverse of [`TryFromJs`]. It tries to convert a [`JsValue`] to a given
    /// Rust type.
    pub fn try_js_into<T>(&self, context: &mut Context) -> JsResult<T>
    where
        T: TryFromJs,
    {
        T::try_from_js(self, context)
    }
}

impl TryFromJs for bool {
    fn try_from_js(value: &JsValue, _context: &mut Context) -> JsResult<Self> {
        match value {
            JsValue::Boolean(b) => Ok(*b),
            _ => Err(JsNativeError::typ()
                .with_message("cannot convert value to a boolean")
                .into()),
        }
    }
}

impl TryFromJs for String {
    fn try_from_js(value: &JsValue, _context: &mut Context) -> JsResult<Self> {
        match value {
            JsValue::String(s) => s.to_std_string().map_err(|e| {
                JsNativeError::typ()
                    .with_message(format!("could not convert JsString to Rust string: {e}"))
                    .into()
            }),
            _ => Err(JsNativeError::typ()
                .with_message("cannot convert value to a String")
                .into()),
        }
    }
}

impl TryFromJs for JsString {
    fn try_from_js(value: &JsValue, _context: &mut Context) -> JsResult<Self> {
        match value {
            JsValue::String(s) => Ok(s.clone()),
            _ => Err(JsNativeError::typ()
                .with_message("cannot convert value to a String")
                .into()),
        }
    }
}

impl<T> TryFromJs for Option<T>
where
    T: TryFromJs,
{
    fn try_from_js(value: &JsValue, context: &mut Context) -> JsResult<Self> {
        match value {
            JsValue::Null | JsValue::Undefined => Ok(None),
            value => Ok(Some(T::try_from_js(value, context)?)),
        }
    }
}

impl<T> TryFromJs for Vec<T>
where
    T: TryFromJs,
{
    fn try_from_js(value: &JsValue, context: &mut Context) -> JsResult<Self> {
        let JsValue::Object(object) = value else {
            return Err(JsNativeError::typ()
                .with_message("cannot convert value to a Vec")
                .into());
        };

        let length = object
            .get(js_string!("length"), context)?
            .to_length(context)?;
        let length = match usize::try_from(length) {
            Ok(length) => length,
            Err(e) => {
                return Err(JsNativeError::typ()
                    .with_message(format!("could not convert length to usize: {e}"))
                    .into());
            }
        };
        let mut vec = Vec::with_capacity(length);
        for i in 0..length {
            let value = object.get(i, context)?;
            vec.push(T::try_from_js(&value, context)?);
        }

        Ok(vec)
    }
}

impl TryFromJs for JsObject {
    fn try_from_js(value: &JsValue, _context: &mut Context) -> JsResult<Self> {
        match value {
            JsValue::Object(o) => Ok(o.clone()),
            _ => Err(JsNativeError::typ()
                .with_message("cannot convert value to a Object")
                .into()),
        }
    }
}

impl TryFromJs for JsBigInt {
    fn try_from_js(value: &JsValue, _context: &mut Context) -> JsResult<Self> {
        match value {
            JsValue::BigInt(b) => Ok(b.clone()),
            _ => Err(JsNativeError::typ()
                .with_message("cannot convert value to a BigInt")
                .into()),
        }
    }
}

impl TryFromJs for BigInt {
    fn try_from_js(value: &JsValue, _context: &mut Context) -> JsResult<Self> {
        match value {
            JsValue::BigInt(b) => Ok(b.as_inner().clone()),
            _ => Err(JsNativeError::typ()
                .with_message("cannot convert value to a BigInt")
                .into()),
        }
    }
}

impl TryFromJs for JsValue {
    fn try_from_js(value: &JsValue, _context: &mut Context) -> JsResult<Self> {
        Ok(value.clone())
    }
}

impl TryFromJs for f64 {
    fn try_from_js(value: &JsValue, _context: &mut Context) -> JsResult<Self> {
        match value {
            JsValue::Integer(i) => Ok((*i).into()),
            JsValue::Rational(r) => Ok(*r),
            _ => Err(JsNativeError::typ()
                .with_message("cannot convert value to a f64")
                .into()),
        }
    }
}

impl TryFromJs for i8 {
    fn try_from_js(value: &JsValue, _context: &mut Context) -> JsResult<Self> {
        match value {
            JsValue::Integer(i) => (*i).try_into().map_err(|e| {
                JsNativeError::typ()
                    .with_message(format!("cannot convert value to a i8: {e}"))
                    .into()
            }),
            _ => Err(JsNativeError::typ()
                .with_message("cannot convert value to a i8")
                .into()),
        }
    }
}

impl TryFromJs for u8 {
    fn try_from_js(value: &JsValue, _context: &mut Context) -> JsResult<Self> {
        match value {
            JsValue::Integer(i) => (*i).try_into().map_err(|e| {
                JsNativeError::typ()
                    .with_message(format!("cannot convert value to a u8: {e}"))
                    .into()
            }),
            _ => Err(JsNativeError::typ()
                .with_message("cannot convert value to a u8")
                .into()),
        }
    }
}

impl TryFromJs for i16 {
    fn try_from_js(value: &JsValue, _context: &mut Context) -> JsResult<Self> {
        match value {
            JsValue::Integer(i) => (*i).try_into().map_err(|e| {
                JsNativeError::typ()
                    .with_message(format!("cannot convert value to a i16: {e}"))
                    .into()
            }),
            _ => Err(JsNativeError::typ()
                .with_message("cannot convert value to a i16")
                .into()),
        }
    }
}

impl TryFromJs for u16 {
    fn try_from_js(value: &JsValue, _context: &mut Context) -> JsResult<Self> {
        match value {
            JsValue::Integer(i) => (*i).try_into().map_err(|e| {
                JsNativeError::typ()
                    .with_message(format!("cannot convert value to a iu16: {e}"))
                    .into()
            }),
            _ => Err(JsNativeError::typ()
                .with_message("cannot convert value to a u16")
                .into()),
        }
    }
}

impl TryFromJs for i32 {
    fn try_from_js(value: &JsValue, _context: &mut Context) -> JsResult<Self> {
        match value {
            JsValue::Integer(i) => Ok(*i),
            _ => Err(JsNativeError::typ()
                .with_message("cannot convert value to a i32")
                .into()),
        }
    }
}

impl TryFromJs for u32 {
    fn try_from_js(value: &JsValue, _context: &mut Context) -> JsResult<Self> {
        match value {
            JsValue::Integer(i) => (*i).try_into().map_err(|e| {
                JsNativeError::typ()
                    .with_message(format!("cannot convert value to a u32: {e}"))
                    .into()
            }),
            _ => Err(JsNativeError::typ()
                .with_message("cannot convert value to a u32")
                .into()),
        }
    }
}

impl TryFromJs for i64 {
    fn try_from_js(value: &JsValue, _context: &mut Context) -> JsResult<Self> {
        match value {
            JsValue::Integer(i) => Ok((*i).into()),
            _ => Err(JsNativeError::typ()
                .with_message("cannot convert value to a i64")
                .into()),
        }
    }
}

impl TryFromJs for u64 {
    fn try_from_js(value: &JsValue, _context: &mut Context) -> JsResult<Self> {
        match value {
            JsValue::Integer(i) => (*i).try_into().map_err(|e| {
                JsNativeError::typ()
                    .with_message(format!("cannot convert value to a u64: {e}"))
                    .into()
            }),
            _ => Err(JsNativeError::typ()
                .with_message("cannot convert value to a u64")
                .into()),
        }
    }
}

impl TryFromJs for usize {
    fn try_from_js(value: &JsValue, _context: &mut Context) -> JsResult<Self> {
        match value {
            JsValue::Integer(i) => (*i).try_into().map_err(|e| {
                JsNativeError::typ()
                    .with_message(format!("cannot convert value to a usize: {e}"))
                    .into()
            }),
            _ => Err(JsNativeError::typ()
                .with_message("cannot convert value to a usize")
                .into()),
        }
    }
}

impl TryFromJs for i128 {
    fn try_from_js(value: &JsValue, _context: &mut Context) -> JsResult<Self> {
        match value {
            JsValue::Integer(i) => Ok((*i).into()),
            _ => Err(JsNativeError::typ()
                .with_message("cannot convert value to a i128")
                .into()),
        }
    }
}

impl TryFromJs for u128 {
    fn try_from_js(value: &JsValue, _context: &mut Context) -> JsResult<Self> {
        match value {
            JsValue::Integer(i) => (*i).try_into().map_err(|e| {
                JsNativeError::typ()
                    .with_message(format!("cannot convert value to a u128: {e}"))
                    .into()
            }),
            _ => Err(JsNativeError::typ()
                .with_message("cannot convert value to a u128")
                .into()),
        }
    }
}

#[test]
fn value_into_vec() {
    use boa_engine::{run_test_actions, TestAction};
    use indoc::indoc;

    #[derive(Debug, PartialEq, Eq, boa_macros::TryFromJs)]
    struct TestStruct {
        inner: bool,
        my_int: i16,
        my_vec: Vec<String>,
    }

    run_test_actions([
        TestAction::assert_with_op(
            indoc! {r#"
            let value = {
                inner: true,
                my_int: 11,
                my_vec: ["a", "b", "c"]
            };
            value
        "#},
            |value, context| {
                let value = TestStruct::try_from_js(&value, context);

                match value {
                    Ok(value) => {
                        value
                            == TestStruct {
                                inner: true,
                                my_int: 11,
                                my_vec: vec!["a".to_string(), "b".to_string(), "c".to_string()],
                            }
                    }
                    _ => false,
                }
            },
        ),
        TestAction::assert_with_op(
            indoc!(
                r#"
            let wrong = {
                inner: false,
                my_int: 22,
                my_vec: [{}, "e", "f"]
            };
            wrong"#
            ),
            |value, context| {
                let Err(value) = TestStruct::try_from_js(&value, context) else {
                    return false;
                };
                assert!(value.to_string().contains("TypeError"));
                true
            },
        ),
    ]);
}

#[test]
<<<<<<< HEAD
fn value_into_tuple() {
=======
fn value_into_map() {
>>>>>>> 95ba6609
    use boa_engine::{run_test_actions, TestAction};
    use indoc::indoc;

    run_test_actions([
<<<<<<< HEAD
        TestAction::assert_with_op(indoc! {r#" [42, "hello", true] "#}, |value, context| {
            type TestType = (i32, String, bool);
            TestType::try_from_js(&value, context).unwrap() == (42, "hello".to_string(), true)
        }),
        TestAction::assert_with_op(indoc! {r#" [42, "hello", true] "#}, |value, context| {
            type TestType = (i32, String, Option<bool>, Option<u8>);
            TestType::try_from_js(&value, context).unwrap()
                == (42, "hello".to_string(), Some(true), None)
        }),
        TestAction::assert_with_op(indoc! {r#" [] "#}, |value, context| {
            type TestType = (
                Option<bool>,
                Option<bool>,
                Option<bool>,
                Option<bool>,
                Option<bool>,
                Option<bool>,
                Option<bool>,
                Option<bool>,
                Option<bool>,
                Option<bool>,
            );
            TestType::try_from_js(&value, context).unwrap()
                == (None, None, None, None, None, None, None, None, None, None)
        }),
        TestAction::assert_with_op(indoc!(r#"[42, "hello", {}]"#), |value, context| {
            type TestType = (i32, String, bool);
            let Err(value) = TestType::try_from_js(&value, context) else {
                return false;
            };
            assert!(value.to_string().contains("TypeError"));
            true
        }),
        TestAction::assert_with_op(indoc!(r#"[42, "hello"]"#), |value, context| {
            type TestType = (i32, String, bool);
            let Err(value) = TestType::try_from_js(&value, context) else {
                return false;
            };
            assert!(value.to_string().contains("TypeError"));
            true
=======
        TestAction::assert_with_op(indoc! {r#" ({ a: 1, b: 2, c: 3 }) "#}, |value, context| {
            let value = std::collections::BTreeMap::<String, i32>::try_from_js(&value, context);

            match value {
                Ok(value) => {
                    value
                        == vec![
                            ("a".to_string(), 1),
                            ("b".to_string(), 2),
                            ("c".to_string(), 3),
                        ]
                        .into_iter()
                        .collect::<std::collections::BTreeMap<String, i32>>()
                }
                _ => false,
            }
        }),
        TestAction::assert_with_op(indoc! {r#" ({ a: 1, b: 2, c: 3 }) "#}, |value, context| {
            let value = std::collections::HashMap::<String, i32>::try_from_js(&value, context);

            match value {
                Ok(value) => {
                    value
                        == std::collections::HashMap::from_iter(
                            vec![
                                ("a".to_string(), 1),
                                ("b".to_string(), 2),
                                ("c".to_string(), 3),
                            ]
                            .into_iter()
                            .collect::<std::collections::BTreeMap<String, i32>>(),
                        )
                }
                _ => false,
            }
>>>>>>> 95ba6609
        }),
    ]);
}<|MERGE_RESOLUTION|>--- conflicted
+++ resolved
@@ -4,11 +4,8 @@
 
 use crate::{js_string, Context, JsBigInt, JsNativeError, JsObject, JsResult, JsString, JsValue};
 
-<<<<<<< HEAD
+mod collections;
 mod tuples;
-=======
-mod collections;
->>>>>>> 95ba6609
 
 /// This trait adds a fallible and efficient conversions from a [`JsValue`] to Rust types.
 pub trait TryFromJs: Sized {
@@ -372,16 +369,11 @@
 }
 
 #[test]
-<<<<<<< HEAD
 fn value_into_tuple() {
-=======
-fn value_into_map() {
->>>>>>> 95ba6609
     use boa_engine::{run_test_actions, TestAction};
     use indoc::indoc;
 
     run_test_actions([
-<<<<<<< HEAD
         TestAction::assert_with_op(indoc! {r#" [42, "hello", true] "#}, |value, context| {
             type TestType = (i32, String, bool);
             TestType::try_from_js(&value, context).unwrap() == (42, "hello".to_string(), true)
@@ -422,7 +414,16 @@
             };
             assert!(value.to_string().contains("TypeError"));
             true
-=======
+        }),
+    ]);
+}
+
+#[test]
+fn value_into_map() {
+    use boa_engine::{run_test_actions, TestAction};
+    use indoc::indoc;
+
+    run_test_actions([
         TestAction::assert_with_op(indoc! {r#" ({ a: 1, b: 2, c: 3 }) "#}, |value, context| {
             let value = std::collections::BTreeMap::<String, i32>::try_from_js(&value, context);
 
@@ -458,7 +459,6 @@
                 }
                 _ => false,
             }
->>>>>>> 95ba6609
         }),
     ]);
 }