//! The ECMAScript context.

use std::cell::RefCell;
use std::{cell::Cell, path::Path, rc::Rc};

use boa_ast::StatementList;
use boa_interner::Interner;
use boa_parser::source::ReadChar;
use boa_profiler::Profiler;
pub use hooks::{DefaultHooks, HostHooks};
#[cfg(feature = "intl")]
pub use icu::IcuError;
use intrinsics::Intrinsics;
#[cfg(feature = "temporal")]
use temporal_rs::tzdb::FsTzdbProvider;

use crate::job::Job;
use crate::vm::RuntimeLimits;
use crate::{
    builtins,
    class::{Class, ClassBuilder},
    job::{JobExecutor, SimpleJobExecutor},
    js_string,
    module::{IdleModuleLoader, ModuleLoader, SimpleModuleLoader},
    native_function::NativeFunction,
    object::{shape::RootShape, FunctionObjectBuilder, JsObject},
    optimizer::{Optimizer, OptimizerOptions, OptimizerStatistics},
    property::{Attribute, PropertyDescriptor, PropertyKey},
    realm::Realm,
    script::Script,
    vm::{ActiveRunnable, CallFrame, Vm},
    HostDefined, JsNativeError, JsResult, JsString, JsValue, NativeObject, Source,
};

use self::intrinsics::StandardConstructor;

pub mod time;
use crate::context::time::StdClock;
pub use time::Clock;

mod hooks;
#[cfg(feature = "intl")]
pub(crate) mod icu;
pub mod intrinsics;

thread_local! {
    static CANNOT_BLOCK_COUNTER: Cell<u64> = const { Cell::new(0) };
}

/// ECMAScript context. It is the primary way to interact with the runtime.
///
/// `Context`s constructed in a thread share the same runtime, therefore it
/// is possible to share objects from one context to another context, but they
/// have to be in the same thread.
///
/// # Examples
///
/// ## Execute Function of Script File
///
/// ```rust
/// use boa_engine::{
///     js_string,
///     object::ObjectInitializer,
///     property::{Attribute, PropertyDescriptor},
///     Context, Source,
/// };
///
/// let script = r#"
///     function test(arg1) {
///         if(arg1 != null) {
///             return arg1.x;
///         }
///         return 112233;
///     }
/// "#;
///
/// let mut context = Context::default();
///
/// // Populate the script definition to the context.
/// context.eval(Source::from_bytes(script)).unwrap();
///
/// // Create an object that can be used in eval calls.
/// let arg = ObjectInitializer::new(&mut context)
///     .property(js_string!("x"), 12, Attribute::READONLY)
///     .build();
/// context
///     .register_global_property(js_string!("arg"), arg, Attribute::all())
///     .expect("property shouldn't exist");
///
/// let value = context.eval(Source::from_bytes("test(arg)")).unwrap();
///
/// assert_eq!(value.as_number(), Some(12.0))
/// ```
pub struct Context {
    /// String interner in the context.
    interner: Interner,

    /// Execute in strict mode,
    strict: bool,

    /// Number of instructions remaining before a forced exit
    #[cfg(feature = "fuzz")]
    pub(crate) instructions_remaining: usize,

    pub(crate) vm: Vm,

    pub(crate) kept_alive: Vec<JsObject>,

    can_block: bool,

    #[cfg(feature = "temporal")]
    tz_provider: FsTzdbProvider,

    /// Intl data provider.
    #[cfg(feature = "intl")]
    intl_provider: icu::IntlProvider,

    host_hooks: Rc<dyn HostHooks>,
<<<<<<< HEAD
=======

    clock: Rc<dyn Clock>,
>>>>>>> e957201d

    job_executor: Rc<dyn JobExecutor>,

    module_loader: Rc<dyn ModuleLoader>,

    optimizer_options: OptimizerOptions,
    root_shape: RootShape,

    /// Unique identifier for each parser instance used during the context lifetime.
    parser_identifier: u32,

    data: HostDefined,
}

impl std::fmt::Debug for Context {
    fn fmt(&self, f: &mut std::fmt::Formatter<'_>) -> std::fmt::Result {
        let mut debug = f.debug_struct("Context");

        debug
            .field("realm", &self.vm.realm)
            .field("interner", &self.interner)
            .field("vm", &self.vm)
            .field("strict", &self.strict)
            .field("job_executor", &"JobExecutor")
            .field("hooks", &"HostHooks")
            .field("clock", &"Clock")
            .field("module_loader", &"ModuleLoader")
            .field("optimizer_options", &self.optimizer_options);

        #[cfg(feature = "intl")]
        debug.field("intl_provider", &self.intl_provider);

        debug.finish_non_exhaustive()
    }
}

impl Drop for Context {
    fn drop(&mut self) {
        if !self.can_block {
            CANNOT_BLOCK_COUNTER.set(CANNOT_BLOCK_COUNTER.get() - 1);
        }
    }
}

impl Default for Context {
    fn default() -> Self {
        ContextBuilder::default()
            .build()
            .expect("Building the default context should not fail")
    }
}

// ==== Public API ====
impl Context {
    /// Create a new [`ContextBuilder`] to specify the [`Interner`] and/or
    /// the icu data provider.
    #[must_use]
    pub fn builder() -> ContextBuilder {
        ContextBuilder::default()
    }

    /// Evaluates the given source by compiling down to bytecode, then interpreting the
    /// bytecode into a value.
    ///
    /// # Examples
    /// ```
    /// # use boa_engine::{Context, Source};
    /// let mut context = Context::default();
    ///
    /// let source = Source::from_bytes("1 + 3");
    /// let value = context.eval(source).unwrap();
    ///
    /// assert!(value.is_number());
    /// assert_eq!(value.as_number().unwrap(), 4.0);
    /// ```
    ///
    /// Note that this won't run any scheduled promise jobs; you need to call [`Context::run_jobs`]
    /// on the context or [`JobExecutor::run_jobs`] on the provided queue to run them.
    #[allow(clippy::unit_arg, dropping_copy_types)]
    pub fn eval<R: ReadChar>(&mut self, src: Source<'_, R>) -> JsResult<JsValue> {
        let main_timer = Profiler::global().start_event("Script evaluation", "Main");

        let result = Script::parse(src, None, self)?.evaluate(self);

        // The main_timer needs to be dropped before the Profiler is.
        drop(main_timer);
        Profiler::global().drop();

        result
    }

    /// Applies optimizations to the [`StatementList`] inplace.
    pub fn optimize_statement_list(
        &mut self,
        statement_list: &mut StatementList,
    ) -> OptimizerStatistics {
        let mut optimizer = Optimizer::new(self);
        optimizer.apply(statement_list)
    }

    /// Register a global property.
    ///
    /// It will return an error if the property is already defined.
    ///
    /// # Example
    /// ```
    /// use boa_engine::{
    ///     js_string,
    ///     object::ObjectInitializer,
    ///     property::{Attribute, PropertyDescriptor},
    ///     Context,
    /// };
    ///
    /// let mut context = Context::default();
    ///
    /// context
    ///     .register_global_property(js_string!("myPrimitiveProperty"), 10, Attribute::all())
    ///     .expect("property shouldn't exist");
    ///
    /// let object = ObjectInitializer::new(&mut context)
    ///     .property(js_string!("x"), 0, Attribute::all())
    ///     .property(js_string!("y"), 1, Attribute::all())
    ///     .build();
    /// context
    ///     .register_global_property(js_string!("myObjectProperty"), object, Attribute::all())
    ///     .expect("property shouldn't exist");
    /// ```
    pub fn register_global_property<K, V>(
        &mut self,
        key: K,
        value: V,
        attribute: Attribute,
    ) -> JsResult<()>
    where
        K: Into<PropertyKey>,
        V: Into<JsValue>,
    {
        self.global_object().define_property_or_throw(
            key,
            PropertyDescriptor::builder()
                .value(value)
                .writable(attribute.writable())
                .enumerable(attribute.enumerable())
                .configurable(attribute.configurable()),
            self,
        )?;
        Ok(())
    }

    /// Register a global native callable.
    ///
    /// The function will be both `constructable` (call with `new <name>()`) and `callable` (call
    /// with `<name>()`).
    ///
    /// The function will be bound to the global object with `writable`, `non-enumerable`
    /// and `configurable` attributes. The same as when you create a function in JavaScript.
    ///
    /// # Note
    ///
    /// If you wish to only create the function object without binding it to the global object, you
    /// can use the [`FunctionObjectBuilder`] API.
    pub fn register_global_callable(
        &mut self,
        name: JsString,
        length: usize,
        body: NativeFunction,
    ) -> JsResult<()> {
        let function = FunctionObjectBuilder::new(self.realm(), body)
            .name(name.clone())
            .length(length)
            .constructor(true)
            .build();

        self.global_object().define_property_or_throw(
            name,
            PropertyDescriptor::builder()
                .value(function)
                .writable(true)
                .enumerable(false)
                .configurable(true),
            self,
        )?;
        Ok(())
    }

    /// Register a global native function that is not a constructor.
    ///
    /// The function will be bound to the global object with `writable`, `non-enumerable`
    /// and `configurable` attributes. The same as when you create a function in JavaScript.
    ///
    /// # Note
    ///
    /// The difference to [`Context::register_global_callable`] is, that the function will not be
    /// `constructable`. Usage of the function as a constructor will produce a `TypeError`.
    pub fn register_global_builtin_callable(
        &mut self,
        name: JsString,
        length: usize,
        body: NativeFunction,
    ) -> JsResult<()> {
        let function = FunctionObjectBuilder::new(self.realm(), body)
            .name(name.clone())
            .length(length)
            .constructor(false)
            .build();

        self.global_object().define_property_or_throw(
            name,
            PropertyDescriptor::builder()
                .value(function)
                .writable(true)
                .enumerable(false)
                .configurable(true),
            self,
        )?;
        Ok(())
    }

    /// Registers a global class `C` in the currently active realm.
    ///
    /// Errors if the class has already been registered.
    ///
    /// # Example
    /// ```ignore
    /// #[derive(Debug, Trace, Finalize)]
    /// struct MyClass;
    ///
    /// impl Class for MyClass {
    ///    // ...
    /// }
    ///
    /// context.register_global_class::<MyClass>()?;
    /// ```
    pub fn register_global_class<C: Class>(&mut self) -> JsResult<()> {
        if self.realm().has_class::<C>() {
            return Err(JsNativeError::typ()
                .with_message("cannot register a class twice")
                .into());
        }

        let mut class_builder = ClassBuilder::new::<C>(self);
        C::init(&mut class_builder)?;

        let class = class_builder.build();
        let property = PropertyDescriptor::builder()
            .value(class.constructor())
            .writable(C::ATTRIBUTES.writable())
            .enumerable(C::ATTRIBUTES.enumerable())
            .configurable(C::ATTRIBUTES.configurable());

        self.global_object()
            .define_property_or_throw(js_string!(C::NAME), property, self)?;
        self.realm().register_class::<C>(class);

        Ok(())
    }

    /// Removes the global class `C` from the currently active realm, returning the constructor
    /// and prototype of the class if `C` was registered.
    ///
    /// # Note
    ///
    /// This makes the constructor return an error on further calls, but note that this won't protect
    /// static properties from being accessed within variables that stored the constructor before being
    /// unregistered.  If you need that functionality, you can use a static accessor that first checks
    /// if the class is registered ([`Context::has_global_class`]) before returning the static value.
    ///
    /// # Example
    /// ```ignore
    /// #[derive(Debug, Trace, Finalize)]
    /// struct MyClass;
    ///
    /// impl Class for MyClass {
    ///    // ...
    /// }
    ///
    /// context.register_global_class::<MyClass>()?;
    /// // ... code
    /// context.unregister_global_class::<MyClass>()?;
    /// ```
    pub fn unregister_global_class<C: Class>(&mut self) -> JsResult<Option<StandardConstructor>> {
        self.global_object()
            .delete_property_or_throw(js_string!(C::NAME), self)?;
        Ok(self.realm().unregister_class::<C>())
    }

    /// Checks if the currently active realm has the global class `C` registered.
    #[must_use]
    pub fn has_global_class<C: Class>(&self) -> bool {
        self.realm().has_class::<C>()
    }

    /// Gets the constructor and prototype of the global class `C` if the currently active realm has
    /// that class registered.
    #[must_use]
    pub fn get_global_class<C: Class>(&self) -> Option<StandardConstructor> {
        self.realm().get_class::<C>()
    }

    /// Gets the string interner.
    #[inline]
    #[must_use]
    pub const fn interner(&self) -> &Interner {
        &self.interner
    }

    /// Gets a mutable reference to the string interner.
    #[inline]
    pub fn interner_mut(&mut self) -> &mut Interner {
        &mut self.interner
    }

    /// Returns the global object.
    #[inline]
    #[must_use]
    pub fn global_object(&self) -> JsObject {
        self.vm.realm.global_object().clone()
    }

    /// Returns the currently active intrinsic constructors and objects.
    #[inline]
    #[must_use]
    pub fn intrinsics(&self) -> &Intrinsics {
        self.vm.realm.intrinsics()
    }

    /// Returns the currently active realm.
    #[inline]
    #[must_use]
    pub const fn realm(&self) -> &Realm {
        &self.vm.realm
    }

    /// Set the value of trace on the context
    #[cfg(feature = "trace")]
    #[inline]
    pub fn set_trace(&mut self, trace: bool) {
        self.vm.trace = trace;
    }

    /// Get optimizer options.
    #[inline]
    #[must_use]
    pub const fn optimizer_options(&self) -> OptimizerOptions {
        self.optimizer_options
    }
    /// Enable or disable optimizations
    #[inline]
    pub fn set_optimizer_options(&mut self, optimizer_options: OptimizerOptions) {
        self.optimizer_options = optimizer_options;
    }

    /// Changes the strictness mode of the context.
    #[inline]
    pub fn strict(&mut self, strict: bool) {
        self.strict = strict;
    }

    /// Enqueues a [`Job`] on the [`JobExecutor`].
    #[inline]
    pub fn enqueue_job(&mut self, job: Job) {
        self.job_executor().enqueue_job(job, self);
    }

    /// Runs all the jobs with the provided job executor.
    #[inline]
    pub fn run_jobs(&mut self) -> JsResult<()> {
        let result = self.job_executor().run_jobs(self);
        self.clear_kept_objects();
        result
    }

    /// Asynchronously runs all the jobs with the provided job executor.
    ///
    /// # Note
    ///
    /// Concurrent job execution cannot be guaranteed by the engine, since this depends on the
    /// specific handling of each [`JobExecutor`]. If you want to execute jobs concurrently, you must
    /// provide a custom implementatin of `JobExecutor` to the context.
    #[allow(clippy::future_not_send)]
    pub async fn run_jobs_async(&mut self) -> JsResult<()> {
        let result = self
            .job_executor()
            .run_jobs_async(&RefCell::new(self))
            .await;
        self.clear_kept_objects();
        result
    }

    /// Abstract operation [`ClearKeptObjects`][clear].
    ///
    /// Clears all objects maintained alive by calls to the [`AddToKeptObjects`][add] abstract
    /// operation, used within the [`WeakRef`][weak] constructor.
    ///
    /// [clear]: https://tc39.es/ecma262/multipage/executable-code-and-execution-contexts.html#sec-clear-kept-objects
    /// [add]: https://tc39.es/ecma262/multipage/executable-code-and-execution-contexts.html#sec-addtokeptobjects
    /// [weak]: https://tc39.es/ecma262/multipage/managing-memory.html#sec-weak-ref-objects
    #[inline]
    pub fn clear_kept_objects(&mut self) {
        self.kept_alive.clear();
    }

    /// Retrieves the current stack trace of the context.
    #[inline]
    pub fn stack_trace(&self) -> impl Iterator<Item = &CallFrame> {
        self.vm.frames.iter().rev()
    }

    /// Replaces the currently active realm with `realm`, and returns the old realm.
    #[inline]
    pub fn enter_realm(&mut self, realm: Realm) -> Realm {
        self.vm
            .environments
            .replace_global(realm.environment().clone());
        std::mem::replace(&mut self.vm.realm, realm)
    }

    /// Create a new Realm with the default global bindings.
    pub fn create_realm(&mut self) -> JsResult<Realm> {
        let realm = Realm::create(self.host_hooks.as_ref(), &self.root_shape)?;

        let old_realm = self.enter_realm(realm);

        builtins::set_default_global_bindings(self)?;

        Ok(self.enter_realm(old_realm))
    }

    /// Get the [`RootShape`].
    #[inline]
    #[must_use]
    pub const fn root_shape(&self) -> &RootShape {
        &self.root_shape
    }

    /// Gets the host hooks.
    #[inline]
    #[must_use]
    pub fn host_hooks(&self) -> Rc<dyn HostHooks> {
        self.host_hooks.clone()
<<<<<<< HEAD
=======
    }

    /// Gets the internal clock.
    #[inline]
    #[must_use]
    pub fn clock(&self) -> &dyn Clock {
        self.clock.as_ref()
>>>>>>> e957201d
    }

    /// Gets the job executor.
    #[inline]
    #[must_use]
    pub fn job_executor(&self) -> Rc<dyn JobExecutor> {
        self.job_executor.clone()
    }

    /// Gets the module loader.
    #[must_use]
    pub fn module_loader(&self) -> Rc<dyn ModuleLoader> {
        self.module_loader.clone()
    }

    /// Get the [`RuntimeLimits`].
    #[inline]
    #[must_use]
    pub const fn runtime_limits(&self) -> RuntimeLimits {
        self.vm.runtime_limits
    }

    /// Set the [`RuntimeLimits`].
    #[inline]
    pub fn set_runtime_limits(&mut self, runtime_limits: RuntimeLimits) {
        self.vm.runtime_limits = runtime_limits;
    }

    /// Get a mutable reference to the [`RuntimeLimits`].
    #[inline]
    pub fn runtime_limits_mut(&mut self) -> &mut RuntimeLimits {
        &mut self.vm.runtime_limits
    }

    /// Returns `true` if this context can be suspended by an `Atomics.wait` call.
    #[inline]
    #[must_use]
    pub fn can_block(&self) -> bool {
        self.can_block
    }

    /// Insert a type into the context-specific [`HostDefined`] field.
    #[inline]
    pub fn insert_data<T: NativeObject>(&mut self, value: T) -> Option<Box<T>> {
        self.data.insert(value)
    }

    /// Check if the context-specific [`HostDefined`] has type T.
    #[inline]
    #[must_use]
    pub fn has_data<T: NativeObject>(&self) -> bool {
        self.data.has::<T>()
    }

    /// Remove type T from the context-specific [`HostDefined`], if it exists.
    #[inline]
    pub fn remove_data<T: NativeObject>(&mut self) -> Option<Box<T>> {
        self.data.remove::<T>()
    }

    /// Get type T from the context-specific [`HostDefined`], if it exists.
    #[inline]
    #[must_use]
    pub fn get_data<T: NativeObject>(&self) -> Option<&T> {
        self.data.get::<T>()
    }
}

// ==== Private API ====

impl Context {
    /// Swaps the currently active realm with `realm`.
    pub(crate) fn swap_realm(&mut self, realm: &mut Realm) {
        std::mem::swap(&mut self.vm.realm, realm);
    }

    /// Increment and get the parser identifier.
    pub(crate) fn next_parser_identifier(&mut self) -> u32 {
        self.parser_identifier += 1;
        self.parser_identifier
    }

    /// `CanDeclareGlobalFunction ( N )`
    ///
    /// More information:
    ///  - [ECMAScript reference][spec]
    ///
    /// [spec]: https://tc39.es/ecma262/#sec-candeclareglobalfunction
    pub(crate) fn can_declare_global_function(&mut self, name: &JsString) -> JsResult<bool> {
        // 1. Let ObjRec be envRec.[[ObjectRecord]].
        // 2. Let globalObject be ObjRec.[[BindingObject]].
        let global_object = self.realm().global_object().clone();

        // 3. Let existingProp be ? globalObject.[[GetOwnProperty]](N).
        let name = name.clone().into();
        let existing_prop = global_object.__get_own_property__(&name, &mut self.into())?;

        // 4. If existingProp is undefined, return ? IsExtensible(globalObject).
        let Some(existing_prop) = existing_prop else {
            return global_object.is_extensible(self);
        };

        // 5. If existingProp.[[Configurable]] is true, return true.
        if existing_prop.configurable() == Some(true) {
            return Ok(true);
        }

        // 6. If IsDataDescriptor(existingProp) is true and existingProp has attribute values { [[Writable]]: true, [[Enumerable]]: true }, return true.
        if existing_prop.is_data_descriptor()
            && existing_prop.writable() == Some(true)
            && existing_prop.enumerable() == Some(true)
        {
            return Ok(true);
        }

        // 7. Return false.
        Ok(false)
    }

    /// `CanDeclareGlobalVar ( N )`
    ///
    /// More information:
    ///  - [ECMAScript reference][spec]
    ///
    /// [spec]: https://tc39.es/ecma262/#sec-candeclareglobalvar
    pub(crate) fn can_declare_global_var(&mut self, name: &JsString) -> JsResult<bool> {
        // 1. Let ObjRec be envRec.[[ObjectRecord]].
        // 2. Let globalObject be ObjRec.[[BindingObject]].
        let global_object = self.realm().global_object().clone();

        // 3. Let hasProperty be ? HasOwnProperty(globalObject, N).
        let has_property = global_object.has_own_property(name.clone(), self)?;

        // 4. If hasProperty is true, return true.
        if has_property {
            return Ok(true);
        }

        // 5. Return ? IsExtensible(globalObject).
        global_object.is_extensible(self)
    }

    /// `CreateGlobalVarBinding ( N, D )`
    ///
    /// More information:
    ///  - [ECMAScript reference][spec]
    ///
    /// [spec]: https://tc39.es/ecma262/#sec-createglobalvarbinding
    pub(crate) fn create_global_var_binding(
        &mut self,
        name: JsString,
        configurable: bool,
    ) -> JsResult<()> {
        // 1. Let ObjRec be envRec.[[ObjectRecord]].
        // 2. Let globalObject be ObjRec.[[BindingObject]].
        let global_object = self.realm().global_object().clone();

        // 3. Let hasProperty be ? HasOwnProperty(globalObject, N).
        let has_property = global_object.has_own_property(name.clone(), self)?;

        // 4. Let extensible be ? IsExtensible(globalObject).
        let extensible = global_object.is_extensible(self)?;

        // 5. If hasProperty is false and extensible is true, then
        if !has_property && extensible {
            // a. Perform ? ObjRec.CreateMutableBinding(N, D).
            // b. Perform ? ObjRec.InitializeBinding(N, undefined).
            global_object.define_property_or_throw(
                name,
                PropertyDescriptor::builder()
                    .value(JsValue::undefined())
                    .writable(true)
                    .enumerable(true)
                    .configurable(configurable)
                    .build(),
                self,
            )?;
        }

        // 6. If envRec.[[VarNames]] does not contain N, then
        //     a. Append N to envRec.[[VarNames]].
        // 7. Return unused.
        Ok(())
    }

    /// `CreateGlobalFunctionBinding ( N, V, D )`
    ///
    /// More information:
    ///  - [ECMAScript reference][spec]
    ///
    /// [spec]: https://tc39.es/ecma262/#sec-createglobalfunctionbinding
    pub(crate) fn create_global_function_binding(
        &mut self,
        name: JsString,
        function: JsObject,
        configurable: bool,
    ) -> JsResult<()> {
        // 1. Let ObjRec be envRec.[[ObjectRecord]].
        // 2. Let globalObject be ObjRec.[[BindingObject]].
        let global_object = self.realm().global_object().clone();

        // 3. Let existingProp be ? globalObject.[[GetOwnProperty]](N).
        let existing_prop =
            global_object.__get_own_property__(&name.clone().into(), &mut self.into())?;

        // 4. If existingProp is undefined or existingProp.[[Configurable]] is true, then
        let desc = if existing_prop.is_none()
            || existing_prop.and_then(|p| p.configurable()) == Some(true)
        {
            // a. Let desc be the PropertyDescriptor { [[Value]]: V, [[Writable]]: true, [[Enumerable]]: true, [[Configurable]]: D }.
            PropertyDescriptor::builder()
                .value(function.clone())
                .writable(true)
                .enumerable(true)
                .configurable(configurable)
                .build()
        }
        // 5. Else,
        else {
            // a. Let desc be the PropertyDescriptor { [[Value]]: V }.
            PropertyDescriptor::builder()
                .value(function.clone())
                .build()
        };

        // 6. Perform ? DefinePropertyOrThrow(globalObject, N, desc).
        global_object.define_property_or_throw(name.clone(), desc, self)?;

        // 7. Perform ? Set(globalObject, N, V, false).
        global_object.set(name, function, false, self)?;

        // 8. If envRec.[[VarNames]] does not contain N, then
        //     a. Append N to envRec.[[VarNames]].
        // 9. Return unused.
        Ok(())
    }

    /// `HasRestrictedGlobalProperty ( N )`
    ///
    /// More information:
    ///  - [ECMAScript reference][spec]
    ///
    /// [spec]: https://tc39.es/ecma262/#sec-hasrestrictedglobalproperty
    pub(crate) fn has_restricted_global_property(&mut self, name: &JsString) -> JsResult<bool> {
        // 1. Let ObjRec be envRec.[[ObjectRecord]].
        // 2. Let globalObject be ObjRec.[[BindingObject]].
        let global_object = self.realm().global_object().clone();

        // 3. Let existingProp be ? globalObject.[[GetOwnProperty]](N).
        let name = name.clone().into();
        let existing_prop = global_object.__get_own_property__(&name, &mut self.into())?;

        // 4. If existingProp is undefined, return false.
        let Some(existing_prop) = existing_prop else {
            return Ok(false);
        };

        // 5. If existingProp.[[Configurable]] is true, return false.
        if existing_prop.configurable() == Some(true) {
            return Ok(false);
        }

        // 6. Return true.
        Ok(true)
    }

    /// Returns `true` if this context is in strict mode.
    pub(crate) const fn is_strict(&self) -> bool {
        self.strict
    }

    /// `9.4.1 GetActiveScriptOrModule ( )`
    ///
    /// More information:
    ///  - [ECMAScript reference][spec]
    ///
    /// [spec]: https://tc39.es/ecma262/#sec-getactivescriptormodule
    pub(crate) fn get_active_script_or_module(&self) -> Option<ActiveRunnable> {
        // 1. If the execution context stack is empty, return null.
        // 2. Let ec be the topmost execution context on the execution context stack whose ScriptOrModule component is not null.
        // 3. If no such execution context exists, return null. Otherwise, return ec's ScriptOrModule.
        if let Some(active_runnable) = &self.vm.frame.active_runnable {
            return Some(active_runnable.clone());
        }

        self.vm
            .frames
            .iter()
            .rev()
            .find_map(|frame| frame.active_runnable.clone())
    }

    /// Get `active function object`
    ///
    /// More information:
    ///  - [ECMAScript reference][spec]
    ///
    /// [spec]: https://tc39.es/ecma262/#active-function-object
    pub(crate) fn active_function_object(&self) -> Option<JsObject> {
        if self.vm.native_active_function.is_some() {
            return self.vm.native_active_function.clone();
        }

        self.vm.frame.function(&self.vm)
    }
}

impl Context {
    /// Creates a `ContextCleanupGuard` that executes some cleanup after being dropped.
    pub(crate) fn guard<F>(&mut self, cleanup: F) -> ContextCleanupGuard<'_, F>
    where
        F: FnOnce(&mut Context) + 'static,
    {
        ContextCleanupGuard::new(self, cleanup)
    }

    /// Get the Intl data provider.
    #[cfg(feature = "intl")]
    pub(crate) const fn intl_provider(&self) -> &icu::IntlProvider {
        &self.intl_provider
    }

    /// Get the Time Zone Provider
    #[cfg(feature = "temporal")]
    pub(crate) fn tz_provider(&self) -> &FsTzdbProvider {
        &self.tz_provider
    }
}

/// Builder for the [`Context`] type.
///
/// This builder allows custom initialization of the [`Interner`] within
/// the context.
#[derive(Default)]
pub struct ContextBuilder {
    interner: Option<Interner>,
    host_hooks: Option<Rc<dyn HostHooks>>,
<<<<<<< HEAD
=======
    clock: Option<Rc<dyn Clock>>,
>>>>>>> e957201d
    job_executor: Option<Rc<dyn JobExecutor>>,
    module_loader: Option<Rc<dyn ModuleLoader>>,
    can_block: bool,
    #[cfg(feature = "intl")]
    icu: Option<icu::IntlProvider>,
    #[cfg(feature = "fuzz")]
    instructions_remaining: usize,
}

impl std::fmt::Debug for ContextBuilder {
    fn fmt(&self, f: &mut std::fmt::Formatter<'_>) -> std::fmt::Result {
        #[derive(Clone, Copy, Debug)]
        struct JobExecutor;
        #[derive(Clone, Copy, Debug)]
        struct HostHooks;
        #[derive(Clone, Copy, Debug)]
        struct Clock;
        #[derive(Clone, Copy, Debug)]
        struct ModuleLoader;

        let mut out = f.debug_struct("ContextBuilder");

        out.field("interner", &self.interner)
            .field("host_hooks", &self.host_hooks.as_ref().map(|_| HostHooks))
            .field("clock", &self.clock.as_ref().map(|_| Clock))
            .field(
                "job_executor",
                &self.job_executor.as_ref().map(|_| JobExecutor),
            )
            .field(
                "module_loader",
                &self.module_loader.as_ref().map(|_| ModuleLoader),
            )
            .field("can_block", &self.can_block);

        #[cfg(feature = "intl")]
        out.field("icu", &self.icu);

        #[cfg(feature = "fuzz")]
        out.field("instructions_remaining", &self.instructions_remaining);

        out.finish()
    }
}

impl ContextBuilder {
    /// Creates a new [`ContextBuilder`] with a default empty [`Interner`]
    /// and a default `BoaProvider` if the `intl` feature is enabled.
    #[must_use]
    pub fn new() -> Self {
        Self::default()
    }

    /// Initializes the context [`Interner`] to the provided interner.
    ///
    /// This is useful when you want to initialize an [`Interner`] with
    /// a collection of words before parsing.
    #[must_use]
    #[allow(clippy::missing_const_for_fn)]
    pub fn interner(mut self, interner: Interner) -> Self {
        self.interner = Some(interner);
        self
    }

    /// Provides a [`BufferProvider`] data provider to the [`Context`].
    ///
    /// This function is only available if the `intl` feature is enabled.
    ///
    /// # Additional considerations
    ///
    /// If the data was generated using `icu_datagen`, make sure that the deduplication strategy is
    /// not set to [`Maximal`]. Otherwise, `icu_datagen` will delete base locales such as "en" from
    /// the list of supported locales if the required data for "en" is the same as "und".
    /// We recommend [`RetainBaseLanguages`] as a nice default, which will only deduplicate locales
    /// if the deduplication target is not "und".
    ///
    /// # Errors
    ///
    /// This returns `Err` if the provided provider doesn't have the required locale information
    /// to construct both a [`LocaleCanonicalizer`] and a [`LocaleExpander`]. Note that this doesn't
    /// mean that the provider will successfully construct all `Intl` services; that check is made
    /// until the creation of an instance of a service.
    ///
    /// [`Maximal`]: https://docs.rs/icu_datagen/latest/icu_datagen/enum.DeduplicationStrategy.html#variant.Maximal
    /// [`RetainBaseLanguages`]: https://docs.rs/icu_datagen/latest/icu_datagen/enum.DeduplicationStrategy.html#variant.RetainBaseLanguages
    /// [`ResolveLocale`]: https://tc39.es/ecma402/#sec-resolvelocale
    /// [`LocaleCanonicalizer`]: icu_locid_transform::LocaleCanonicalizer
    /// [`LocaleExpander`]: icu_locid_transform::LocaleExpander
    /// [`BufferProvider`]: icu_provider::BufferProvider
    #[cfg(feature = "intl")]
    pub fn icu_buffer_provider<T: icu_provider::BufferProvider + 'static>(
        mut self,
        provider: T,
    ) -> Result<Self, IcuError> {
        self.icu = Some(icu::IntlProvider::try_new_with_buffer_provider(provider));
        Ok(self)
    }

    /// Provides an [`AnyProvider`] data provider to the [`Context`].
    ///
    /// This function is only available if the `intl` feature is enabled.
    ///
    /// # Additional considerations
    ///
    /// If the data was generated using `icu_datagen`, make sure that the deduplication strategy is
    /// not set to [`Maximal`]. Otherwise, `icu_datagen` will delete base locales such as "en" from
    /// the list of supported locales if the required data for "en" is the same as "und".
    /// We recommend [`RetainBaseLanguages`] as a nice default, which will only deduplicate locales
    /// if the deduplication target is not "und".
    ///
    /// # Errors
    ///
    /// This returns `Err` if the provided provider doesn't have the required locale information
    /// to construct both a [`LocaleCanonicalizer`] and a [`LocaleExpander`]. Note that this doesn't
    /// mean that the provider will successfully construct all `Intl` services; that check is made
    /// until the creation of an instance of a service.
    ///
    /// [`Maximal`]: https://docs.rs/icu_datagen/latest/icu_datagen/enum.DeduplicationStrategy.html#variant.Maximal
    /// [`RetainBaseLanguages`]: https://docs.rs/icu_datagen/latest/icu_datagen/enum.DeduplicationStrategy.html#variant.RetainBaseLanguages
    /// [`ResolveLocale`]: https://tc39.es/ecma402/#sec-resolvelocale
    /// [`LocaleCanonicalizer`]: icu_locid_transform::LocaleCanonicalizer
    /// [`LocaleExpander`]: icu_locid_transform::LocaleExpander
    /// [`AnyProvider`]: icu_provider::AnyProvider
    #[cfg(feature = "intl")]
    pub fn icu_any_provider<T: icu_provider::AnyProvider + 'static>(
        mut self,
        provider: T,
    ) -> Result<Self, IcuError> {
        self.icu = Some(icu::IntlProvider::try_new_with_any_provider(provider));
        Ok(self)
    }

    /// Initializes the [`HostHooks`] for the context.
    ///
    /// [`Host Hooks`]: https://tc39.es/ecma262/#sec-host-hooks-summary
    #[must_use]
    pub fn host_hooks<H: HostHooks + 'static>(mut self, host_hooks: Rc<H>) -> Self {
        self.host_hooks = Some(host_hooks);
        self
    }

    /// Initializes the [`Clock`] for the context.
    #[must_use]
    pub fn clock<C: Clock + 'static>(mut self, clock: Rc<C>) -> Self {
        self.clock = Some(clock);
        self
    }

    /// Initializes the [`JobExecutor`] for the context.
    #[must_use]
    pub fn job_executor<Q: JobExecutor + 'static>(mut self, job_executor: Rc<Q>) -> Self {
        self.job_executor = Some(job_executor);
        self
    }

    /// Initializes the [`ModuleLoader`] for the context.
    #[must_use]
    pub fn module_loader<M: ModuleLoader + 'static>(mut self, module_loader: Rc<M>) -> Self {
        self.module_loader = Some(module_loader);
        self
    }

    /// [`AgentCanSuspend ( )`][spec] aka `[[CanBlock]]`
    ///
    /// Defines if this context can be suspended by calls to the [`Atomics.wait`][wait] function.
    ///
    /// # Note
    ///
    /// By the specification, multiple agents cannot share the same thread if any of them has its
    /// `[[CanBlock]]` field set to true. The builder will verify at build time that all contexts on
    /// the current thread fulfill this requisite.
    ///
    /// [spec]: https://tc39.es/ecma262/#sec-agentcansuspend
    /// [wait]: https://developer.mozilla.org/en-US/docs/Web/JavaScript/Reference/Global_Objects/Atomics/wait
    #[must_use]
    pub const fn can_block(mut self, can_block: bool) -> Self {
        self.can_block = can_block;
        self
    }

    /// Specifies the number of instructions remaining to the [`Context`].
    ///
    /// This function is only available if the `fuzz` feature is enabled.
    #[cfg(feature = "fuzz")]
    #[must_use]
    pub const fn instructions_remaining(mut self, instructions_remaining: usize) -> Self {
        self.instructions_remaining = instructions_remaining;
        self
    }

    /// Builds a new [`Context`] with the provided parameters, and defaults
    /// all missing parameters to their default values.
    // TODO: try to use a custom error here, since most of the `JsError` APIs
    // require having a `Context` in the first place.
    pub fn build(self) -> JsResult<Context> {
        let _timer = Profiler::global().start_event("Ctx::build", "context");
        if self.can_block {
            if CANNOT_BLOCK_COUNTER.get() > 0 {
                return Err(JsNativeError::typ()
                    .with_message(
                        "a context that can block must be the only active context in its current thread",
                    )
                    .into());
            }
        } else {
            CANNOT_BLOCK_COUNTER.set(CANNOT_BLOCK_COUNTER.get() + 1);
        }

        let root_shape = RootShape::default();

        let host_hooks = self.host_hooks.unwrap_or(Rc::new(DefaultHooks));
<<<<<<< HEAD
=======
        let clock = self.clock.unwrap_or_else(|| Rc::new(StdClock));
>>>>>>> e957201d
        let realm = Realm::create(host_hooks.as_ref(), &root_shape)?;
        let vm = Vm::new(realm);

        let module_loader: Rc<dyn ModuleLoader> = if let Some(loader) = self.module_loader {
            loader
        } else if let Ok(loader) = SimpleModuleLoader::new(Path::new(".")) {
            Rc::new(loader)
        } else {
            Rc::new(IdleModuleLoader)
        };

        let job_executor = self
            .job_executor
            .unwrap_or_else(|| Rc::new(SimpleJobExecutor::new()));

        let mut context = Context {
            interner: self.interner.unwrap_or_default(),
            vm,
            strict: false,
            #[cfg(feature = "temporal")]
            tz_provider: FsTzdbProvider::default(),
            #[cfg(feature = "intl")]
            intl_provider: if let Some(icu) = self.icu {
                icu
            } else {
                cfg_if::cfg_if! {
                    if #[cfg(feature = "intl_bundled")] {
                        icu::IntlProvider::try_new_with_buffer_provider(boa_icu_provider::buffer())
                    } else {
                        return Err(JsNativeError::typ()
                            .with_message("missing Intl provider for context")
                            .into()
                        );
                    }
                }
            },
            #[cfg(feature = "fuzz")]
            instructions_remaining: self.instructions_remaining,
            kept_alive: Vec::new(),
            host_hooks,
            clock,
            job_executor,
            module_loader,
            optimizer_options: OptimizerOptions::OPTIMIZE_ALL,
            root_shape,
            parser_identifier: 0,
            can_block: self.can_block,
            data: HostDefined::default(),
        };

        builtins::set_default_global_bindings(&mut context)?;

        Ok(context)
    }
}

/// A cleanup guard for a [`Context`] that is executed when dropped.
#[derive(Debug)]
pub(crate) struct ContextCleanupGuard<'a, F>
where
    F: FnOnce(&mut Context) + 'static,
{
    context: &'a mut Context,
    cleanup: Option<F>,
}

impl<'a, F> ContextCleanupGuard<'a, F>
where
    F: FnOnce(&mut Context) + 'static,
{
    /// Creates a new `ContextCleanupGuard` from the current context and its cleanup operation.
    pub(crate) fn new(context: &'a mut Context, cleanup: F) -> Self {
        Self {
            context,
            cleanup: Some(cleanup),
        }
    }
}

impl<F> std::ops::Deref for ContextCleanupGuard<'_, F>
where
    F: FnOnce(&mut Context) + 'static,
{
    type Target = Context;

    fn deref(&self) -> &Self::Target {
        self.context
    }
}

impl<F> std::ops::DerefMut for ContextCleanupGuard<'_, F>
where
    F: FnOnce(&mut Context) + 'static,
{
    fn deref_mut(&mut self) -> &mut Self::Target {
        self.context
    }
}

impl<F> Drop for ContextCleanupGuard<'_, F>
where
    F: FnOnce(&mut Context) + 'static,
{
    fn drop(&mut self) {
        if let Some(cleanup) = self.cleanup.take() {
            cleanup(self.context);
        }
    }
}<|MERGE_RESOLUTION|>--- conflicted
+++ resolved
@@ -116,11 +116,8 @@
     intl_provider: icu::IntlProvider,
 
     host_hooks: Rc<dyn HostHooks>,
-<<<<<<< HEAD
-=======
 
     clock: Rc<dyn Clock>,
->>>>>>> e957201d
 
     job_executor: Rc<dyn JobExecutor>,
 
@@ -561,8 +558,6 @@
     #[must_use]
     pub fn host_hooks(&self) -> Rc<dyn HostHooks> {
         self.host_hooks.clone()
-<<<<<<< HEAD
-=======
     }
 
     /// Gets the internal clock.
@@ -570,7 +565,6 @@
     #[must_use]
     pub fn clock(&self) -> &dyn Clock {
         self.clock.as_ref()
->>>>>>> e957201d
     }
 
     /// Gets the job executor.
@@ -908,10 +902,7 @@
 pub struct ContextBuilder {
     interner: Option<Interner>,
     host_hooks: Option<Rc<dyn HostHooks>>,
-<<<<<<< HEAD
-=======
     clock: Option<Rc<dyn Clock>>,
->>>>>>> e957201d
     job_executor: Option<Rc<dyn JobExecutor>>,
     module_loader: Option<Rc<dyn ModuleLoader>>,
     can_block: bool,
@@ -1123,10 +1114,7 @@
         let root_shape = RootShape::default();
 
         let host_hooks = self.host_hooks.unwrap_or(Rc::new(DefaultHooks));
-<<<<<<< HEAD
-=======
         let clock = self.clock.unwrap_or_else(|| Rc::new(StdClock));
->>>>>>> e957201d
         let realm = Realm::create(host_hooks.as_ref(), &root_shape)?;
         let vm = Vm::new(realm);
 
