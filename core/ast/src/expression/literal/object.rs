//! Object Expression.

use crate::{
    block_to_string,
    expression::{
        operator::assign::{AssignOp, AssignTarget},
        Expression, Identifier, RESERVED_IDENTIFIERS_STRICT,
    },
    function::{FormalParameterList, FunctionBody},
    join_nodes,
    operations::{contains, ContainsSymbol},
    pattern::{ObjectPattern, ObjectPatternElement},
    property::{MethodDefinitionKind, PropertyName},
    scope::FunctionScopes,
    visitor::{VisitWith, Visitor, VisitorMut},
    LinearPosition, LinearSpan, LinearSpanIgnoreEq,
};
use boa_interner::{Interner, Sym, ToIndentedString, ToInternedString};
use core::ops::ControlFlow;

/// Objects in ECMAScript may be defined as an unordered collection of related data, of
/// primitive or reference types, in the form of “key: value” pairs.
///
/// Objects can be initialized using `new Object()`, `Object.create()`, or using the literal
/// notation.
///
/// An object initializer is an expression that describes the initialization of an
/// [`Object`][object]. Objects consist of properties, which are used to describe an object.
/// Values of object properties can either contain [`primitive`][primitive] data types or other
/// objects.
///
/// More information:
///  - [ECMAScript reference][spec]
///  - [MDN documentation][mdn]
///
/// [spec]: https://tc39.es/ecma262/#prod-ObjectLiteral
/// [mdn]: https://developer.mozilla.org/en-US/docs/Web/JavaScript/Reference/Operators/Object_initializer
/// [object]: https://developer.mozilla.org/en-US/docs/Web/JavaScript/Reference/Global_Objects/Object
/// [primitive]: https://developer.mozilla.org/en-US/docs/Glossary/primitive
#[cfg_attr(feature = "serde", derive(serde::Serialize, serde::Deserialize))]
#[cfg_attr(feature = "serde", serde(transparent))]
#[cfg_attr(feature = "arbitrary", derive(arbitrary::Arbitrary))]
#[derive(Clone, Debug, PartialEq)]
pub struct ObjectLiteral {
    properties: Box<[PropertyDefinition]>,
}

impl ObjectLiteral {
    /// Gets the object literal properties
    #[inline]
    #[must_use]
    pub const fn properties(&self) -> &[PropertyDefinition] {
        &self.properties
    }

    /// Converts the object literal into an [`ObjectPattern`].
    #[must_use]
    pub fn to_pattern(&self, strict: bool) -> Option<ObjectPattern> {
        let mut bindings = Vec::new();
        for (i, property) in self.properties.iter().enumerate() {
            match property {
                PropertyDefinition::IdentifierReference(ident) if strict && *ident == Sym::EVAL => {
                    return None
                }
                PropertyDefinition::IdentifierReference(ident) => {
                    if strict && RESERVED_IDENTIFIERS_STRICT.contains(&ident.sym()) {
                        return None;
                    }

                    bindings.push(ObjectPatternElement::SingleName {
                        ident: *ident,
                        name: PropertyName::Literal(ident.sym()),
                        default_init: None,
                    });
                }
                PropertyDefinition::Property(name, expr) => match (name, expr) {
                    (PropertyName::Literal(name), Expression::Identifier(ident))
                        if *name == *ident =>
                    {
                        if strict && *name == Sym::EVAL {
                            return None;
                        }
                        if strict && RESERVED_IDENTIFIERS_STRICT.contains(name) {
                            return None;
                        }

                        bindings.push(ObjectPatternElement::SingleName {
                            ident: *ident,
                            name: PropertyName::Literal(*name),
                            default_init: None,
                        });
                    }
                    (PropertyName::Literal(name), Expression::Identifier(ident)) => {
                        bindings.push(ObjectPatternElement::SingleName {
                            ident: *ident,
                            name: PropertyName::Literal(*name),
                            default_init: None,
                        });
                    }
                    (PropertyName::Literal(name), Expression::ObjectLiteral(object)) => {
                        let pattern = object.to_pattern(strict)?.into();
                        bindings.push(ObjectPatternElement::Pattern {
                            name: PropertyName::Literal(*name),
                            pattern,
                            default_init: None,
                        });
                    }
                    (PropertyName::Literal(name), Expression::ArrayLiteral(array)) => {
                        let pattern = array.to_pattern(strict)?.into();
                        bindings.push(ObjectPatternElement::Pattern {
                            name: PropertyName::Literal(*name),
                            pattern,
                            default_init: None,
                        });
                    }
                    (_, Expression::Assign(assign)) => {
                        if assign.op() != AssignOp::Assign {
                            return None;
                        }
                        match assign.lhs() {
                            AssignTarget::Identifier(ident) => {
                                if let Some(name) = name.literal() {
                                    if name == *ident {
                                        if strict && name == Sym::EVAL {
                                            return None;
                                        }
                                        if strict && RESERVED_IDENTIFIERS_STRICT.contains(&name) {
                                            return None;
                                        }
                                    }
                                    let mut init = assign.rhs().clone();
                                    init.set_anonymous_function_definition_name(ident);
                                    bindings.push(ObjectPatternElement::SingleName {
                                        ident: *ident,
                                        name: PropertyName::Literal(name),
                                        default_init: Some(init),
                                    });
                                } else {
                                    return None;
                                }
                            }
                            AssignTarget::Pattern(pattern) => {
                                bindings.push(ObjectPatternElement::Pattern {
                                    name: name.clone(),
                                    pattern: pattern.clone(),
                                    default_init: Some(assign.rhs().clone()),
                                });
                            }
                            AssignTarget::Access(access) => {
                                bindings.push(ObjectPatternElement::AssignmentPropertyAccess {
                                    name: name.clone(),
                                    access: access.clone(),
                                    default_init: Some(assign.rhs().clone()),
                                });
                            }
                        }
                    }
                    (_, Expression::PropertyAccess(access)) => {
                        bindings.push(ObjectPatternElement::AssignmentPropertyAccess {
                            name: name.clone(),
                            access: access.clone(),
                            default_init: None,
                        });
                    }
                    (PropertyName::Computed(name), Expression::Identifier(ident)) => {
                        bindings.push(ObjectPatternElement::SingleName {
                            ident: *ident,
                            name: PropertyName::Computed(name.clone()),
                            default_init: None,
                        });
                    }
                    _ => return None,
                },
                PropertyDefinition::SpreadObject(spread) => {
                    match spread {
                        Expression::Identifier(ident) => {
                            bindings.push(ObjectPatternElement::RestProperty { ident: *ident });
                        }
                        Expression::PropertyAccess(access) => {
                            bindings.push(ObjectPatternElement::AssignmentRestPropertyAccess {
                                access: access.clone(),
                            });
                        }
                        _ => return None,
                    }
                    if i + 1 != self.properties.len() {
                        return None;
                    }
                }
                PropertyDefinition::MethodDefinition(_) => return None,
                PropertyDefinition::CoverInitializedName(ident, expr) => {
                    if strict && [Sym::EVAL, Sym::ARGUMENTS].contains(&ident.sym()) {
                        return None;
                    }
                    let mut expr = expr.clone();
                    expr.set_anonymous_function_definition_name(ident);
                    bindings.push(ObjectPatternElement::SingleName {
                        ident: *ident,
                        name: PropertyName::Literal(ident.sym()),
                        default_init: Some(expr),
                    });
                }
            }
        }

        Some(ObjectPattern::new(bindings.into()))
    }
}

impl ToIndentedString for ObjectLiteral {
    fn to_indented_string(&self, interner: &Interner, indent_n: usize) -> String {
        let mut buf = "{\n".to_owned();
        let indentation = "    ".repeat(indent_n + 1);
        for property in &*self.properties {
            buf.push_str(&match property {
                PropertyDefinition::IdentifierReference(ident) => {
                    format!("{indentation}{},\n", interner.resolve_expect(ident.sym()))
                }
                PropertyDefinition::Property(key, value) => {
                    format!(
                        "{indentation}{}: {},\n",
                        key.to_interned_string(interner),
                        value.to_no_indent_string(interner, indent_n + 1)
                    )
                }
                PropertyDefinition::SpreadObject(key) => {
                    format!("{indentation}...{},\n", key.to_interned_string(interner))
                }
                PropertyDefinition::MethodDefinition(m) => m.to_indented_string(interner, indent_n),
                PropertyDefinition::CoverInitializedName(ident, expr) => {
                    format!(
                        "{indentation}{} = {},\n",
                        interner.resolve_expect(ident.sym()),
                        expr.to_no_indent_string(interner, indent_n + 1)
                    )
                }
            });
        }
        buf.push_str(&format!("{}}}", "    ".repeat(indent_n)));

        buf
    }
}

impl<T> From<T> for ObjectLiteral
where
    T: Into<Box<[PropertyDefinition]>>,
{
    fn from(props: T) -> Self {
        Self {
            properties: props.into(),
        }
    }
}

impl From<ObjectLiteral> for Expression {
    #[inline]
    fn from(obj: ObjectLiteral) -> Self {
        Self::ObjectLiteral(obj)
    }
}

impl VisitWith for ObjectLiteral {
    fn visit_with<'a, V>(&'a self, visitor: &mut V) -> ControlFlow<V::BreakTy>
    where
        V: Visitor<'a>,
    {
        for pd in &*self.properties {
            visitor.visit_property_definition(pd)?;
        }
        ControlFlow::Continue(())
    }

    fn visit_with_mut<'a, V>(&'a mut self, visitor: &mut V) -> ControlFlow<V::BreakTy>
    where
        V: VisitorMut<'a>,
    {
        for pd in &mut *self.properties {
            visitor.visit_property_definition_mut(pd)?;
        }
        ControlFlow::Continue(())
    }
}

/// Describes the definition of a property within an object literal.
///
/// A property has a name (a string) and a value (primitive, method, or object reference).
/// Note that when we say that "a property holds an object", that is shorthand for "a property holds an object reference".
/// This distinction matters because the original referenced object remains unchanged when you change the property's value.
///
/// More information:
///  - [ECMAScript reference][spec]
///  - [MDN documentation][mdn]
///
/// [spec]: https://tc39.es/ecma262/#prod-PropertyDefinition
/// [mdn]: https://developer.mozilla.org/en-US/docs/Glossary/property/JavaScript
// TODO: Support all features: https://tc39.es/ecma262/#prod-PropertyDefinition
#[cfg_attr(feature = "serde", derive(serde::Serialize, serde::Deserialize))]
#[cfg_attr(feature = "arbitrary", derive(arbitrary::Arbitrary))]
#[derive(Clone, Debug, PartialEq)]
pub enum PropertyDefinition {
    /// Puts a variable into an object.
    ///
    /// More information:
    ///  - [ECMAScript reference][spec]
    ///  - [MDN documentation][mdn]
    ///
    /// [spec]: https://tc39.es/ecma262/#prod-IdentifierReference
    /// [mdn]: https://developer.mozilla.org/en-US/docs/Web/JavaScript/Reference/Operators/Object_initializer#Property_definitions
    IdentifierReference(Identifier),

    /// Binds a property name to a JavaScript value.
    ///
    /// More information:
    ///  - [ECMAScript reference][spec]
    ///  - [MDN documentation][mdn]
    ///
    /// [spec]: https://tc39.es/ecma262/#prod-PropertyDefinition
    /// [mdn]: https://developer.mozilla.org/en-US/docs/Web/JavaScript/Reference/Operators/Object_initializer#Property_definitions
    Property(PropertyName, Expression),

    /// A property of an object can also refer to a function or a getter or setter method.
    ///
    /// More information:
    ///  - [ECMAScript reference][spec]
    ///  - [MDN documentation][mdn]
    ///
    /// [spec]: https://tc39.es/ecma262/#prod-MethodDefinition
    /// [mdn]: https://developer.mozilla.org/en-US/docs/Web/JavaScript/Reference/Operators/Object_initializer#Method_definitions
    MethodDefinition(ObjectMethodDefinition),

    /// The Rest/Spread Properties for ECMAScript proposal (stage 4) adds spread properties to object literals.
    /// It copies own enumerable properties from a provided object onto a new object.
    ///
    /// Shallow-cloning (excluding `prototype`) or merging objects is now possible using a shorter syntax than `Object.assign()`.
    ///
    /// More information:
    ///  - [ECMAScript reference][spec]
    ///  - [MDN documentation][mdn]
    ///
    /// [spec]: https://tc39.es/ecma262/#prod-PropertyDefinition
    /// [mdn]: https://developer.mozilla.org/en-US/docs/Web/JavaScript/Reference/Operators/Object_initializer#Spread_properties
    SpreadObject(Expression),

    /// Cover grammar for when an object literal is used as an object binding pattern.
    ///
    /// More information:
    ///  - [ECMAScript reference][spec]
    ///
    /// [spec]: https://tc39.es/ecma262/#prod-CoverInitializedName
    CoverInitializedName(Identifier, Expression),
}

impl VisitWith for PropertyDefinition {
    fn visit_with<'a, V>(&'a self, visitor: &mut V) -> ControlFlow<V::BreakTy>
    where
        V: Visitor<'a>,
    {
        match self {
            Self::IdentifierReference(id) => visitor.visit_identifier(id),
            Self::Property(pn, expr) => {
                visitor.visit_property_name(pn)?;
                visitor.visit_expression(expr)
            }
            Self::MethodDefinition(m) => visitor.visit_object_method_definition(m),
            Self::SpreadObject(expr) => visitor.visit_expression(expr),
            Self::CoverInitializedName(id, expr) => {
                visitor.visit_identifier(id)?;
                visitor.visit_expression(expr)
            }
        }
    }

    fn visit_with_mut<'a, V>(&'a mut self, visitor: &mut V) -> ControlFlow<V::BreakTy>
    where
        V: VisitorMut<'a>,
    {
        match self {
            Self::IdentifierReference(id) => visitor.visit_identifier_mut(id),
            Self::Property(pn, expr) => {
                visitor.visit_property_name_mut(pn)?;
                visitor.visit_expression_mut(expr)
            }
            Self::MethodDefinition(m) => visitor.visit_object_method_definition_mut(m),
            Self::SpreadObject(expr) => visitor.visit_expression_mut(expr),
            Self::CoverInitializedName(id, expr) => {
                visitor.visit_identifier_mut(id)?;
                visitor.visit_expression_mut(expr)
            }
        }
    }
}

/// A method definition.
///
/// This type is specific to object method definitions.
///
/// More information:
///  - [ECMAScript reference][spec]
///
/// [spec]: https://tc39.es/ecma262/#prod-MethodDefinition
#[cfg_attr(feature = "serde", derive(serde::Serialize, serde::Deserialize))]
#[cfg_attr(feature = "arbitrary", derive(arbitrary::Arbitrary))]
#[derive(Clone, Debug, PartialEq)]
pub struct ObjectMethodDefinition {
    pub(crate) name: PropertyName,
    pub(crate) parameters: FormalParameterList,
    pub(crate) body: FunctionBody,
    pub(crate) contains_direct_eval: bool,
    kind: MethodDefinitionKind,

    #[cfg_attr(feature = "serde", serde(skip))]
    pub(crate) scopes: FunctionScopes,
    linear_span: LinearSpanIgnoreEq,
}

impl ObjectMethodDefinition {
    /// Creates a new object method definition.
    #[inline]
    #[must_use]
    pub fn new(
        name: PropertyName,
        parameters: FormalParameterList,
        body: FunctionBody,
        kind: MethodDefinitionKind,
        start_linear_pos: LinearPosition,
    ) -> Self {
        let contains_direct_eval = contains(&parameters, ContainsSymbol::DirectEval)
            || contains(&body, ContainsSymbol::DirectEval);
        let linear_span = LinearSpan::new(start_linear_pos, body.linear_pos_end()).into();

        Self {
            name,
            parameters,
            body,
            contains_direct_eval,
            kind,
            scopes: FunctionScopes::default(),
            linear_span,
        }
    }

    /// Returns the name of the object method definition.
    #[inline]
    #[must_use]
    pub const fn name(&self) -> &PropertyName {
        &self.name
    }

    /// Returns the parameters of the object method definition.
    #[inline]
    #[must_use]
    pub const fn parameters(&self) -> &FormalParameterList {
        &self.parameters
    }

    /// Returns the body of the object method definition.
    #[inline]
    #[must_use]
    pub const fn body(&self) -> &FunctionBody {
        &self.body
    }

    /// Returns the kind of the object method definition.
    #[inline]
    #[must_use]
    pub const fn kind(&self) -> MethodDefinitionKind {
        self.kind
    }

    /// Gets the scopes of the object method definition.
    #[inline]
    #[must_use]
    pub const fn scopes(&self) -> &FunctionScopes {
        &self.scopes
    }

<<<<<<< HEAD
    /// Gets linear span of the function declaration.
    #[inline]
    #[must_use]
    pub const fn linear_span(&self) -> LinearSpan {
        self.linear_span.0
=======
    /// Returns `true` if the object method definition contains a direct call to `eval`.
    #[inline]
    #[must_use]
    pub const fn contains_direct_eval(&self) -> bool {
        self.contains_direct_eval
>>>>>>> cf2aa582
    }
}

impl ToIndentedString for ObjectMethodDefinition {
    fn to_indented_string(&self, interner: &Interner, indent_n: usize) -> String {
        let indentation = "    ".repeat(indent_n + 1);
        let prefix = match &self.kind {
            MethodDefinitionKind::Get => "get ",
            MethodDefinitionKind::Set => "set ",
            MethodDefinitionKind::Ordinary => "",
            MethodDefinitionKind::Generator => "*",
            MethodDefinitionKind::AsyncGenerator => "async *",
            MethodDefinitionKind::Async => "async ",
        };
        let name = self.name.to_interned_string(interner);
        let parameters = join_nodes(interner, self.parameters.as_ref());
        let body = block_to_string(&self.body.statements, interner, indent_n + 1);
        format!("{indentation}{prefix}{name}({parameters}) {body},\n")
    }
}

impl VisitWith for ObjectMethodDefinition {
    fn visit_with<'a, V>(&'a self, visitor: &mut V) -> ControlFlow<V::BreakTy>
    where
        V: Visitor<'a>,
    {
        visitor.visit_property_name(&self.name)?;
        visitor.visit_formal_parameter_list(&self.parameters)?;
        visitor.visit_function_body(&self.body)
    }

    fn visit_with_mut<'a, V>(&'a mut self, visitor: &mut V) -> ControlFlow<V::BreakTy>
    where
        V: VisitorMut<'a>,
    {
        visitor.visit_property_name_mut(&mut self.name)?;
        visitor.visit_formal_parameter_list_mut(&mut self.parameters)?;
        visitor.visit_function_body_mut(&mut self.body)
    }
}<|MERGE_RESOLUTION|>--- conflicted
+++ resolved
@@ -475,19 +475,18 @@
         &self.scopes
     }
 
-<<<<<<< HEAD
     /// Gets linear span of the function declaration.
     #[inline]
     #[must_use]
     pub const fn linear_span(&self) -> LinearSpan {
         self.linear_span.0
-=======
+    }
+
     /// Returns `true` if the object method definition contains a direct call to `eval`.
     #[inline]
     #[must_use]
     pub const fn contains_direct_eval(&self) -> bool {
         self.contains_direct_eval
->>>>>>> cf2aa582
     }
 }
 
