--- conflicted
+++ resolved
@@ -7,7 +7,7 @@
     expression::{Expression, Identifier},
     join_nodes, Declaration,
 };
-use crate::{try_break, LinearSpan, LinearSpanIgnoreEq};
+use crate::{LinearSpan, LinearSpanIgnoreEq};
 use boa_interner::{Interner, ToIndentedString};
 use core::ops::ControlFlow;
 
@@ -85,19 +85,18 @@
         &self.scopes
     }
 
-<<<<<<< HEAD
     /// Gets linear span of the function declaration.
     #[inline]
     #[must_use]
     pub const fn linear_span(&self) -> LinearSpan {
         self.linear_span.0
-=======
+    }
+
     /// Returns `true` if the async generator declaration contains a direct call to `eval`.
     #[inline]
     #[must_use]
     pub const fn contains_direct_eval(&self) -> bool {
         self.contains_direct_eval
->>>>>>> cf2aa582
     }
 }
 
@@ -232,19 +231,18 @@
         &self.scopes
     }
 
-<<<<<<< HEAD
     /// Gets linear span of the function declaration.
     #[inline]
     #[must_use]
     pub const fn linear_span(&self) -> LinearSpan {
         self.linear_span.0
-=======
+    }
+
     /// Returns `true` if the async generator expression contains a direct call to `eval`.
     #[inline]
     #[must_use]
     pub const fn contains_direct_eval(&self) -> bool {
         self.contains_direct_eval
->>>>>>> cf2aa582
     }
 }
 
