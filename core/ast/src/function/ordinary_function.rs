use super::{FormalParameterList, FunctionBody};
use crate::{
    block_to_string,
    expression::{Expression, Identifier},
    join_nodes,
    operations::{contains, ContainsSymbol},
    scope::{FunctionScopes, Scope},
    scope_analyzer::{analyze_binding_escapes, collect_bindings},
    visitor::{VisitWith, Visitor, VisitorMut},
    Declaration, LinearSpan, LinearSpanIgnoreEq,
};
use boa_interner::{Interner, ToIndentedString};
use core::ops::ControlFlow;

/// A function declaration.
///
/// More information:
///  - [ECMAScript reference][spec]
///  - [MDN documentation][mdn]
///
/// [spec]: https://tc39.es/ecma262/#prod-FunctionDeclaration
/// [mdn]: https://developer.mozilla.org/en-US/docs/Web/JavaScript/Reference/Functions
#[cfg_attr(feature = "serde", derive(serde::Serialize, serde::Deserialize))]
#[cfg_attr(feature = "arbitrary", derive(arbitrary::Arbitrary))]
#[derive(Clone, Debug, PartialEq)]
pub struct FunctionDeclaration {
    name: Identifier,
    pub(crate) parameters: FormalParameterList,
    pub(crate) body: FunctionBody,
    pub(crate) contains_direct_eval: bool,

    #[cfg_attr(feature = "serde", serde(skip))]
    pub(crate) scopes: FunctionScopes,
    linear_span: LinearSpanIgnoreEq,
}

impl FunctionDeclaration {
    /// Creates a new function declaration.
    #[inline]
    #[must_use]
    pub fn new(
        name: Identifier,
        parameters: FormalParameterList,
        body: FunctionBody,
        linear_span: LinearSpan,
    ) -> Self {
        let contains_direct_eval = contains(&parameters, ContainsSymbol::DirectEval)
            || contains(&body, ContainsSymbol::DirectEval);
        Self {
            name,
            parameters,
            body,
            contains_direct_eval,
            scopes: FunctionScopes::default(),
            linear_span: linear_span.into(),
        }
    }

    /// Gets the name of the function declaration.
    #[inline]
    #[must_use]
    pub const fn name(&self) -> Identifier {
        self.name
    }

    /// Gets the list of parameters of the function declaration.
    #[inline]
    #[must_use]
    pub const fn parameters(&self) -> &FormalParameterList {
        &self.parameters
    }

    /// Gets the body of the function declaration.
    #[inline]
    #[must_use]
    pub const fn body(&self) -> &FunctionBody {
        &self.body
    }

    /// Gets the scopes of the function declaration.
    #[inline]
    #[must_use]
    pub const fn scopes(&self) -> &FunctionScopes {
        &self.scopes
    }

<<<<<<< HEAD
    /// Gets linear span of the function declaration.
    #[inline]
    #[must_use]
    pub const fn linear_span(&self) -> LinearSpan {
        self.linear_span.0
=======
    /// Returns `true` if the function declaration contains a direct call to `eval`.
    #[inline]
    #[must_use]
    pub const fn contains_direct_eval(&self) -> bool {
        self.contains_direct_eval
>>>>>>> cf2aa582
    }
}

impl ToIndentedString for FunctionDeclaration {
    fn to_indented_string(&self, interner: &Interner, indentation: usize) -> String {
        format!(
            "function {}({}) {}",
            interner.resolve_expect(self.name.sym()),
            join_nodes(interner, self.parameters.as_ref()),
            block_to_string(&self.body.statements, interner, indentation)
        )
    }
}

impl VisitWith for FunctionDeclaration {
    fn visit_with<'a, V>(&'a self, visitor: &mut V) -> ControlFlow<V::BreakTy>
    where
        V: Visitor<'a>,
    {
        visitor.visit_identifier(&self.name)?;
        visitor.visit_formal_parameter_list(&self.parameters)?;
        visitor.visit_function_body(&self.body)
    }

    fn visit_with_mut<'a, V>(&'a mut self, visitor: &mut V) -> ControlFlow<V::BreakTy>
    where
        V: VisitorMut<'a>,
    {
        visitor.visit_identifier_mut(&mut self.name)?;
        visitor.visit_formal_parameter_list_mut(&mut self.parameters)?;
        visitor.visit_function_body_mut(&mut self.body)
    }
}

impl From<FunctionDeclaration> for Declaration {
    #[inline]
    fn from(f: FunctionDeclaration) -> Self {
        Self::FunctionDeclaration(f)
    }
}

/// A function expression.
///
/// More information:
///  - [ECMAScript reference][spec]
///  - [MDN documentation][mdn]
///
/// [spec]: https://tc39.es/ecma262/#prod-FunctionExpression
/// [mdn]: https://developer.mozilla.org/en-US/docs/Web/JavaScript/Reference/Functions
#[cfg_attr(feature = "serde", derive(serde::Serialize, serde::Deserialize))]
#[cfg_attr(feature = "arbitrary", derive(arbitrary::Arbitrary))]
#[derive(Clone, Debug)]
pub struct FunctionExpression {
    pub(crate) name: Option<Identifier>,
    pub(crate) parameters: FormalParameterList,
    pub(crate) body: FunctionBody,
    pub(crate) has_binding_identifier: bool,
    pub(crate) contains_direct_eval: bool,

    #[cfg_attr(feature = "serde", serde(skip))]
    pub(crate) name_scope: Option<Scope>,

    #[cfg_attr(feature = "serde", serde(skip))]
    pub(crate) scopes: FunctionScopes,
    linear_span: Option<LinearSpan>,
}

impl PartialEq for FunctionExpression {
    fn eq(&self, other: &Self) -> bool {
        // all fields except for `linear_span`
        self.name == other.name
            && self.parameters == other.parameters
            && self.body == other.body
            && self.has_binding_identifier == other.has_binding_identifier
            && self.contains_direct_eval == other.contains_direct_eval
            && self.name_scope == other.name_scope
            && self.scopes == other.scopes
    }
}

impl FunctionExpression {
    /// Creates a new function expression.
    #[inline]
    #[must_use]
    pub fn new(
        name: Option<Identifier>,
        parameters: FormalParameterList,
        body: FunctionBody,
        linear_span: Option<LinearSpan>,
        has_binding_identifier: bool,
    ) -> Self {
        let contains_direct_eval = contains(&parameters, ContainsSymbol::DirectEval)
            || contains(&body, ContainsSymbol::DirectEval);
        Self {
            name,
            parameters,
            body,
            has_binding_identifier,
            name_scope: None,
            contains_direct_eval,
            scopes: FunctionScopes::default(),
            #[allow(clippy::redundant_closure_for_method_calls)]
            linear_span,
        }
    }

    /// Gets the name of the function expression.
    #[inline]
    #[must_use]
    pub const fn name(&self) -> Option<Identifier> {
        self.name
    }

    /// Gets the list of parameters of the function expression.
    #[inline]
    #[must_use]
    pub const fn parameters(&self) -> &FormalParameterList {
        &self.parameters
    }

    /// Gets the body of the function expression.
    #[inline]
    #[must_use]
    pub const fn body(&self) -> &FunctionBody {
        &self.body
    }

    /// Returns whether the function expression has a binding identifier.
    #[inline]
    #[must_use]
    pub const fn has_binding_identifier(&self) -> bool {
        self.has_binding_identifier
    }

    /// Gets the name scope of the function expression.
    #[inline]
    #[must_use]
    pub const fn name_scope(&self) -> Option<&Scope> {
        self.name_scope.as_ref()
    }

    /// Gets the scopes of the function expression.
    #[inline]
    #[must_use]
    pub const fn scopes(&self) -> &FunctionScopes {
        &self.scopes
    }

<<<<<<< HEAD
    /// Gets linear span of the function declaration.
    #[inline]
    #[must_use]
    pub const fn linear_span(&self) -> Option<LinearSpan> {
        self.linear_span
=======
    /// Returns `true` if the function expression contains a direct call to `eval`.
    #[inline]
    #[must_use]
    pub const fn contains_direct_eval(&self) -> bool {
        self.contains_direct_eval
>>>>>>> cf2aa582
    }

    /// Analyze the scope of the function expression.
    pub fn analyze_scope(&mut self, strict: bool, scope: &Scope, interner: &Interner) -> bool {
        if !collect_bindings(self, strict, false, scope, interner) {
            return false;
        }
        analyze_binding_escapes(self, false, scope.clone(), interner)
    }
}

impl ToIndentedString for FunctionExpression {
    fn to_indented_string(&self, interner: &Interner, indentation: usize) -> String {
        let mut buf = "function".to_owned();
        if self.has_binding_identifier {
            if let Some(name) = self.name {
                buf.push_str(&format!(" {}", interner.resolve_expect(name.sym())));
            }
        }
        buf.push_str(&format!(
            "({}) {}",
            join_nodes(interner, self.parameters.as_ref()),
            block_to_string(&self.body.statements, interner, indentation)
        ));

        buf
    }
}

impl From<FunctionExpression> for Expression {
    #[inline]
    fn from(expr: FunctionExpression) -> Self {
        Self::FunctionExpression(expr)
    }
}

impl VisitWith for FunctionExpression {
    fn visit_with<'a, V>(&'a self, visitor: &mut V) -> ControlFlow<V::BreakTy>
    where
        V: Visitor<'a>,
    {
        if let Some(ident) = &self.name {
            visitor.visit_identifier(ident)?;
        }
        visitor.visit_formal_parameter_list(&self.parameters)?;
        visitor.visit_function_body(&self.body)
    }

    fn visit_with_mut<'a, V>(&'a mut self, visitor: &mut V) -> ControlFlow<V::BreakTy>
    where
        V: VisitorMut<'a>,
    {
        if let Some(ident) = &mut self.name {
            visitor.visit_identifier_mut(ident)?;
        }
        visitor.visit_formal_parameter_list_mut(&mut self.parameters)?;
        visitor.visit_function_body_mut(&mut self.body)
    }
}<|MERGE_RESOLUTION|>--- conflicted
+++ resolved
@@ -84,19 +84,18 @@
         &self.scopes
     }
 
-<<<<<<< HEAD
     /// Gets linear span of the function declaration.
     #[inline]
     #[must_use]
     pub const fn linear_span(&self) -> LinearSpan {
         self.linear_span.0
-=======
+    }
+
     /// Returns `true` if the function declaration contains a direct call to `eval`.
     #[inline]
     #[must_use]
     pub const fn contains_direct_eval(&self) -> bool {
         self.contains_direct_eval
->>>>>>> cf2aa582
     }
 }
 
@@ -245,19 +244,18 @@
         &self.scopes
     }
 
-<<<<<<< HEAD
     /// Gets linear span of the function declaration.
     #[inline]
     #[must_use]
     pub const fn linear_span(&self) -> Option<LinearSpan> {
         self.linear_span
-=======
+    }
+
     /// Returns `true` if the function expression contains a direct call to `eval`.
     #[inline]
     #[must_use]
     pub const fn contains_direct_eval(&self) -> bool {
         self.contains_direct_eval
->>>>>>> cf2aa582
     }
 
     /// Analyze the scope of the function expression.
