--- conflicted
+++ resolved
@@ -38,11 +38,8 @@
     convert::Infallible,
     hash::{Hash, Hasher},
     iter::Peekable,
-<<<<<<< HEAD
     marker::PhantomData,
-=======
     mem::ManuallyDrop,
->>>>>>> ddc8b421
     process::abort,
     ptr::{self, addr_of, addr_of_mut, NonNull},
     str::FromStr,
