--- conflicted
+++ resolved
@@ -1,11 +1,5 @@
-<<<<<<< HEAD
 use crate::r#type::{Latin1, StringType, Utf16};
-use crate::vtable::SequenceString;
-use crate::{JsStr, JsStrVariant, JsString, alloc_overflow};
-=======
-use crate::vtable::sequence::DATA_OFFSET;
 use crate::{JsStr, JsStrVariant, JsString, SequenceString, alloc_overflow};
->>>>>>> 50a81d2d
 use std::{
     alloc::{Layout, alloc, dealloc, realloc},
     marker::PhantomData,
@@ -20,11 +14,7 @@
 pub struct JsStringBuilder<D: StringType> {
     cap: usize,
     len: usize,
-<<<<<<< HEAD
     inner: NonNull<SequenceString<D>>,
-=======
-    inner: NonNull<SequenceString>,
->>>>>>> 50a81d2d
     phantom_data: PhantomData<D>,
 }
 
@@ -145,17 +135,10 @@
     ///
     /// Caller should ensure that the inner is allocated.
     #[must_use]
-<<<<<<< HEAD
     const unsafe fn data(&self) -> *mut D::Char {
         let seq_ptr: *mut D::Char = self.inner.as_ptr().cast();
         // SAFETY: Caller should ensure that the inner is allocated.
         unsafe { seq_ptr.byte_add(D::DATA_OFFSET) }
-=======
-    const unsafe fn data(&self) -> *mut D {
-        let seq_ptr = self.inner.as_ptr().cast::<u8>();
-        // SAFETY: Caller should ensure that the inner is allocated.
-        unsafe { seq_ptr.add(DATA_OFFSET).cast() }
->>>>>>> 50a81d2d
     }
 
     /// Allocates when there is not sufficient capacity.
@@ -188,11 +171,8 @@
             // the length of the string and the reference count.
             unsafe { alloc(new_layout) }
         };
-<<<<<<< HEAD
+
         let Some(new_ptr) = NonNull::new(new_ptr.cast::<SequenceString<D>>()) else {
-=======
-        let Some(new_ptr) = NonNull::new(new_ptr.cast::<SequenceString>()) else {
->>>>>>> 50a81d2d
             std::alloc::handle_alloc_error(new_layout)
         };
         self.inner = new_ptr;
@@ -242,13 +222,8 @@
     }
 
     fn new_layout(cap: usize) -> Layout {
-<<<<<<< HEAD
-        let new_layout = Layout::array::<D::Byte>(cap)
+        let new_layout = Layout::array::<D::Char>(cap)
             .and_then(|arr| Layout::new::<SequenceString<D>>().extend(arr))
-=======
-        let new_layout = Layout::array::<D>(cap)
-            .and_then(|arr| Layout::new::<SequenceString>().extend(arr))
->>>>>>> 50a81d2d
             .map(|(layout, offset)| (layout.pad_to_align(), offset))
             .map_err(|_| None);
         match new_layout {
@@ -394,11 +369,7 @@
         // `NonNull` verified for us that the pointer returned by `alloc` is valid,
         // meaning we can write to its pointed memory.
         unsafe {
-<<<<<<< HEAD
             inner.as_ptr().write(SequenceString::<D>::new(len));
-=======
-            inner.as_ptr().write(SequenceString::new(len, latin1));
->>>>>>> 50a81d2d
         }
 
         // Tell the compiler not to call the destructor of `JsStringBuilder`,
