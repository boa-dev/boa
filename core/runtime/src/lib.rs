//! Boa's **boa_runtime** crate contains an example runtime and basic runtime features and
//! functionality for the `boa_engine` crate for runtime implementors.
//!
//! # Example: Adding Web API's Console Object
//!
//! 1. Add **boa_runtime** as a dependency to your project along with **boa_engine**.
//!
//! ```
//! use boa_engine::{js_string, property::Attribute, Context, Source};
//! use boa_runtime::Console;
//!
//! // Create the context.
//! let mut context = Context::default();
//!
//! // Initialize the Console object.
//! let console = Console::init(&mut context);
//!
//! // Register the console as a global property to the context.
//! context
//!     .register_global_property(js_string!(Console::NAME), console, Attribute::all())
//!     .expect("the console object shouldn't exist yet");
//!
//! // JavaScript source for parsing.
//! let js_code = "console.log('Hello World from a JS code string!')";
//!
//! // Parse the source code
//! match context.eval(Source::from_bytes(js_code)) {
//!     Ok(res) => {
//!         println!(
//!             "{}",
//!             res.to_string(&mut context).unwrap().to_std_string_escaped()
//!         );
//!     }
//!     Err(e) => {
//!         // Pretty print the error
//!         eprintln!("Uncaught {e}");
//!         # panic!("An error occured in boa_runtime's js_code");
//!     }
//! };
//! ```
#![doc = include_str!("../ABOUT.md")]
#![doc(
    html_logo_url = "https://raw.githubusercontent.com/boa-dev/boa/main/assets/logo.svg",
    html_favicon_url = "https://raw.githubusercontent.com/boa-dev/boa/main/assets/logo.svg"
)]
#![cfg_attr(test, allow(clippy::needless_raw_string_hashes))] // Makes strings a bit more copy-pastable
#![cfg_attr(not(test), forbid(clippy::unwrap_used))]
// Currently throws a false positive regarding dependencies that are only used in tests.
#![allow(unused_crate_dependencies)]
#![allow(
    clippy::module_name_repetitions,
    clippy::redundant_pub_crate,
    clippy::let_unit_value
)]

mod console;

#[doc(inline)]
pub use console::{Console, ConsoleState, DefaultLogger, Logger, NullLogger};

mod text;

#[doc(inline)]
pub use text::{TextDecoder, TextEncoder};

pub mod url;

/// Options used when registering all built-in objects and functions of the `WebAPI` runtime.
#[derive(Debug)]
pub struct RegisterOptions<L: Logger> {
    console_logger: L,
}

<<<<<<< HEAD
impl Default for RegisterOptions<DefaultLogger> {
    fn default() -> Self {
        Self {
            console_logger: DefaultLogger,
        }
    }
}

impl RegisterOptions<DefaultLogger> {
=======
impl Default for RegisterOptions<console::DefaultLogger> {
    fn default() -> Self {
        Self {
            console_logger: console::DefaultLogger,
        }
    }
}

impl RegisterOptions<console::DefaultLogger> {
>>>>>>> 94d08fe4
    /// Create a new `RegisterOptions` with the default options.
    #[must_use]
    pub fn new() -> Self {
        Self::default()
    }
}

impl<L: Logger> RegisterOptions<L> {
    /// Set the logger for the console object.
    pub fn with_console_logger<L2: Logger>(self, logger: L2) -> RegisterOptions<L2> {
        RegisterOptions::<L2> {
            console_logger: logger,
        }
    }
}

/// Register all the built-in objects and functions of the `WebAPI` runtime.
///
/// # Errors
/// This will error is any of the built-in objects or functions cannot be registered.
pub fn register(
    ctx: &mut boa_engine::Context,
    options: RegisterOptions<impl Logger + 'static>,
) -> boa_engine::JsResult<()> {
    Console::register_with_logger(ctx, options.console_logger)?;
    TextDecoder::register(ctx)?;
    TextEncoder::register(ctx)?;

    #[cfg(feature = "url")]
    url::Url::register(ctx)?;

    Ok(())
}

#[cfg(test)]
pub(crate) mod test {
    use crate::{register, RegisterOptions};
    use boa_engine::{builtins, Context, JsResult, JsValue, Source};
    use std::borrow::Cow;

    /// A test action executed in a test function.
    #[allow(missing_debug_implementations)]
    #[derive(Clone)]
    pub(crate) struct TestAction(Inner);

    #[derive(Clone)]
    #[allow(dead_code)]
    enum Inner {
        RunHarness,
        Run {
            source: Cow<'static, str>,
        },
        InspectContext {
            op: fn(&mut Context),
        },
        Assert {
            source: Cow<'static, str>,
        },
        AssertEq {
            source: Cow<'static, str>,
            expected: JsValue,
        },
        AssertWithOp {
            source: Cow<'static, str>,
            op: fn(JsValue, &mut Context) -> bool,
        },
        AssertOpaqueError {
            source: Cow<'static, str>,
            expected: JsValue,
        },
        AssertNativeError {
            source: Cow<'static, str>,
            kind: builtins::error::ErrorObject,
            message: &'static str,
        },
        AssertContext {
            op: fn(&mut Context) -> bool,
        },
    }

    impl TestAction {
        /// Runs `source`, panicking if the execution throws.
        pub(crate) fn run(source: impl Into<Cow<'static, str>>) -> Self {
            Self(Inner::Run {
                source: source.into(),
            })
        }

        /// Executes `op` with the currently active context.
        ///
        /// Useful to make custom assertions that must be done from Rust code.
        pub(crate) fn inspect_context(op: fn(&mut Context)) -> Self {
            Self(Inner::InspectContext { op })
        }
    }

    /// Executes a list of test actions on a new, default context.
    #[track_caller]
    pub(crate) fn run_test_actions(actions: impl IntoIterator<Item = TestAction>) {
        let context = &mut Context::default();
        register(context, RegisterOptions::default()).expect("failed to register WebAPI objects");
        run_test_actions_with(actions, context);
    }

    /// Executes a list of test actions on the provided context.
    #[track_caller]
    #[allow(clippy::too_many_lines, clippy::missing_panics_doc)]
    pub(crate) fn run_test_actions_with(
        actions: impl IntoIterator<Item = TestAction>,
        context: &mut Context,
    ) {
        #[track_caller]
        fn forward_val(context: &mut Context, source: &str) -> JsResult<JsValue> {
            context.eval(Source::from_bytes(source))
        }

        #[track_caller]
        fn fmt_test(source: &str, test: usize) -> String {
            format!(
                "\n\nTest case {test}: \n```\n{}\n```",
                textwrap::indent(source, "    ")
            )
        }

        // Some unwrapping patterns look weird because they're replaceable
        // by simpler patterns like `unwrap_or_else` or `unwrap_err
        let mut i = 1;
        for action in actions.into_iter().map(|a| a.0) {
            match action {
                Inner::RunHarness => {
                    // add utility functions for testing
                    // TODO: extract to a file
                    forward_val(
                        context,
                        r#"
                        function equals(a, b) {
                            if (Array.isArray(a) && Array.isArray(b)) {
                                return arrayEquals(a, b);
                            }
                            return a === b;
                        }
                        function arrayEquals(a, b) {
                            return Array.isArray(a) &&
                                Array.isArray(b) &&
                                a.length === b.length &&
                                a.every((val, index) => equals(val, b[index]));
                        }
                    "#,
                    )
                    .expect("failed to evaluate test harness");
                }
                Inner::Run { source } => {
                    if let Err(e) = forward_val(context, &source) {
                        panic!("{}\nUncaught {e}", fmt_test(&source, i));
                    }
                }
                Inner::InspectContext { op } => {
                    op(context);
                }
                Inner::Assert { source } => {
                    let val = match forward_val(context, &source) {
                        Err(e) => panic!("{}\nUncaught {e}", fmt_test(&source, i)),
                        Ok(v) => v,
                    };
                    let Some(val) = val.as_boolean() else {
                        panic!(
                            "{}\nTried to assert with the non-boolean value `{}`",
                            fmt_test(&source, i),
                            val.display()
                        )
                    };
                    assert!(val, "{}", fmt_test(&source, i));
                    i += 1;
                }
                Inner::AssertEq { source, expected } => {
                    let val = match forward_val(context, &source) {
                        Err(e) => panic!("{}\nUncaught {e}", fmt_test(&source, i)),
                        Ok(v) => v,
                    };
                    assert_eq!(val, expected, "{}", fmt_test(&source, i));
                    i += 1;
                }
                Inner::AssertWithOp { source, op } => {
                    let val = match forward_val(context, &source) {
                        Err(e) => panic!("{}\nUncaught {e}", fmt_test(&source, i)),
                        Ok(v) => v,
                    };
                    assert!(op(val, context), "{}", fmt_test(&source, i));
                    i += 1;
                }
                Inner::AssertOpaqueError { source, expected } => {
                    let err = match forward_val(context, &source) {
                        Ok(v) => panic!(
                            "{}\nExpected error, got value `{}`",
                            fmt_test(&source, i),
                            v.display()
                        ),
                        Err(e) => e,
                    };
                    let Some(err) = err.as_opaque() else {
                        panic!(
                            "{}\nExpected opaque error, got native error `{}`",
                            fmt_test(&source, i),
                            err
                        )
                    };

                    assert_eq!(err, &expected, "{}", fmt_test(&source, i));
                    i += 1;
                }
                Inner::AssertNativeError {
                    source,
                    kind,
                    message,
                } => {
                    let err = match forward_val(context, &source) {
                        Ok(v) => panic!(
                            "{}\nExpected error, got value `{}`",
                            fmt_test(&source, i),
                            v.display()
                        ),
                        Err(e) => e,
                    };
                    let native = match err.try_native(context) {
                        Ok(err) => err,
                        Err(e) => panic!(
                            "{}\nCouldn't obtain a native error: {e}",
                            fmt_test(&source, i)
                        ),
                    };

                    assert_eq!(&native.kind, &kind, "{}", fmt_test(&source, i));
                    assert_eq!(native.message(), message, "{}", fmt_test(&source, i));
                    i += 1;
                }
                Inner::AssertContext { op } => {
                    assert!(op(context), "Test case {i}");
                    i += 1;
                }
            }
        }
    }
}<|MERGE_RESOLUTION|>--- conflicted
+++ resolved
@@ -71,17 +71,6 @@
     console_logger: L,
 }
 
-<<<<<<< HEAD
-impl Default for RegisterOptions<DefaultLogger> {
-    fn default() -> Self {
-        Self {
-            console_logger: DefaultLogger,
-        }
-    }
-}
-
-impl RegisterOptions<DefaultLogger> {
-=======
 impl Default for RegisterOptions<console::DefaultLogger> {
     fn default() -> Self {
         Self {
@@ -91,7 +80,6 @@
 }
 
 impl RegisterOptions<console::DefaultLogger> {
->>>>>>> 94d08fe4
     /// Create a new `RegisterOptions` with the default options.
     #[must_use]
     pub fn new() -> Self {
