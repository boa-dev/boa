--- conflicted
+++ resolved
@@ -110,27 +110,21 @@
 #[doc(inline)]
 pub use console::{Console, ConsoleState, DefaultLogger, Logger, NullLogger};
 
-<<<<<<< HEAD
 pub mod clone;
-pub mod interval;
-pub mod store;
-=======
 #[cfg(feature = "fetch")]
 pub mod fetch;
 pub mod interval;
 pub mod microtask;
->>>>>>> 1726e441
+pub mod store;
 pub mod text;
 #[cfg(feature = "url")]
 pub mod url;
 
 pub mod extensions;
 
-<<<<<<< HEAD
-use crate::extensions::{EncodingExtension, StructuredCloneExtension, TimeoutExtension};
-=======
-use crate::extensions::{EncodingExtension, MicrotaskExtension, TimeoutExtension};
->>>>>>> 1726e441
+use crate::extensions::{
+    EncodingExtension, MicrotaskExtension, StructuredCloneExtension, TimeoutExtension,
+};
 pub use extensions::RuntimeExtension;
 
 /// Register all the built-in objects and functions of the `WebAPI` runtime, plus
@@ -146,11 +140,8 @@
     (
         TimeoutExtension,
         EncodingExtension,
-<<<<<<< HEAD
+        MicrotaskExtension,
         StructuredCloneExtension,
-=======
-        MicrotaskExtension,
->>>>>>> 1726e441
         #[cfg(feature = "url")]
         extensions::UrlExtension,
         extensions,
@@ -179,14 +170,10 @@
 pub(crate) mod test {
     use crate::extensions::ConsoleExtension;
     use crate::register;
-<<<<<<< HEAD
     use boa_engine::{Context, JsError, JsResult, JsValue, Source, builtins};
     use std::borrow::Cow;
     use std::path::{Path, PathBuf};
-=======
-    use boa_engine::{Context, JsResult, JsValue, Source, builtins};
-    use std::{borrow::Cow, pin::Pin};
->>>>>>> 1726e441
+    use std::pin::Pin;
 
     /// A test action executed in a test function.
     #[allow(missing_debug_implementations)]
