//! Boa's **boa_runtime** crate contains an example runtime and basic runtime features and
//! functionality for the `boa_engine` crate for runtime implementors.
//!
//! # Example: Adding Web API's Console Object
//!
//! 1. Add **boa_runtime** as a dependency to your project along with **boa_engine**.
//!
//! ```
//! use boa_engine::{js_string, property::Attribute, Context, Source};
//! use boa_runtime::Console;
//! use boa_runtime::console::DefaultLogger;
//!
//! // Create the context.
//! let mut context = Context::default();
//!
//! // Register the Console object to the context. The DefaultLogger simply
//! // write errors to STDERR and all other logs to STDOUT.
//! Console::register_with_logger(&mut context, DefaultLogger)
//!     .expect("the console object shouldn't exist yet");
//!
//! // JavaScript source for parsing.
//! let js_code = "console.log('Hello World from a JS code string!')";
//!
//! // Parse the source code
//! match context.eval(Source::from_bytes(js_code)) {
//!     Ok(res) => {
//!         println!(
//!             "{}",
//!             res.to_string(&mut context).unwrap().to_std_string_escaped()
//!         );
//!     }
//!     Err(e) => {
//!         // Pretty print the error
//!         eprintln!("Uncaught {e}");
//!         # panic!("An error occured in boa_runtime's js_code");
//!     }
//! };
//! ```
#![doc = include_str!("../ABOUT.md")]
#![doc(
    html_logo_url = "https://raw.githubusercontent.com/boa-dev/boa/main/assets/logo_black.svg",
    html_favicon_url = "https://raw.githubusercontent.com/boa-dev/boa/main/assets/logo_black.svg"
)]
#![cfg_attr(test, allow(clippy::needless_raw_string_hashes))] // Makes strings a bit more copy-pastable
#![cfg_attr(not(test), forbid(clippy::unwrap_used))]
// Currently throws a false positive regarding dependencies that are only used in tests.
#![allow(unused_crate_dependencies)]
#![allow(
    clippy::module_name_repetitions,
    clippy::redundant_pub_crate,
    clippy::let_unit_value
)]

pub mod console;

use boa_engine::realm::Realm;
#[doc(inline)]
pub use console::{Console, ConsoleState, DefaultLogger, Logger, NullLogger};

mod text;

#[doc(inline)]
pub use text::{TextDecoder, TextEncoder};

#[cfg(feature = "fetch")]
pub mod fetch;
pub mod interval;
pub mod url;

use crate::fetch::fetchers::ErrorFetcher;

/// Options used when registering all built-in objects and functions of the `WebAPI` runtime.
#[derive(Debug)]
pub struct RegisterOptions<F: fetch::Fetcher, L: Logger> {
    realm: Option<Realm>,
    console_logger: L,
    fetcher: Option<F>,
}

<<<<<<< HEAD
impl Default for RegisterOptions<ErrorFetcher, console::DefaultLogger> {
    fn default() -> Self {
        Self {
            realm: None,
            console_logger: console::DefaultLogger,
            fetcher: None,
        }
    }
}

impl RegisterOptions<ErrorFetcher, console::DefaultLogger> {
=======
impl Default for RegisterOptions<DefaultLogger> {
    fn default() -> Self {
        Self {
            console_logger: DefaultLogger,
        }
    }
}

impl RegisterOptions<DefaultLogger> {
>>>>>>> 95e83fc3
    /// Create a new `RegisterOptions` with the default options.
    #[must_use]
    pub fn new() -> Self {
        Self::default()
    }
}

impl<F: fetch::Fetcher, L: Logger> RegisterOptions<F, L> {
    /// Set the realm to which we should register the APIs.
    #[must_use]
    pub fn with_realm(self, realm: Realm) -> Self {
        Self {
            realm: Some(realm),
            ..self
        }
    }

    /// Set the logger for the console object.
    pub fn with_console_logger<L2: Logger>(self, logger: L2) -> RegisterOptions<F, L2> {
        RegisterOptions::<F, L2> {
            realm: self.realm,
            console_logger: logger,
            fetcher: self.fetcher,
        }
    }

    /// Set the fetch provider for the fetch API.
    pub fn with_fetcher<F2: fetch::Fetcher>(self, new_fetcher: F2) -> RegisterOptions<F2, L> {
        RegisterOptions::<F2, L> {
            realm: self.realm,
            fetcher: Some(new_fetcher),
            console_logger: self.console_logger,
        }
    }
}

/// Register all the built-in objects and functions of the `WebAPI` runtime.
///
/// # Errors
/// This will error is any of the built-in objects or functions cannot be registered.
pub fn register(
    ctx: &mut boa_engine::Context,
    options: RegisterOptions<impl fetch::Fetcher, impl Logger + 'static>,
) -> boa_engine::JsResult<()> {
    Console::register_with_logger(ctx, options.console_logger)?;
    TextDecoder::register(ctx)?;
    TextEncoder::register(ctx)?;

    #[cfg(feature = "url")]
    url::Url::register(options.realm.clone(), ctx)?;

    #[cfg(feature = "fetch")]
    if let Some(fetcher) = options.fetcher {
        fetch::register(fetcher, options.realm.clone(), ctx)?;
    }

    interval::register(ctx)?;

    Ok(())
}

#[cfg(test)]
pub(crate) mod test {
    use crate::{register, RegisterOptions};
    use boa_engine::{builtins, Context, JsResult, JsValue, Source};
    use std::borrow::Cow;

    /// A test action executed in a test function.
    #[allow(missing_debug_implementations)]
    pub(crate) struct TestAction(Inner);

    #[allow(dead_code)]
    enum Inner {
        RunHarness,
        Run {
            source: Cow<'static, str>,
        },
        InspectContext {
            op: Box<dyn FnOnce(&mut Context)>,
        },
        Assert {
            source: Cow<'static, str>,
        },
        AssertEq {
            source: Cow<'static, str>,
            expected: JsValue,
        },
        AssertWithOp {
            source: Cow<'static, str>,
            op: fn(JsValue, &mut Context) -> bool,
        },
        AssertOpaqueError {
            source: Cow<'static, str>,
            expected: JsValue,
        },
        AssertNativeError {
            source: Cow<'static, str>,
            kind: builtins::error::Error,
            message: &'static str,
        },
        AssertContext {
            op: fn(&mut Context) -> bool,
        },
    }

    impl TestAction {
        /// Runs `source`, panicking if the execution throws.
        pub(crate) fn run(source: impl Into<Cow<'static, str>>) -> Self {
            Self(Inner::Run {
                source: source.into(),
            })
        }

        /// Executes `op` with the currently active context.
        ///
        /// Useful to make custom assertions that must be done from Rust code.
        pub(crate) fn inspect_context(op: impl FnOnce(&mut Context) + 'static) -> Self {
            Self(Inner::InspectContext { op: Box::new(op) })
        }
    }

    /// Executes a list of test actions on a new, default context.
    #[track_caller]
    pub(crate) fn run_test_actions(actions: impl IntoIterator<Item = TestAction>) {
        let context = &mut Context::default();
        register(context, RegisterOptions::default()).expect("failed to register WebAPI objects");
        run_test_actions_with(actions, context);
    }

    /// Executes a list of test actions on the provided context.
    #[track_caller]
    #[allow(clippy::too_many_lines, clippy::missing_panics_doc)]
    pub(crate) fn run_test_actions_with(
        actions: impl IntoIterator<Item = TestAction>,
        context: &mut Context,
    ) {
        #[track_caller]
        fn forward_val(context: &mut Context, source: &str) -> JsResult<JsValue> {
            context.eval(Source::from_bytes(source))
        }

        #[track_caller]
        fn fmt_test(source: &str, test: usize) -> String {
            format!(
                "\n\nTest case {test}: \n```\n{}\n```",
                textwrap::indent(source, "    ")
            )
        }

        // Some unwrapping patterns look weird because they're replaceable
        // by simpler patterns like `unwrap_or_else` or `unwrap_err
        let mut i = 1;
        for action in actions.into_iter().map(|a| a.0) {
            match action {
                Inner::RunHarness => {
                    // add utility functions for testing
                    // TODO: extract to a file
                    forward_val(
                        context,
                        r#"
                        function equals(a, b) {
                            if (Array.isArray(a) && Array.isArray(b)) {
                                return arrayEquals(a, b);
                            }
                            return a === b;
                        }
                        function arrayEquals(a, b) {
                            return Array.isArray(a) &&
                                Array.isArray(b) &&
                                a.length === b.length &&
                                a.every((val, index) => equals(val, b[index]));
                        }
                    "#,
                    )
                    .expect("failed to evaluate test harness");
                }
                Inner::Run { source } => {
                    if let Err(e) = forward_val(context, &source) {
                        panic!("{}\nUncaught {e}", fmt_test(&source, i));
                    }
                }
                Inner::InspectContext { op } => {
                    op(context);
                }
                Inner::Assert { source } => {
                    let val = match forward_val(context, &source) {
                        Err(e) => panic!("{}\nUncaught {e}", fmt_test(&source, i)),
                        Ok(v) => v,
                    };
                    let Some(val) = val.as_boolean() else {
                        panic!(
                            "{}\nTried to assert with the non-boolean value `{}`",
                            fmt_test(&source, i),
                            val.display()
                        )
                    };
                    assert!(val, "{}", fmt_test(&source, i));
                    i += 1;
                }
                Inner::AssertEq { source, expected } => {
                    let val = match forward_val(context, &source) {
                        Err(e) => panic!("{}\nUncaught {e}", fmt_test(&source, i)),
                        Ok(v) => v,
                    };
                    assert_eq!(val, expected, "{}", fmt_test(&source, i));
                    i += 1;
                }
                Inner::AssertWithOp { source, op } => {
                    let val = match forward_val(context, &source) {
                        Err(e) => panic!("{}\nUncaught {e}", fmt_test(&source, i)),
                        Ok(v) => v,
                    };
                    assert!(op(val, context), "{}", fmt_test(&source, i));
                    i += 1;
                }
                Inner::AssertOpaqueError { source, expected } => {
                    let err = match forward_val(context, &source) {
                        Ok(v) => panic!(
                            "{}\nExpected error, got value `{}`",
                            fmt_test(&source, i),
                            v.display()
                        ),
                        Err(e) => e,
                    };
                    let Some(err) = err.as_opaque() else {
                        panic!(
                            "{}\nExpected opaque error, got native error `{}`",
                            fmt_test(&source, i),
                            err
                        )
                    };

                    assert_eq!(err, &expected, "{}", fmt_test(&source, i));
                    i += 1;
                }
                Inner::AssertNativeError {
                    source,
                    kind,
                    message,
                } => {
                    let err = match forward_val(context, &source) {
                        Ok(v) => panic!(
                            "{}\nExpected error, got value `{}`",
                            fmt_test(&source, i),
                            v.display()
                        ),
                        Err(e) => e,
                    };
                    let native = match err.try_native(context) {
                        Ok(err) => err,
                        Err(e) => panic!(
                            "{}\nCouldn't obtain a native error: {e}",
                            fmt_test(&source, i)
                        ),
                    };

                    assert_eq!(&native.kind, &kind, "{}", fmt_test(&source, i));
                    assert_eq!(native.message(), message, "{}", fmt_test(&source, i));
                    i += 1;
                }
                Inner::AssertContext { op } => {
                    assert!(op(context), "Test case {i}");
                    i += 1;
                }
            }
        }
    }
}<|MERGE_RESOLUTION|>--- conflicted
+++ resolved
@@ -77,7 +77,6 @@
     fetcher: Option<F>,
 }
 
-<<<<<<< HEAD
 impl Default for RegisterOptions<ErrorFetcher, console::DefaultLogger> {
     fn default() -> Self {
         Self {
@@ -89,17 +88,6 @@
 }
 
 impl RegisterOptions<ErrorFetcher, console::DefaultLogger> {
-=======
-impl Default for RegisterOptions<DefaultLogger> {
-    fn default() -> Self {
-        Self {
-            console_logger: DefaultLogger,
-        }
-    }
-}
-
-impl RegisterOptions<DefaultLogger> {
->>>>>>> 95e83fc3
     /// Create a new `RegisterOptions` with the default options.
     #[must_use]
     pub fn new() -> Self {
