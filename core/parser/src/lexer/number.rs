//! This module implements lexing for number literals (123, 787) used in ECMAScript.

use crate::lexer::{token::Numeric, Cursor, Error, Token, TokenKind, Tokenizer};
use crate::source::ReadChar;
use boa_ast::{Position, Span};
use boa_interner::Interner;
use boa_profiler::Profiler;
use num_bigint::BigInt;
use num_traits::{ToPrimitive, Zero};
use std::str;

/// Number literal lexing.
///
/// Assumes the digit is consumed by the cursor (stored in init).
///
/// More information:
///  - [ECMAScript reference][spec]
///  - [MDN documentation][mdn]
///
/// [spec]: https://tc39.es/ecma262/#sec-literals-numeric-literals
/// [mdn]: https://developer.mozilla.org/en-US/docs/Web/JavaScript/Data_structures#Number_type
#[derive(Debug, Clone, Copy)]
pub(super) struct NumberLiteral {
    init: u8,
}

impl NumberLiteral {
    /// Creates a new string literal lexer.
    pub(super) const fn new(init: u8) -> Self {
        Self { init }
    }
}

/// This is a helper structure
///
/// This structure helps with identifying what numerical type it is and what base is it.
#[derive(Debug, Clone, Copy, PartialEq, Eq)]
enum NumericKind {
    Rational,
    Integer(u32),
    BigInt(u32),
}

impl NumericKind {
    /// Get the base of the number kind.
    const fn base(self) -> u32 {
        match self {
            Self::Rational => 10,
            Self::Integer(base) | Self::BigInt(base) => base,
        }
    }

    /// Converts `self` to `BigInt` kind.
    fn to_bigint(self) -> Self {
        match self {
            Self::Rational => unreachable!("can not convert rational number to BigInt"),
            Self::Integer(base) | Self::BigInt(base) => Self::BigInt(base),
        }
    }
}

fn take_signed_integer<R>(
    buf: &mut Vec<u8>,
    cursor: &mut Cursor<R>,
    kind: NumericKind,
) -> Result<(), Error>
where
    R: ReadChar,
{
    // The next part must be SignedInteger.
    // This is optionally a '+' or '-' followed by 1 or more DecimalDigits.
    match cursor.next_char()? {
        Some(0x2B /* + */) => {
            buf.push(b'+');
            if !cursor.next_is_ascii_pred(&|ch| ch.is_digit(kind.base()))? {
                // A digit must follow the + or - symbol.
                return Err(Error::syntax("No digit found after + symbol", cursor.pos()));
            }
        }
        Some(0x2D /* - */) => {
            buf.push(b'-');
            if !cursor.next_is_ascii_pred(&|ch| ch.is_digit(kind.base()))? {
                // A digit must follow the + or - symbol.
                return Err(Error::syntax("No digit found after - symbol", cursor.pos()));
            }
        }
        Some(c) => {
            if let Some(ch) = char::from_u32(c) {
                if ch.is_ascii() && ch.is_digit(kind.base()) {
                    #[allow(clippy::cast_possible_truncation)]
                    buf.push(c as u8);
                } else {
                    return Err(Error::syntax(
                        "When lexing exponential value found unexpected char",
                        cursor.pos(),
                    ));
                }
            } else {
                return Err(Error::syntax(
                    "When lexing exponential value found unexpected char",
                    cursor.pos(),
                ));
            }
        }
        None => {
            return Err(Error::syntax(
                "Abrupt end: No exponential value found",
                cursor.pos(),
            ));
        }
    }

    // Consume the decimal digits.
    take_integer(buf, cursor, kind, true)?;

    Ok(())
}

fn take_integer<R>(
    buf: &mut Vec<u8>,
    cursor: &mut Cursor<R>,
    kind: NumericKind,
    separator_allowed: bool,
) -> Result<(), Error>
where
    R: ReadChar,
{
    let mut prev_is_underscore = false;
    let mut pos = cursor.pos();
    while cursor.next_is_ascii_pred(&|c| c.is_digit(kind.base()) || c == '_')? {
        pos = cursor.pos();
        match cursor.next_char()? {
            Some(0x5F /* _ */) if separator_allowed => {
                if prev_is_underscore {
                    return Err(Error::syntax(
                        "only one underscore is allowed as numeric separator",
                        cursor.pos(),
                    ));
                }
                prev_is_underscore = true;
            }
            Some(0x5F /* _ */) if !separator_allowed => {
                return Err(Error::syntax("separator is not allowed", pos));
            }
            Some(c) => {
                if char::from_u32(c).map(|ch| ch.is_digit(kind.base())) == Some(true) {
                    prev_is_underscore = false;
                    #[allow(clippy::cast_possible_truncation)]
                    buf.push(c as u8);
                }
            }
            _ => (),
        }
    }
    if prev_is_underscore {
        return Err(Error::syntax(
            "underscores are not allowed at the end of numeric literals",
            pos,
        ));
    }
    Ok(())
}

/// Utility function for checking the `NumericLiteral` is not followed by an `IdentifierStart` or `DecimalDigit` character.
///
/// More information:
///  - [ECMAScript Specification][spec]
///
/// [spec]: https://tc39.es/ecma262/#sec-literals-numeric-literals
fn check_after_numeric_literal<R>(cursor: &mut Cursor<R>) -> Result<(), Error>
where
    R: ReadChar,
{
    if cursor.next_is_ascii_pred(&|ch| ch.is_ascii_alphanumeric() || ch == '$' || ch == '_')? {
        Err(Error::syntax(
            "a numeric literal must not be followed by an alphanumeric, $ or _ characters",
            cursor.pos(),
        ))
    } else {
        Ok(())
    }
}

impl<R> Tokenizer<R> for NumberLiteral {
    fn lex(
        &mut self,
        cursor: &mut Cursor<R>,
        start_pos: Position,
        _interner: &mut Interner,
    ) -> Result<Token, Error>
    where
        R: ReadChar,
    {
        let _timer = Profiler::global().start_event("NumberLiteral", "Lexing");

        let mut buf = vec![self.init];

        // Default assume the number is a base 10 integer.
        let mut kind = NumericKind::Integer(10);

        let c = cursor.peek_char();
        let mut legacy_octal = false;

        if self.init == b'0' {
            if let Some(ch) = c? {
                match ch {
                    // x | X
                    0x0078 | 0x0058 => {
                        // Remove the initial '0' from buffer.
                        cursor.next_char()?.expect("x or X character vanished");
                        buf.pop();

                        // HexIntegerLiteral
                        kind = NumericKind::Integer(16);

                        // Checks if the next char after '0x' is a digit of that base. if not return an error.
                        if !cursor.next_is_ascii_pred(&|ch| ch.is_ascii_hexdigit())? {
                            return Err(Error::syntax(
                                "expected hexadecimal digit after number base prefix",
                                cursor.pos(),
                            ));
                        }
                    }
                    // o | O
                    0x006F | 0x004F => {
                        // Remove the initial '0' from buffer.
                        cursor.next_char()?.expect("o or O character vanished");
                        buf.pop();

                        // OctalIntegerLiteral
                        kind = NumericKind::Integer(8);

                        // Checks if the next char after '0o' is a digit of that base. if not return an error.
                        if !cursor.next_is_ascii_pred(&|ch| ch.is_digit(8))? {
                            return Err(Error::syntax(
                                "expected octal digit after number base prefix",
                                cursor.pos(),
                            ));
                        }
                    }
                    // b | B
                    0x0062 | 0x0042 => {
                        // Remove the initial '0' from buffer.
                        cursor.next_char()?.expect("b or B character vanished");
                        buf.pop();

                        // BinaryIntegerLiteral
                        kind = NumericKind::Integer(2);

                        // Checks if the next char after '0b' is a digit of that base. if not return an error.
                        if !cursor.next_is_ascii_pred(&|ch| ch.is_digit(2))? {
                            return Err(Error::syntax(
                                "expected binary digit after number base prefix",
                                cursor.pos(),
                            ));
                        }
                    }
                    // n
                    0x006E => {
                        cursor.next_char()?.expect("n character vanished");

                        // DecimalBigIntegerLiteral '0n'
                        return Ok(Token::new(
                            TokenKind::NumericLiteral(Numeric::BigInt(BigInt::zero().into())),
                            Span::new(start_pos, cursor.pos()),
                        ));
                    }
                    byte => {
                        legacy_octal = true;
                        if let Some(ch) = char::from_u32(byte) {
                            if ch.is_digit(8) {
                                // LegacyOctalIntegerLiteral, or a number with leading 0s.
                                if cursor.strict() {
                                    // LegacyOctalIntegerLiteral is forbidden with strict mode true.
                                    return Err(Error::syntax(
                                        "implicit octal literals are not allowed in strict mode",
                                        start_pos,
                                    ));
                                }

                                // Remove the initial '0' from buffer.
                                buf.pop();

                                #[allow(clippy::cast_possible_truncation)]
                                buf.push(cursor.next_char()?.expect("'0' character vanished") as u8);

                                take_integer(&mut buf, cursor, NumericKind::Integer(8), false)?;

                                if !cursor
                                    .next_is_ascii_pred(&|c| c.is_ascii_digit() || c == '_')?
                                {
                                    // LegacyOctalIntegerLiteral
                                    kind = NumericKind::Integer(8);
                                }
                            } else if ch.is_ascii_digit() {
                                // Indicates a numerical digit comes after then 0 but it isn't an octal digit
                                // so therefore this must be a number with an unneeded leading 0. This is
                                // forbidden in strict mode.
                                if cursor.strict() {
                                    return Err(Error::syntax(
                                        "leading 0's are not allowed in strict mode",
                                        start_pos,
                                    ));
                                }
                            }
                        } // Else indicates that the symbol is a non-number.
                    }
                }
            } else {
                // DecimalLiteral lexing.
                // Indicates that the number is just a single 0.
                return Ok(Token::new(
                    TokenKind::NumericLiteral(Numeric::Integer(0)),
                    Span::new(start_pos, cursor.pos()),
                ));
            }
        }

        let next = if self.init == b'.' {
            Some(0x002E /* . */)
        } else {
            // Consume digits and separators until a non-digit non-separator
            // character is encountered or all the characters are consumed.
            take_integer(&mut buf, cursor, kind, !legacy_octal)?;
            cursor.peek_char()?
        };

        // The non-digit character could be:
        // 'n' To indicate a BigIntLiteralSuffix.
        // '.' To indicate a decimal separator.
        // 'e' | 'E' To indicate an ExponentPart.
        match next {
            Some(0x006E /* n */) => {
                // DecimalBigIntegerLiteral
                // Lexing finished.
                // Consume the n
                if legacy_octal {
                    return Err(Error::syntax(
                        "'n' suffix not allowed in octal representation",
                        cursor.pos(),
                    ));
                }
                cursor.next_char()?.expect("n character vanished");

                kind = kind.to_bigint();
            }
            Some(0x002E /* . */) => {
                if kind.base() == 10 {
                    // Only base 10 numbers can have a decimal separator.
                    // Number literal lexing finished if a . is found for a number in a different base.
                    if self.init != b'.' {
                        cursor.next_char()?.expect("'.' token vanished");
                        buf.push(b'.'); // Consume the .
                    }
                    kind = NumericKind::Rational;

                    if cursor.peek_char()? == Some(0x005F /* _ */) {
                        return Err(Error::syntax(
                            "numeric separator not allowed after '.'",
                            cursor.pos(),
                        ));
                    }

                    // Consume digits and separators until a non-digit non-separator
                    // character is encountered or all the characters are consumed.
                    take_integer(&mut buf, cursor, kind, true)?;

                    // The non-digit character at this point must be an 'e' or 'E' to indicate an Exponent Part.
                    // Another '.' or 'n' is not allowed.
                    if let Some(0x0065 /*e */ | 0x0045 /* E */) = cursor.peek_char()? {
                        // Consume the ExponentIndicator.
                        cursor.next_char()?.expect("e or E token vanished");

                        buf.push(b'E');

                        take_signed_integer(&mut buf, cursor, kind)?;
<<<<<<< HEAD
=======
                    } else {
                        // Finished lexing.
>>>>>>> e22a703d
                    }
                    // Finished lexing.
                }
            }
            Some(0x0065 /*e */ | 0x0045 /* E */) => {
                kind = NumericKind::Rational;
                cursor.next_char()?.expect("e or E character vanished"); // Consume the ExponentIndicator.
                buf.push(b'E');
                take_signed_integer(&mut buf, cursor, kind)?;
            }
            Some(_) | None => {
                // Indicates lexing finished.
            }
        }

        check_after_numeric_literal(cursor)?;

        let num_str = unsafe { str::from_utf8_unchecked(buf.as_slice()) };
        let num = match kind {
            NumericKind::BigInt(base) => {
                Numeric::BigInt(
                    BigInt::parse_bytes(num_str.as_bytes(), base).expect("Could not convert to BigInt").into()
                    )
            }
            // casting precisely to check if the float doesn't lose info on truncation
            #[allow(clippy::cast_possible_truncation)]
            NumericKind::Rational /* base: 10 */ => {
                let val: f64 = fast_float::parse(num_str).expect("Failed to parse float after checks");
                let int_val = val as i32;

                // The truncated float should be identically to the non-truncated float for the conversion to be loss-less,
                // any other different and the number must be stored as a rational.
                #[allow(clippy::float_cmp)]
                if f64::from(int_val) == val {
                    // For performance reasons we attempt to store values as integers if possible.
                    Numeric::Integer(int_val)
                } else {
                    Numeric::Rational(val)
                }
            },
            NumericKind::Integer(base) => {
                i32::from_str_radix(num_str, base).map_or_else(|_| {
                    let num = BigInt::parse_bytes(num_str.as_bytes(), base).expect("Failed to parse integer after checks");
                    Numeric::Rational(num.to_f64().unwrap_or(f64::INFINITY))
                }, Numeric::Integer)
            }
        };

        Ok(Token::new(
            TokenKind::NumericLiteral(num),
            Span::new(start_pos, cursor.pos()),
        ))
    }
}<|MERGE_RESOLUTION|>--- conflicted
+++ resolved
@@ -374,13 +374,9 @@
                         buf.push(b'E');
 
                         take_signed_integer(&mut buf, cursor, kind)?;
-<<<<<<< HEAD
-=======
                     } else {
                         // Finished lexing.
->>>>>>> e22a703d
-                    }
-                    // Finished lexing.
+                    }
                 }
             }
             Some(0x0065 /*e */ | 0x0045 /* E */) => {
