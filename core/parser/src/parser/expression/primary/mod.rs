--- conflicted
+++ resolved
@@ -244,19 +244,12 @@
                 cursor.advance(interner);
                 Ok(node)
             }
-<<<<<<< HEAD
-            TokenKind::Punctuator(Punctuator::Div) => {
-                let start_pos_group = tok.start_group();
-                cursor.advance(interner);
-                let tok = cursor.lex_regex(start_pos_group, interner)?;
-=======
             TokenKind::Punctuator(div @ (Punctuator::Div | Punctuator::AssignDiv)) => {
                 let init_with_eq = div == &Punctuator::AssignDiv;
 
-                let position = tok.span().start();
-                cursor.advance(interner);
-                let tok = cursor.lex_regex(position, interner, init_with_eq)?;
->>>>>>> cf2aa582
+                let start_pos_group = tok.start_group();
+                cursor.advance(interner);
+                let tok = cursor.lex_regex(start_pos_group, interner, init_with_eq)?;
 
                 if let TokenKind::RegularExpressionLiteral(body, flags) = *tok.kind() {
                     Ok(AstRegExp::new(body, flags).into())
