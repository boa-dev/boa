--- conflicted
+++ resolved
@@ -24,12 +24,8 @@
     },
     scope::Scope,
     statement::{If, Return},
-<<<<<<< HEAD
-    Expression, LinearPosition, LinearSpan, Script, Statement, StatementList, StatementListItem,
-=======
-    Expression, Module, ModuleItem, ModuleItemList, Script, Statement, StatementList,
-    StatementListItem,
->>>>>>> cf2aa582
+    Expression, LinearPosition, LinearSpan, Module, ModuleItem, ModuleItemList, Script, Statement,
+    StatementList, StatementListItem,
 };
 use boa_interner::Interner;
 use boa_macros::utf16;
