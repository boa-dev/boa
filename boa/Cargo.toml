[package]
name = "Boa"
version = "0.11.0"
authors = ["boa-dev"]
description = "Boa is a Javascript lexer, parser and Just-in-Time compiler written in Rust. Currently, it has support for some of the language."
repository = "https://github.com/boa-dev/boa"
keywords = ["javascript", "compiler", "lexer", "parser", "js"]
categories = ["parser-implementations", "wasm"]
license = "Unlicense/MIT"
exclude = ["../.vscode/*", "../Dockerfile", "../Makefile", "../.editorConfig"]
edition = "2018"

[features]
profiler = ["measureme", "once_cell"]
deser = []

# Enable Bytecode generation & execution instead of tree walking
vm = []

# Enable Boa's WHATWG console object implementation.
console = []

[dependencies]
boa_unicode = { path = "../boa_unicode", version = "0.11.0" }
gc = { version = "0.4.1", features = ["derive"] }
serde = { version = "1.0.126", features = ["derive"] }
serde_json = "1.0.64"
rand = "0.8.4"
num-traits = "0.2.14"
regress = "0.3.0"
rustc-hash = "1.1.0"
num-bigint = { version = "0.4.0", features = ["serde"] }
num-integer = "0.1.44"
bitflags = "1.2.1"
indexmap = "1.6.2"
ryu-js = "0.2.1"
chrono = "0.4.19"
<<<<<<< HEAD
percent-encoding = "2.1.0"
=======
fast-float = "0.2.0"
>>>>>>> f673cbc6

# Optional Dependencies
measureme = { version = "9.1.2", optional = true }
once_cell = { version = "1.8.0", optional = true }

[dev-dependencies]
criterion = "0.3.4"
float-cmp = "0.8.0"

[target.x86_64-unknown-linux-gnu.dev-dependencies]
jemallocator = "0.3.2"

[lib]
crate-type = ["cdylib", "lib"]
name = "boa"
bench = false

[[bench]]
name = "parser"
harness = false

[[bench]]
name = "exec"
harness = false

[[bench]]
name = "full"
harness = false<|MERGE_RESOLUTION|>--- conflicted
+++ resolved
@@ -35,11 +35,8 @@
 indexmap = "1.6.2"
 ryu-js = "0.2.1"
 chrono = "0.4.19"
-<<<<<<< HEAD
 percent-encoding = "2.1.0"
-=======
 fast-float = "0.2.0"
->>>>>>> f673cbc6
 
 # Optional Dependencies
 measureme = { version = "9.1.2", optional = true }
