//! Benchmarks of the whole execution engine in Boa.

use boa::{exec::Interpreter, realm::Realm, Executable, Lexer, Parser};
use criterion::{black_box, criterion_group, criterion_main, Criterion};

#[cfg(all(target_arch = "x86_64", target_os = "linux", target_env = "gnu"))]
#[cfg_attr(
    all(target_arch = "x86_64", target_os = "linux", target_env = "gnu"),
    global_allocator
)]
static ALLOC: jemallocator::Jemalloc = jemallocator::Jemalloc;

static SYMBOL_CREATION: &str = r#"
(function () {
    return Symbol();
})();
"#;

fn create_realm(c: &mut Criterion) {
    c.bench_function("Create Realm", move |b| b.iter(Realm::create));
}

fn symbol_creation(c: &mut Criterion) {
    // Create new Realm and interpreter.
    let realm = Realm::create();
    let mut engine = Interpreter::new(realm);

    // Lex all the tokens.
    let mut lexer = Lexer::new(black_box(SYMBOL_CREATION));
    lexer.lex().expect("failed to lex");

    // Parse the AST nodes.
    let nodes = Parser::new(&black_box(lexer.tokens)).parse_all().unwrap();

    // Execute the parsed nodes, passing them through a black box, to avoid over-optimizing by the compiler
    c.bench_function("Symbols (Execution)", move |b| {
        b.iter(|| black_box(&nodes).run(&mut engine).unwrap())
    });
}

static FOR_LOOP: &str = r#"
(function () {
    let b = "hello";
    for (let a = 10; a < 100; a += 5) {
        if (a < 50) {
            b += "world";
        }
    }

    return b;
})();
"#;

fn for_loop_execution(c: &mut Criterion) {
    // Create new Realm and interpreter.
    let realm = Realm::create();
    let mut engine = Interpreter::new(realm);

    // Lex all the tokens.
    let mut lexer = Lexer::new(black_box(FOR_LOOP));
    lexer.lex().expect("failed to lex");

    // Parse the AST nodes.
    let nodes = Parser::new(&black_box(lexer.tokens)).parse_all().unwrap();

    // Execute the parsed nodes, passing them through a black box, to avoid over-optimizing by the compiler
    c.bench_function("For loop (Execution)", move |b| {
        b.iter(|| black_box(&nodes).run(&mut engine).unwrap())
    });
}

static FIBONACCI: &str = r#"
(function () {
    let num = 12;

    function fib(n) {
        if (n <= 1) return 1;
        return fib(n - 1) + fib(n - 2);
    }

    return fib(num);
})();
"#;

fn fibonacci(c: &mut Criterion) {
    // Create new Realm and interpreter.
    let realm = Realm::create();
    let mut engine = Interpreter::new(realm);

    // Lex all the tokens.
    let mut lexer = Lexer::new(black_box(FIBONACCI));
    lexer.lex().expect("failed to lex");

    // Parse the AST nodes.
    let nodes = Parser::new(&black_box(lexer.tokens)).parse_all().unwrap();

    // Execute the parsed nodes, passing them through a black box, to avoid over-optimizing by the compiler
    c.bench_function("Fibonacci (Execution)", move |b| {
        b.iter(|| black_box(&nodes).run(&mut engine).unwrap())
    });
}

static OBJECT_CREATION: &str = r#"
(function () {
    let test = {
        my_prop: "hello",
        another: 65,
    };

    return test;
})();
"#;

fn object_creation(c: &mut Criterion) {
    // Create new Realm and interpreter.
    let realm = Realm::create();
    let mut engine = Interpreter::new(realm);

    // Lex all the tokens.
    let mut lexer = Lexer::new(black_box(OBJECT_CREATION));
    lexer.lex().expect("failed to lex");

    // Parse the AST nodes.
    let nodes = Parser::new(&black_box(lexer.tokens)).parse_all().unwrap();

    // Execute the parsed nodes, passing them through a black box, to avoid over-optimizing by the compiler
    c.bench_function("Object Creation (Execution)", move |b| {
        b.iter(|| black_box(&nodes).run(&mut engine).unwrap())
    });
}

static OBJECT_PROP_ACCESS_CONST: &str = r#"
(function () {
    let test = {
        my_prop: "hello",
        another: 65,
    };

    return test.my_prop;
})();
"#;

fn object_prop_access_const(c: &mut Criterion) {
    // Create new Realm and interpreter.
    let realm = Realm::create();
    let mut engine = Interpreter::new(realm);

    // Lex all the tokens.
    let mut lexer = Lexer::new(black_box(OBJECT_PROP_ACCESS_CONST));
    lexer.lex().expect("failed to lex");

    // Parse the AST nodes.
    let nodes = Parser::new(&black_box(lexer.tokens)).parse_all().unwrap();

    // Execute the parsed nodes, passing them through a black box, to avoid over-optimizing by the compiler
    c.bench_function("Static Object Property Access (Execution)", move |b| {
        b.iter(|| black_box(&nodes).run(&mut engine).unwrap())
    });
}

static OBJECT_PROP_ACCESS_DYN: &str = r#"
(function () {
    let test = {
        my_prop: "hello",
        another: 65,
    };

    return test["my" + "_prop"];
})();
"#;

fn object_prop_access_dyn(c: &mut Criterion) {
    // Create new Realm and interpreter.
    let realm = Realm::create();
    let mut engine = Interpreter::new(realm);

    // Lex all the tokens.
    let mut lexer = Lexer::new(black_box(OBJECT_PROP_ACCESS_DYN));
    lexer.lex().expect("failed to lex");

    // Parse the AST nodes.
    let nodes = Parser::new(&black_box(lexer.tokens)).parse_all().unwrap();

    // Execute the parsed nodes, passing them through a black box, to avoid over-optimizing by the compiler
    c.bench_function("Dynamic Object Property Access (Execution)", move |b| {
        b.iter(|| black_box(&nodes).run(&mut engine).unwrap())
    });
}

static REGEXP_LITERAL_CREATION: &str = r#"
(function () {
    let regExp = /hello/i;

    return regExp;
})();
"#;

fn regexp_literal_creation(c: &mut Criterion) {
    // Create new Realm and interpreter.
    let realm = Realm::create();
    let mut engine = Interpreter::new(realm);

    // Lex all the tokens.
    let mut lexer = Lexer::new(black_box(REGEXP_LITERAL_CREATION));
    lexer.lex().expect("failed to lex");

    // Parse the AST nodes.
    let nodes = Parser::new(&black_box(lexer.tokens)).parse_all().unwrap();

    // Execute the parsed nodes, passing them through a black box, to avoid over-optimizing by the compiler
    c.bench_function("RegExp Literal Creation (Execution)", move |b| {
        b.iter(|| black_box(&nodes).run(&mut engine).unwrap())
    });
}

static REGEXP_CREATION: &str = r#"
(function () {
    let regExp = new RegExp('hello', 'i');

    return regExp;
})();
"#;

fn regexp_creation(c: &mut Criterion) {
    // Create new Realm and interpreter.
    let realm = Realm::create();
    let mut engine = Interpreter::new(realm);

    // Lex all the tokens.
    let mut lexer = Lexer::new(black_box(REGEXP_CREATION));
    lexer.lex().expect("failed to lex");

    // Parse the AST nodes.
    let nodes = Parser::new(&black_box(lexer.tokens)).parse_all().unwrap();

    // Execute the parsed nodes, passing them through a black box, to avoid over-optimizing by the compiler
    c.bench_function("RegExp (Execution)", move |b| {
        b.iter(|| black_box(&nodes).run(&mut engine).unwrap())
    });
}

static REGEXP_LITERAL: &str = r#"
(function () {
    let regExp = /hello/i;

    return regExp.test("Hello World");
})();
"#;

fn regexp_literal(c: &mut Criterion) {
    // Create new Realm and interpreter.
    let realm = Realm::create();
    let mut engine = Interpreter::new(realm);

    // Lex all the tokens.
    let mut lexer = Lexer::new(black_box(REGEXP_LITERAL));
    lexer.lex().expect("failed to lex");

    // Parse the AST nodes.
    let nodes = Parser::new(&black_box(lexer.tokens)).parse_all().unwrap();

    // Execute the parsed nodes, passing them through a black box, to avoid over-optimizing by the compiler
    c.bench_function("RegExp Literal (Execution)", move |b| {
        b.iter(|| black_box(&nodes).run(&mut engine).unwrap())
    });
}

static REGEXP: &str = r#"
(function () {
    let regExp = new RegExp('hello', 'i');

    return regExp.test("Hello World");
})();
"#;

fn regexp(c: &mut Criterion) {
    // Create new Realm and interpreter.
    let realm = Realm::create();
    let mut engine = Interpreter::new(realm);

    // Lex all the tokens.
    let mut lexer = Lexer::new(black_box(REGEXP));
    lexer.lex().expect("failed to lex");

    // Parse the AST nodes.
    let nodes = Parser::new(&black_box(lexer.tokens)).parse_all().unwrap();

    // Execute the parsed nodes, passing them through a black box, to avoid over-optimizing by the compiler
    c.bench_function("RegExp (Execution)", move |b| {
        b.iter(|| black_box(&nodes).run(&mut engine).unwrap())
    });
}

static ARRAY_ACCESS: &str = r#"
let testArr = [1,2,3,4,5];

let res = testArr[2];

res;
"#;

fn array_access(c: &mut Criterion) {
    c.bench_function("Array access (Execution)", move |b| {
        b.iter(|| exec(black_box(ARRAY_ACCESS)))
    });
}

static ARRAY_CREATE: &str = r#"
var testArr = [];
for (var a = 0; a <= 10000; a++) {
    testArr[a] = ('p' + a);
}

testArr;
"#;

fn array_creation(c: &mut Criterion) {
    c.bench_function("Array creation (Execution)", move |b| {
        b.iter(|| exec(black_box(ARRAY_CREATE)))
    });
}

static ARRAY_POP: &str = r#"
var testArray = [83, 93, 27, 29, 2828, 234, 23, 56, 32, 56, 67, 77, 32, 45, 93, 17, 28, 83, 62, 99, 36, 28, 93, 27, 29, 2828, 234, 23, 56, 32, 56, 67, 77, 32, 45, 93, 17, 28, 83, 62, 99, 36, 28, 93, 27, 29, 2828, 234, 23, 56, 32, 56, 67, 77, 32, 45, 93, 17, 28, 83, 62, 99, 36, 28, 93, 27, 29, 2828, 234, 23, 56, 32, 56, 67, 77, 32, 45, 93, 17, 28, 83, 62, 99, 36, 28, 93, 27, 29, 2828, 234, 23, 56, 32, 56, 67, 77, 32, 45, 93, 17, 28, 83, 62, 99, 36, 28, 93, 27, 29, 2828, 234, 23, 56, 32, 56, 67, 77, 32, 45, 93, 17, 28, 83, 62, 99, 36, 28, 93, 27, 29, 2828, 234, 23, 56, 32, 56, 67, 77, 32, 45, 93, 17, 28, 83, 62, 99, 36, 28, 93, 27, 29, 2828, 234, 23, 56, 32, 56, 67, 77, 32, 45, 93, 17, 28, 83, 62, 99, 36, 28, 93, 27, 29, 2828, 234, 23, 56, 32, 56, 67, 77, 32, 45, 93, 17, 28, 83, 62, 99, 36, 28, 93, 27, 29, 2828, 234, 23, 56, 32, 56, 67, 77, 32, 45, 93, 17, 28, 83, 62, 99, 36, 28];
while (testArray.length > 0) {
  testArray.pop();
}

testArray;
"#;

fn array_pop(c: &mut Criterion) {
    c.bench_function("Array pop (Execution)", move |b| {
        b.iter(|| exec(black_box(ARRAY_POP)))
    });
}

criterion_group!(
    execution,
    create_realm,
    symbol_creation,
    for_loop_execution,
    fibonacci,
<<<<<<< HEAD
    array_access,
    array_creation,
    array_pop
=======
    object_creation,
    object_prop_access_const,
    object_prop_access_dyn,
    regexp_literal_creation,
    regexp_creation,
    regexp_literal,
    regexp,
>>>>>>> 5a45ab53
);
criterion_main!(execution);<|MERGE_RESOLUTION|>--- conflicted
+++ resolved
@@ -292,46 +292,76 @@
 }
 
 static ARRAY_ACCESS: &str = r#"
-let testArr = [1,2,3,4,5];
-
-let res = testArr[2];
-
-res;
+(function () {
+    let testArr = [1,2,3,4,5];
+
+    let res = testArr[2];
+
+    return res;
+})();
 "#;
 
 fn array_access(c: &mut Criterion) {
+    let realm = Realm::create();
+    let mut engine = Interpreter::new(realm);
+
+    let mut lexer = Lexer::new(black_box(ARRAY_ACCESS));
+    lexer.lex().expect("failed to lex");
+
+    let nodes = Parser::new(&black_box(lexer.tokens)).parse_all().unwrap();
+
     c.bench_function("Array access (Execution)", move |b| {
-        b.iter(|| exec(black_box(ARRAY_ACCESS)))
+        b.iter(|| black_box(&nodes).run(&mut engine).unwrap())
     });
 }
 
 static ARRAY_CREATE: &str = r#"
-var testArr = [];
-for (var a = 0; a <= 10000; a++) {
-    testArr[a] = ('p' + a);
-}
-
-testArr;
+(function(){
+    let testArr = [];
+    for (let a = 0; a <= 500; a++) {
+        testArr[a] = ('p' + a);
+    }
+
+    return testArr;
+})();
 "#;
 
 fn array_creation(c: &mut Criterion) {
+    let realm = Realm::create();
+    let mut engine = Interpreter::new(realm);
+
+    let mut lexer = Lexer::new(black_box(ARRAY_CREATE));
+    lexer.lex().expect("failed to lex");
+
+    let nodes = Parser::new(&black_box(lexer.tokens)).parse_all().unwrap();
+
     c.bench_function("Array creation (Execution)", move |b| {
-        b.iter(|| exec(black_box(ARRAY_CREATE)))
+        b.iter(|| black_box(&nodes).run(&mut engine).unwrap())
     });
 }
 
 static ARRAY_POP: &str = r#"
-var testArray = [83, 93, 27, 29, 2828, 234, 23, 56, 32, 56, 67, 77, 32, 45, 93, 17, 28, 83, 62, 99, 36, 28, 93, 27, 29, 2828, 234, 23, 56, 32, 56, 67, 77, 32, 45, 93, 17, 28, 83, 62, 99, 36, 28, 93, 27, 29, 2828, 234, 23, 56, 32, 56, 67, 77, 32, 45, 93, 17, 28, 83, 62, 99, 36, 28, 93, 27, 29, 2828, 234, 23, 56, 32, 56, 67, 77, 32, 45, 93, 17, 28, 83, 62, 99, 36, 28, 93, 27, 29, 2828, 234, 23, 56, 32, 56, 67, 77, 32, 45, 93, 17, 28, 83, 62, 99, 36, 28, 93, 27, 29, 2828, 234, 23, 56, 32, 56, 67, 77, 32, 45, 93, 17, 28, 83, 62, 99, 36, 28, 93, 27, 29, 2828, 234, 23, 56, 32, 56, 67, 77, 32, 45, 93, 17, 28, 83, 62, 99, 36, 28, 93, 27, 29, 2828, 234, 23, 56, 32, 56, 67, 77, 32, 45, 93, 17, 28, 83, 62, 99, 36, 28, 93, 27, 29, 2828, 234, 23, 56, 32, 56, 67, 77, 32, 45, 93, 17, 28, 83, 62, 99, 36, 28, 93, 27, 29, 2828, 234, 23, 56, 32, 56, 67, 77, 32, 45, 93, 17, 28, 83, 62, 99, 36, 28];
-while (testArray.length > 0) {
-  testArray.pop();
-}
-
-testArray;
+(function(){
+    let testArray = [83, 93, 27, 29, 2828, 234, 23, 56, 32, 56, 67, 77, 32, 45, 93, 17, 28, 83, 62, 99, 36, 28, 93, 27, 29, 2828, 234, 23, 56, 32, 56, 67, 77, 32, 45, 93, 17, 28, 83, 62, 99, 36, 28, 93, 27, 29, 2828, 234, 23, 56, 32, 56, 67, 77, 32, 45, 93, 17, 28, 83, 62, 99, 36, 28, 93, 27, 29, 2828, 234, 23, 56, 32, 56, 67, 77, 32, 45, 93, 17, 28, 83, 62, 99, 36, 28, 93, 27, 29, 2828, 234, 23, 56, 32, 56, 67, 77, 32, 45, 93, 17, 28, 83, 62, 99, 36, 28, 93, 27, 29, 2828, 234, 23, 56, 32, 56, 67, 77, 32, 45, 93, 17, 28, 83, 62, 99, 36, 28, 93, 27, 29, 2828, 234, 23, 56, 32, 56, 67, 77, 32, 45, 93, 17, 28, 83, 62, 99, 36, 28, 93, 27, 29, 2828, 234, 23, 56, 32, 56, 67, 77, 32, 45, 93, 17, 28, 83, 62, 99, 36, 28, 93, 27, 29, 2828, 234, 23, 56, 32, 56, 67, 77, 32, 45, 93, 17, 28, 83, 62, 99, 36, 28, 93, 27, 29, 2828, 234, 23, 56, 32, 56, 67, 77, 32, 45, 93, 17, 28, 83, 62, 99, 36, 28];
+    while (testArray.length > 0) {
+        testArray.pop();
+    }
+
+    return testArray;
+})();
 "#;
 
 fn array_pop(c: &mut Criterion) {
+    let realm = Realm::create();
+    let mut engine = Interpreter::new(realm);
+
+    let mut lexer = Lexer::new(black_box(ARRAY_POP));
+    lexer.lex().expect("failed to lex");
+
+    let nodes = Parser::new(&black_box(lexer.tokens)).parse_all().unwrap();
+
     c.bench_function("Array pop (Execution)", move |b| {
-        b.iter(|| exec(black_box(ARRAY_POP)))
+        b.iter(|| black_box(&nodes).run(&mut engine).unwrap())
     });
 }
 
@@ -341,11 +371,9 @@
     symbol_creation,
     for_loop_execution,
     fibonacci,
-<<<<<<< HEAD
     array_access,
     array_creation,
-    array_pop
-=======
+    array_pop,
     object_creation,
     object_prop_access_const,
     object_prop_access_dyn,
@@ -353,6 +381,5 @@
     regexp_creation,
     regexp_literal,
     regexp,
->>>>>>> 5a45ab53
 );
 criterion_main!(execution);