use super::*;
use crate::builtins::number::{f64_to_int32, f64_to_uint32, Number};

impl Value {
    #[inline]
    pub fn add(&self, other: &Self, context: &mut Context) -> Result<Value> {
        Ok(match (self, other) {
            // Fast path:
            (Self::Integer(x), Self::Integer(y)) => Self::rational(f64::from(*x) + f64::from(*y)),
            (Self::Rational(x), Self::Rational(y)) => Self::rational(x + y),
            (Self::Integer(x), Self::Rational(y)) => Self::rational(f64::from(*x) + y),
            (Self::Rational(x), Self::Integer(y)) => Self::rational(x + f64::from(*y)),

<<<<<<< HEAD
            (Self::String(ref x), Self::String(ref y)) => Self::string(format!("{}{}", x, y)),
            (Self::String(ref x), y) => Self::string(format!("{}{}", x, y.to_string(context)?)),
            (x, Self::String(ref y)) => Self::string(format!("{}{}", x.to_string(context)?, y)),
=======
            (Self::String(ref x), Self::String(ref y)) => Self::from(JsString::concat(x, y)),
            (Self::String(ref x), ref y) => Self::from(JsString::concat(x, y.to_string(context)?)),
            (ref x, Self::String(ref y)) => Self::from(JsString::concat(x.to_string(context)?, y)),
>>>>>>> beecb2db
            (Self::BigInt(ref n1), Self::BigInt(ref n2)) => {
                Self::bigint(n1.as_inner().clone() + n2.as_inner().clone())
            }

            // Slow path:
            (_, _) => match (
                self.to_primitive(context, PreferredType::Default)?,
                other.to_primitive(context, PreferredType::Default)?,
            ) {
                (Self::String(ref x), ref y) => {
                    Self::from(JsString::concat(x, y.to_string(context)?))
                }
                (ref x, Self::String(ref y)) => {
                    Self::from(JsString::concat(x.to_string(context)?, y))
                }
                (x, y) => match (x.to_numeric(context)?, y.to_numeric(context)?) {
                    (Numeric::Number(x), Numeric::Number(y)) => Self::rational(x + y),
                    (Numeric::BigInt(ref n1), Numeric::BigInt(ref n2)) => {
                        Self::bigint(n1.as_inner().clone() + n2.as_inner().clone())
                    }
                    (_, _) => {
                        return context.throw_type_error(
                            "cannot mix BigInt and other types, use explicit conversions",
                        )
                    }
                },
            },
        })
    }

    #[inline]
    pub fn sub(&self, other: &Self, context: &mut Context) -> Result<Value> {
        Ok(match (self, other) {
            // Fast path:
            (Self::Integer(x), Self::Integer(y)) => Self::rational(f64::from(*x) - f64::from(*y)),
            (Self::Rational(x), Self::Rational(y)) => Self::rational(x - y),
            (Self::Integer(x), Self::Rational(y)) => Self::rational(f64::from(*x) - y),
            (Self::Rational(x), Self::Integer(y)) => Self::rational(x - f64::from(*y)),

            (Self::BigInt(ref a), Self::BigInt(ref b)) => {
                Self::bigint(a.as_inner().clone() - b.as_inner().clone())
            }

            // Slow path:
            (_, _) => match (self.to_numeric(context)?, other.to_numeric(context)?) {
                (Numeric::Number(a), Numeric::Number(b)) => Self::rational(a - b),
                (Numeric::BigInt(ref a), Numeric::BigInt(ref b)) => {
                    Self::bigint(a.as_inner().clone() - b.as_inner().clone())
                }
                (_, _) => {
                    return context.throw_type_error(
                        "cannot mix BigInt and other types, use explicit conversions",
                    );
                }
            },
        })
    }

    #[inline]
    pub fn mul(&self, other: &Self, context: &mut Context) -> Result<Value> {
        Ok(match (self, other) {
            // Fast path:
            (Self::Integer(x), Self::Integer(y)) => Self::rational(f64::from(*x) * f64::from(*y)),
            (Self::Rational(x), Self::Rational(y)) => Self::rational(x * y),
            (Self::Integer(x), Self::Rational(y)) => Self::rational(f64::from(*x) * y),
            (Self::Rational(x), Self::Integer(y)) => Self::rational(x * f64::from(*y)),

            (Self::BigInt(ref a), Self::BigInt(ref b)) => {
                Self::bigint(a.as_inner().clone() * b.as_inner().clone())
            }

            // Slow path:
            (_, _) => match (self.to_numeric(context)?, other.to_numeric(context)?) {
                (Numeric::Number(a), Numeric::Number(b)) => Self::rational(a * b),
                (Numeric::BigInt(ref a), Numeric::BigInt(ref b)) => {
                    Self::bigint(a.as_inner().clone() * b.as_inner().clone())
                }
                (_, _) => {
                    return context.throw_type_error(
                        "cannot mix BigInt and other types, use explicit conversions",
                    );
                }
            },
        })
    }

    #[inline]
    pub fn div(&self, other: &Self, context: &mut Context) -> Result<Value> {
        Ok(match (self, other) {
            // Fast path:
            (Self::Integer(x), Self::Integer(y)) => Self::rational(f64::from(*x) / f64::from(*y)),
            (Self::Rational(x), Self::Rational(y)) => Self::rational(x / y),
            (Self::Integer(x), Self::Rational(y)) => Self::rational(f64::from(*x) / y),
            (Self::Rational(x), Self::Integer(y)) => Self::rational(x / f64::from(*y)),

            (Self::BigInt(ref a), Self::BigInt(ref b)) => {
                if b.is_zero() {
                    return context.throw_range_error("BigInt division by zero");
                }
                Self::bigint(a.as_inner().clone() / b.as_inner().clone())
            }

            // Slow path:
            (_, _) => match (self.to_numeric(context)?, other.to_numeric(context)?) {
                (Numeric::Number(a), Numeric::Number(b)) => Self::rational(a / b),
                (Numeric::BigInt(ref a), Numeric::BigInt(ref b)) => {
                    if b.is_zero() {
                        return context.throw_range_error("BigInt division by zero");
                    }
                    Self::bigint(a.as_inner().clone() / b.as_inner().clone())
                }
                (_, _) => {
                    return context.throw_type_error(
                        "cannot mix BigInt and other types, use explicit conversions",
                    );
                }
            },
        })
    }

    #[inline]
    pub fn rem(&self, other: &Self, context: &mut Context) -> Result<Value> {
        Ok(match (self, other) {
            // Fast path:
            (Self::Integer(x), Self::Integer(y)) => {
                if *y == 0 {
                    Self::nan()
                } else {
                    Self::integer(x % *y)
                }
            }
            (Self::Rational(x), Self::Rational(y)) => Self::rational(x % y),
            (Self::Integer(x), Self::Rational(y)) => Self::rational(f64::from(*x) % y),
            (Self::Rational(x), Self::Integer(y)) => Self::rational(x % f64::from(*y)),

            (Self::BigInt(ref a), Self::BigInt(ref b)) => {
                if b.is_zero() {
                    return context.throw_range_error("BigInt division by zero");
                }
                Self::bigint(a.as_inner().clone() % b.as_inner().clone())
            }

            // Slow path:
            (_, _) => match (self.to_numeric(context)?, other.to_numeric(context)?) {
                (Numeric::Number(a), Numeric::Number(b)) => Self::rational(a % b),
                (Numeric::BigInt(ref a), Numeric::BigInt(ref b)) => {
                    Self::bigint(a.as_inner().clone() % b.as_inner().clone())
                }
                (_, _) => {
                    return context.throw_type_error(
                        "cannot mix BigInt and other types, use explicit conversions",
                    );
                }
            },
        })
    }

    #[inline]
    pub fn pow(&self, other: &Self, context: &mut Context) -> Result<Value> {
        Ok(match (self, other) {
            // Fast path:
            (Self::Integer(x), Self::Integer(y)) => Self::rational(f64::from(*x).powi(*y)),
            (Self::Rational(x), Self::Rational(y)) => Self::rational(x.powf(*y)),
            (Self::Integer(x), Self::Rational(y)) => Self::rational(f64::from(*x).powf(*y)),
            (Self::Rational(x), Self::Integer(y)) => Self::rational(x.powi(*y)),

            (Self::BigInt(ref a), Self::BigInt(ref b)) => {
                Self::bigint(JsBigInt::pow(a, b, context)?)
            }

            // Slow path:
            (_, _) => match (self.to_numeric(context)?, other.to_numeric(context)?) {
                (Numeric::Number(a), Numeric::Number(b)) => Self::rational(a.powf(b)),
                (Numeric::BigInt(ref a), Numeric::BigInt(ref b)) => {
                    Self::bigint(JsBigInt::pow(a, b, context)?)
                }
                (_, _) => {
                    return context.throw_type_error(
                        "cannot mix BigInt and other types, use explicit conversions",
                    );
                }
            },
        })
    }

    #[inline]
    pub fn bitand(&self, other: &Self, context: &mut Context) -> Result<Value> {
        Ok(match (self, other) {
            // Fast path:
            (Self::Integer(x), Self::Integer(y)) => Self::integer(x & y),
            (Self::Rational(x), Self::Rational(y)) => {
                Self::integer(f64_to_int32(*x) & f64_to_int32(*y))
            }
            (Self::Integer(x), Self::Rational(y)) => Self::integer(x & f64_to_int32(*y)),
            (Self::Rational(x), Self::Integer(y)) => Self::integer(f64_to_int32(*x) & y),

            (Self::BigInt(ref a), Self::BigInt(ref b)) => {
                Self::bigint(a.as_inner().clone() & b.as_inner().clone())
            }

            // Slow path:
            (_, _) => match (self.to_numeric(context)?, other.to_numeric(context)?) {
                (Numeric::Number(a), Numeric::Number(b)) => {
                    Self::integer(f64_to_int32(a) & f64_to_int32(b))
                }
                (Numeric::BigInt(ref a), Numeric::BigInt(ref b)) => {
                    Self::bigint(a.as_inner().clone() & b.as_inner().clone())
                }
                (_, _) => {
                    return context.throw_type_error(
                        "cannot mix BigInt and other types, use explicit conversions",
                    );
                }
            },
        })
    }

    #[inline]
    pub fn bitor(&self, other: &Self, context: &mut Context) -> Result<Value> {
        Ok(match (self, other) {
            // Fast path:
            (Self::Integer(x), Self::Integer(y)) => Self::integer(x | y),
            (Self::Rational(x), Self::Rational(y)) => {
                Self::integer(f64_to_int32(*x) | f64_to_int32(*y))
            }
            (Self::Integer(x), Self::Rational(y)) => Self::integer(x | f64_to_int32(*y)),
            (Self::Rational(x), Self::Integer(y)) => Self::integer(f64_to_int32(*x) | y),

            (Self::BigInt(ref a), Self::BigInt(ref b)) => {
                Self::bigint(a.as_inner().clone() | b.as_inner().clone())
            }

            // Slow path:
            (_, _) => match (self.to_numeric(context)?, other.to_numeric(context)?) {
                (Numeric::Number(a), Numeric::Number(b)) => {
                    Self::integer(f64_to_int32(a) | f64_to_int32(b))
                }
                (Numeric::BigInt(ref a), Numeric::BigInt(ref b)) => {
                    Self::bigint(a.as_inner().clone() | b.as_inner().clone())
                }
                (_, _) => {
                    return context.throw_type_error(
                        "cannot mix BigInt and other types, use explicit conversions",
                    );
                }
            },
        })
    }

    #[inline]
    pub fn bitxor(&self, other: &Self, context: &mut Context) -> Result<Value> {
        Ok(match (self, other) {
            // Fast path:
            (Self::Integer(x), Self::Integer(y)) => Self::integer(x ^ y),
            (Self::Rational(x), Self::Rational(y)) => {
                Self::integer(f64_to_int32(*x) ^ f64_to_int32(*y))
            }
            (Self::Integer(x), Self::Rational(y)) => Self::integer(x ^ f64_to_int32(*y)),
            (Self::Rational(x), Self::Integer(y)) => Self::integer(f64_to_int32(*x) ^ y),

            (Self::BigInt(ref a), Self::BigInt(ref b)) => {
                Self::bigint(a.as_inner().clone() ^ b.as_inner().clone())
            }

            // Slow path:
            (_, _) => match (self.to_numeric(context)?, other.to_numeric(context)?) {
                (Numeric::Number(a), Numeric::Number(b)) => {
                    Self::integer(f64_to_int32(a) ^ f64_to_int32(b))
                }
                (Numeric::BigInt(ref a), Numeric::BigInt(ref b)) => {
                    Self::bigint(a.as_inner().clone() ^ b.as_inner().clone())
                }
                (_, _) => {
                    return context.throw_type_error(
                        "cannot mix BigInt and other types, use explicit conversions",
                    );
                }
            },
        })
    }

    #[inline]
    pub fn shl(&self, other: &Self, context: &mut Context) -> Result<Value> {
        Ok(match (self, other) {
            // Fast path:
            (Self::Integer(x), Self::Integer(y)) => Self::integer(x.wrapping_shl(*y as u32)),
            (Self::Rational(x), Self::Rational(y)) => {
                Self::integer(f64_to_int32(*x).wrapping_shl(f64_to_uint32(*y)))
            }
            (Self::Integer(x), Self::Rational(y)) => {
                Self::integer(x.wrapping_shl(f64_to_uint32(*y)))
            }
            (Self::Rational(x), Self::Integer(y)) => {
                Self::integer(f64_to_int32(*x).wrapping_shl(*y as u32))
            }

            (Self::BigInt(ref a), Self::BigInt(ref b)) => {
                Self::bigint(JsBigInt::shift_left(a, b, context)?)
            }

            // Slow path:
            (_, _) => match (self.to_numeric(context)?, other.to_numeric(context)?) {
                (Numeric::Number(x), Numeric::Number(y)) => {
                    Self::integer(f64_to_int32(x).wrapping_shl(f64_to_uint32(y)))
                }
                (Numeric::BigInt(ref x), Numeric::BigInt(ref y)) => {
                    Self::bigint(JsBigInt::shift_left(x, y, context)?)
                }
                (_, _) => {
                    return context.throw_type_error(
                        "cannot mix BigInt and other types, use explicit conversions",
                    );
                }
            },
        })
    }

    #[inline]
    pub fn shr(&self, other: &Self, context: &mut Context) -> Result<Value> {
        Ok(match (self, other) {
            // Fast path:
            (Self::Integer(x), Self::Integer(y)) => Self::integer(x.wrapping_shr(*y as u32)),
            (Self::Rational(x), Self::Rational(y)) => {
                Self::integer(f64_to_int32(*x).wrapping_shr(f64_to_uint32(*y)))
            }
            (Self::Integer(x), Self::Rational(y)) => {
                Self::integer(x.wrapping_shr(f64_to_uint32(*y)))
            }
            (Self::Rational(x), Self::Integer(y)) => {
                Self::integer(f64_to_int32(*x).wrapping_shr(*y as u32))
            }

            (Self::BigInt(ref a), Self::BigInt(ref b)) => {
                Self::bigint(JsBigInt::shift_right(a, b, context)?)
            }

            // Slow path:
            (_, _) => match (self.to_numeric(context)?, other.to_numeric(context)?) {
                (Numeric::Number(x), Numeric::Number(y)) => {
                    Self::integer(f64_to_int32(x).wrapping_shr(f64_to_uint32(y)))
                }
                (Numeric::BigInt(ref x), Numeric::BigInt(ref y)) => {
                    Self::bigint(JsBigInt::shift_right(x, y, context)?)
                }
                (_, _) => {
                    return context.throw_type_error(
                        "cannot mix BigInt and other types, use explicit conversions",
                    );
                }
            },
        })
    }

    #[inline]
    pub fn ushr(&self, other: &Self, context: &mut Context) -> Result<Value> {
        Ok(match (self, other) {
            // Fast path:
            (Self::Integer(x), Self::Integer(y)) => {
                Self::rational((*x as u32).wrapping_shr(*y as u32))
            }
            (Self::Rational(x), Self::Rational(y)) => {
                Self::rational(f64_to_uint32(*x).wrapping_shr(f64_to_uint32(*y)))
            }
            (Self::Integer(x), Self::Rational(y)) => {
                Self::rational((*x as u32).wrapping_shr(f64_to_uint32(*y)))
            }
            (Self::Rational(x), Self::Integer(y)) => {
                Self::rational(f64_to_uint32(*x).wrapping_shr(*y as u32))
            }

            // Slow path:
            (_, _) => match (self.to_numeric(context)?, other.to_numeric(context)?) {
                (Numeric::Number(x), Numeric::Number(y)) => {
                    Self::rational(f64_to_uint32(x).wrapping_shr(f64_to_uint32(y)))
                }
                (Numeric::BigInt(_), Numeric::BigInt(_)) => {
                    return context
                        .throw_type_error("BigInts have no unsigned right shift, use >> instead");
                }
                (_, _) => {
                    return context.throw_type_error(
                        "cannot mix BigInt and other types, use explicit conversions",
                    );
                }
            },
        })
    }

    #[inline]
    pub fn neg(&self, context: &mut Context) -> Result<Value> {
        Ok(match *self {
            Self::Symbol(_) | Self::Undefined => Self::rational(f64::NAN),
            Self::Object(_) => Self::rational(match self.to_numeric_number(context) {
                Ok(num) => -num,
                Err(_) => f64::NAN,
            }),
            Self::String(ref str) => Self::rational(match f64::from_str(str) {
                Ok(num) => -num,
                Err(_) => f64::NAN,
            }),
            Self::Rational(num) => Self::rational(-num),
            Self::Integer(num) => Self::rational(-f64::from(num)),
            Self::Boolean(true) => Self::integer(1),
            Self::Boolean(false) | Self::Null => Self::integer(0),
            Self::BigInt(ref num) => Self::bigint(-num.as_inner().clone()),
        })
    }

    #[inline]
    pub fn not(&self, _: &mut Context) -> Result<bool> {
        Ok(!self.to_boolean())
    }

    /// Abstract relational comparison
    ///
    /// The comparison `x < y`, where `x` and `y` are values, produces `true`, `false`,
    /// or `undefined` (which indicates that at least one operand is `NaN`).
    ///
    /// In addition to `x` and `y` the algorithm takes a Boolean flag named `LeftFirst` as a parameter.
    /// The flag is used to control the order in which operations with potentially visible side-effects
    /// are performed upon `x` and `y`. It is necessary because ECMAScript specifies left to right evaluation
    /// of expressions. The default value of LeftFirst is `true` and indicates that the `x` parameter
    /// corresponds to an expression that occurs to the left of the `y` parameter's corresponding expression.
    ///
    /// If `LeftFirst` is `false`, the reverse is the case and operations must be performed upon `y` before `x`.
    ///
    /// More Information:
    ///  - [ECMAScript reference][spec]
    ///
    /// [spec]: https://tc39.es/ecma262/#sec-abstract-relational-comparison
    pub fn abstract_relation(
        &self,
        other: &Self,
        left_first: bool,
        context: &mut Context,
    ) -> Result<AbstractRelation> {
        Ok(match (self, other) {
            // Fast path (for some common operations):
            (Self::Integer(x), Self::Integer(y)) => (x < y).into(),
            (Self::Integer(x), Self::Rational(y)) => Number::less_than(f64::from(*x), *y),
            (Self::Rational(x), Self::Integer(y)) => Number::less_than(*x, f64::from(*y)),
            (Self::Rational(x), Self::Rational(y)) => Number::less_than(*x, *y),
            (Self::BigInt(ref x), Self::BigInt(ref y)) => (x < y).into(),

            // Slow path:
            (_, _) => {
                let (px, py) = if left_first {
                    let px = self.to_primitive(context, PreferredType::Number)?;
                    let py = other.to_primitive(context, PreferredType::Number)?;
                    (px, py)
                } else {
                    // NOTE: The order of evaluation needs to be reversed to preserve left to right evaluation.
                    let py = other.to_primitive(context, PreferredType::Number)?;
                    let px = self.to_primitive(context, PreferredType::Number)?;
                    (px, py)
                };

                match (px, py) {
                    (Self::String(ref x), Self::String(ref y)) => {
                        if x.starts_with(y.as_str()) {
                            return Ok(AbstractRelation::False);
                        }
                        if y.starts_with(x.as_str()) {
                            return Ok(AbstractRelation::True);
                        }
                        for (x, y) in x.chars().zip(y.chars()) {
                            if x != y {
                                return Ok((x < y).into());
                            }
                        }
                        unreachable!()
                    }
                    (Self::BigInt(ref x), Self::String(ref y)) => {
<<<<<<< HEAD
                        if let Some(y) = string_to_bigint(y) {
                            (*x.as_inner() < y).into()
=======
                        if let Some(y) = JsBigInt::from_string(&y) {
                            (*x < y).into()
>>>>>>> beecb2db
                        } else {
                            AbstractRelation::Undefined
                        }
                    }
                    (Self::String(ref x), Self::BigInt(ref y)) => {
<<<<<<< HEAD
                        if let Some(x) = string_to_bigint(x) {
                            (x < *y.as_inner()).into()
=======
                        if let Some(x) = JsBigInt::from_string(&x) {
                            (x < *y).into()
>>>>>>> beecb2db
                        } else {
                            AbstractRelation::Undefined
                        }
                    }
                    (px, py) => match (px.to_numeric(context)?, py.to_numeric(context)?) {
                        (Numeric::Number(x), Numeric::Number(y)) => Number::less_than(x, y),
                        (Numeric::BigInt(ref x), Numeric::BigInt(ref y)) => (x < y).into(),
                        (Numeric::BigInt(ref x), Numeric::Number(y)) => {
                            if y.is_nan() {
                                return Ok(AbstractRelation::Undefined);
                            }
                            if y.is_infinite() {
                                return Ok(y.is_sign_positive().into());
                            }
                            let n = if y.is_sign_negative() {
                                y.floor()
                            } else {
                                y.ceil()
                            };
                            (*x < JsBigInt::try_from(n).unwrap()).into()
                        }
                        (Numeric::Number(x), Numeric::BigInt(ref y)) => {
                            if x.is_nan() {
                                return Ok(AbstractRelation::Undefined);
                            }
                            if x.is_infinite() {
                                return Ok(x.is_sign_negative().into());
                            }
                            let n = if x.is_sign_negative() {
                                x.floor()
                            } else {
                                x.ceil()
                            };
                            (JsBigInt::try_from(n).unwrap() < *y).into()
                        }
                    },
                }
            }
        })
    }

    /// The less than operator (`<`) returns `true` if the left operand is less than the right operand,
    /// and `false` otherwise.
    ///
    /// More Information:
    ///  - [MDN documentation][mdn]
    ///  - [ECMAScript reference][spec]
    ///
    /// [mdn]: https://developer.mozilla.org/en-US/docs/Web/JavaScript/Reference/Operators/Less_than
    /// [spec]: https://tc39.es/ecma262/#sec-relational-operators-runtime-semantics-evaluation
    #[inline]
    pub fn lt(&self, other: &Self, context: &mut Context) -> Result<bool> {
        match self.abstract_relation(other, true, context)? {
            AbstractRelation::True => Ok(true),
            AbstractRelation::False | AbstractRelation::Undefined => Ok(false),
        }
    }

    /// The less than or equal operator (`<=`) returns `true` if the left operand is less than
    /// or equal to the right operand, and `false` otherwise.
    ///
    /// More Information:
    ///  - [MDN documentation][mdn]
    ///  - [ECMAScript reference][spec]
    ///
    /// [mdn]: https://developer.mozilla.org/en-US/docs/Web/JavaScript/Reference/Operators/Less_than_or_equal
    /// [spec]: https://tc39.es/ecma262/#sec-relational-operators-runtime-semantics-evaluation
    #[inline]
    pub fn le(&self, other: &Self, context: &mut Context) -> Result<bool> {
        match other.abstract_relation(self, false, context)? {
            AbstractRelation::False => Ok(true),
            AbstractRelation::True | AbstractRelation::Undefined => Ok(false),
        }
    }

    /// The greater than operator (`>`) returns `true` if the left operand is greater than
    /// the right operand, and `false` otherwise.
    ///
    /// More Information:
    ///  - [MDN documentation][mdn]
    ///  - [ECMAScript reference][spec]
    ///
    /// [mdn]: https://developer.mozilla.org/en-US/docs/Web/JavaScript/Reference/Operators/Greater_than
    /// [spec]: https://tc39.es/ecma262/#sec-relational-operators-runtime-semantics-evaluation
    #[inline]
    pub fn gt(&self, other: &Self, context: &mut Context) -> Result<bool> {
        match other.abstract_relation(self, false, context)? {
            AbstractRelation::True => Ok(true),
            AbstractRelation::False | AbstractRelation::Undefined => Ok(false),
        }
    }

    /// The greater than or equal operator (`>=`) returns `true` if the left operand is greater than
    /// or equal to the right operand, and `false` otherwise.
    ///
    /// More Information:
    ///  - [MDN documentation][mdn]
    ///  - [ECMAScript reference][spec]
    ///
    /// [mdn]: https://developer.mozilla.org/en-US/docs/Web/JavaScript/Reference/Operators/Greater_than_or_equal
    /// [spec]: https://tc39.es/ecma262/#sec-relational-operators-runtime-semantics-evaluation
    #[inline]
    pub fn ge(&self, other: &Self, context: &mut Context) -> Result<bool> {
        match self.abstract_relation(other, true, context)? {
            AbstractRelation::False => Ok(true),
            AbstractRelation::True | AbstractRelation::Undefined => Ok(false),
        }
    }
}

/// The result of the [Abstract Relational Comparison][arc].
///
/// Comparison `x < y`, where `x` and `y` are values.
/// It produces `true`, `false`, or `undefined`
/// (which indicates that at least one operand is `NaN`).
///
/// [arc]: https://tc39.es/ecma262/#sec-abstract-relational-comparison
#[derive(Debug, Clone, Copy, PartialEq, Eq, PartialOrd, Ord)]
pub enum AbstractRelation {
    /// `x` is less than `y`
    True,
    /// `x` is **not** less than `y`
    False,
    /// Indicates that at least one operand is `NaN`
    Undefined,
}

impl From<bool> for AbstractRelation {
    #[inline]
    fn from(value: bool) -> Self {
        if value {
            AbstractRelation::True
        } else {
            AbstractRelation::False
        }
    }
}<|MERGE_RESOLUTION|>--- conflicted
+++ resolved
@@ -11,15 +11,12 @@
             (Self::Integer(x), Self::Rational(y)) => Self::rational(f64::from(*x) + y),
             (Self::Rational(x), Self::Integer(y)) => Self::rational(x + f64::from(*y)),
 
-<<<<<<< HEAD
             (Self::String(ref x), Self::String(ref y)) => Self::string(format!("{}{}", x, y)),
             (Self::String(ref x), y) => Self::string(format!("{}{}", x, y.to_string(context)?)),
             (x, Self::String(ref y)) => Self::string(format!("{}{}", x.to_string(context)?, y)),
-=======
             (Self::String(ref x), Self::String(ref y)) => Self::from(JsString::concat(x, y)),
-            (Self::String(ref x), ref y) => Self::from(JsString::concat(x, y.to_string(context)?)),
-            (ref x, Self::String(ref y)) => Self::from(JsString::concat(x.to_string(context)?, y)),
->>>>>>> beecb2db
+            (Self::String(ref x), y) => Self::from(JsString::concat(x, y.to_string(context)?)),
+            (x, Self::String(ref y)) => Self::from(JsString::concat(x.to_string(context)?, y)),
             (Self::BigInt(ref n1), Self::BigInt(ref n2)) => {
                 Self::bigint(n1.as_inner().clone() + n2.as_inner().clone())
             }
@@ -493,25 +490,15 @@
                         unreachable!()
                     }
                     (Self::BigInt(ref x), Self::String(ref y)) => {
-<<<<<<< HEAD
-                        if let Some(y) = string_to_bigint(y) {
-                            (*x.as_inner() < y).into()
-=======
-                        if let Some(y) = JsBigInt::from_string(&y) {
+                        if let Some(y) = JsBigInt::from_string(y) {
                             (*x < y).into()
->>>>>>> beecb2db
                         } else {
                             AbstractRelation::Undefined
                         }
                     }
                     (Self::String(ref x), Self::BigInt(ref y)) => {
-<<<<<<< HEAD
-                        if let Some(x) = string_to_bigint(x) {
-                            (x < *y.as_inner()).into()
-=======
-                        if let Some(x) = JsBigInt::from_string(&x) {
+                        if let Some(x) = JsBigInt::from_string(x) {
                             (x < *y).into()
->>>>>>> beecb2db
                         } else {
                             AbstractRelation::Undefined
                         }
