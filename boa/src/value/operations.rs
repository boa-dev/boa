use super::*;
use crate::builtins::number::{f64_to_int32, f64_to_uint32, Number};

impl Value {
    #[inline]
    pub fn add(&self, other: &Self, context: &mut Context) -> Result<Value> {
        Ok(match (self, other) {
            // Fast path:
            (Self::Integer(x), Self::Integer(y)) => Self::rational(f64::from(*x) + f64::from(*y)),
            (Self::Rational(x), Self::Rational(y)) => Self::rational(x + y),
            (Self::Integer(x), Self::Rational(y)) => Self::rational(f64::from(*x) + y),
            (Self::Rational(x), Self::Integer(y)) => Self::rational(x + f64::from(*y)),

            (Self::String(ref x), Self::String(ref y)) => Self::string(format!("{}{}", x, y)),
            (Self::String(ref x), ref y) => Self::string(format!("{}{}", x, y.to_string(context)?)),
            (ref x, Self::String(ref y)) => Self::string(format!("{}{}", x.to_string(context)?, y)),
            (Self::BigInt(ref n1), Self::BigInt(ref n2)) => {
                Self::bigint(n1.as_inner().clone() + n2.as_inner().clone())
            }

            // Slow path:
            (_, _) => match (
                self.to_primitive(context, PreferredType::Default)?,
                other.to_primitive(context, PreferredType::Default)?,
            ) {
                (Self::String(ref x), ref y) => {
                    Self::string(format!("{}{}", x, y.to_string(context)?))
                }
                (ref x, Self::String(ref y)) => {
                    Self::string(format!("{}{}", x.to_string(context)?, y))
                }
                (x, y) => match (x.to_numeric(context)?, y.to_numeric(context)?) {
                    (Numeric::Number(x), Numeric::Number(y)) => Self::rational(x + y),
                    (Numeric::BigInt(ref n1), Numeric::BigInt(ref n2)) => {
                        Self::bigint(n1.as_inner().clone() + n2.as_inner().clone())
                    }
                    (_, _) => {
                        return context.throw_type_error(
                            "cannot mix BigInt and other types, use explicit conversions",
                        )
                    }
                },
            },
        })
    }

    #[inline]
    pub fn sub(&self, other: &Self, context: &mut Context) -> Result<Value> {
        Ok(match (self, other) {
            // Fast path:
            (Self::Integer(x), Self::Integer(y)) => Self::rational(f64::from(*x) - f64::from(*y)),
            (Self::Rational(x), Self::Rational(y)) => Self::rational(x - y),
            (Self::Integer(x), Self::Rational(y)) => Self::rational(f64::from(*x) - y),
            (Self::Rational(x), Self::Integer(y)) => Self::rational(x - f64::from(*y)),

            (Self::BigInt(ref a), Self::BigInt(ref b)) => {
                Self::bigint(a.as_inner().clone() - b.as_inner().clone())
            }

            // Slow path:
            (_, _) => match (self.to_numeric(context)?, other.to_numeric(context)?) {
                (Numeric::Number(a), Numeric::Number(b)) => Self::rational(a - b),
                (Numeric::BigInt(ref a), Numeric::BigInt(ref b)) => {
                    Self::bigint(a.as_inner().clone() - b.as_inner().clone())
                }
                (_, _) => {
                    return context.throw_type_error(
                        "cannot mix BigInt and other types, use explicit conversions",
                    );
                }
            },
        })
    }

    #[inline]
    pub fn mul(&self, other: &Self, context: &mut Context) -> Result<Value> {
        Ok(match (self, other) {
            // Fast path:
            (Self::Integer(x), Self::Integer(y)) => Self::rational(f64::from(*x) * f64::from(*y)),
            (Self::Rational(x), Self::Rational(y)) => Self::rational(x * y),
            (Self::Integer(x), Self::Rational(y)) => Self::rational(f64::from(*x) * y),
            (Self::Rational(x), Self::Integer(y)) => Self::rational(x * f64::from(*y)),

            (Self::BigInt(ref a), Self::BigInt(ref b)) => {
                Self::bigint(a.as_inner().clone() * b.as_inner().clone())
            }

            // Slow path:
            (_, _) => match (self.to_numeric(context)?, other.to_numeric(context)?) {
                (Numeric::Number(a), Numeric::Number(b)) => Self::rational(a * b),
                (Numeric::BigInt(ref a), Numeric::BigInt(ref b)) => {
                    Self::bigint(a.as_inner().clone() * b.as_inner().clone())
                }
                (_, _) => {
                    return context.throw_type_error(
                        "cannot mix BigInt and other types, use explicit conversions",
                    );
                }
            },
        })
    }

    #[inline]
    pub fn div(&self, other: &Self, context: &mut Context) -> Result<Value> {
        Ok(match (self, other) {
            // Fast path:
            (Self::Integer(x), Self::Integer(y)) => Self::rational(f64::from(*x) / f64::from(*y)),
            (Self::Rational(x), Self::Rational(y)) => Self::rational(x / y),
            (Self::Integer(x), Self::Rational(y)) => Self::rational(f64::from(*x) / y),
            (Self::Rational(x), Self::Integer(y)) => Self::rational(x / f64::from(*y)),

            (Self::BigInt(ref a), Self::BigInt(ref b)) => {
                if *b.as_inner() == BigInt::from(0) {
                    return context.throw_range_error("BigInt division by zero");
                }
                Self::bigint(a.as_inner().clone() / b.as_inner().clone())
            }

            // Slow path:
            (_, _) => match (self.to_numeric(context)?, other.to_numeric(context)?) {
                (Numeric::Number(a), Numeric::Number(b)) => Self::rational(a / b),
                (Numeric::BigInt(ref a), Numeric::BigInt(ref b)) => {
                    if *b.as_inner() == BigInt::from(0) {
                        return context.throw_range_error("BigInt division by zero");
                    }
                    Self::bigint(a.as_inner().clone() / b.as_inner().clone())
                }
                (_, _) => {
                    return context.throw_type_error(
                        "cannot mix BigInt and other types, use explicit conversions",
                    );
                }
            },
        })
    }

    #[inline]
    pub fn rem(&self, other: &Self, context: &mut Context) -> Result<Value> {
        Ok(match (self, other) {
            // Fast path:
            (Self::Integer(x), Self::Integer(y)) => {
                if *y == 0 {
                    Self::nan()
                } else {
                    Self::integer(x % *y)
                }
            }
            (Self::Rational(x), Self::Rational(y)) => Self::rational(x % y),
            (Self::Integer(x), Self::Rational(y)) => Self::rational(f64::from(*x) % y),
            (Self::Rational(x), Self::Integer(y)) => Self::rational(x % f64::from(*y)),

            (Self::BigInt(ref a), Self::BigInt(ref b)) => {
                if *b.as_inner() == BigInt::from(0) {
                    return context.throw_range_error("BigInt division by zero");
                }
                Self::bigint(a.as_inner().clone() % b.as_inner().clone())
            }

            // Slow path:
            (_, _) => match (self.to_numeric(context)?, other.to_numeric(context)?) {
                (Numeric::Number(a), Numeric::Number(b)) => Self::rational(a % b),
                (Numeric::BigInt(ref a), Numeric::BigInt(ref b)) => {
                    Self::bigint(a.as_inner().clone() % b.as_inner().clone())
                }
                (_, _) => {
                    return context.throw_type_error(
                        "cannot mix BigInt and other types, use explicit conversions",
                    );
                }
            },
        })
    }

    #[inline]
    pub fn pow(&self, other: &Self, context: &mut Context) -> Result<Value> {
        Ok(match (self, other) {
            // Fast path:
            (Self::Integer(x), Self::Integer(y)) => Self::rational(f64::from(*x).powi(*y)),
            (Self::Rational(x), Self::Rational(y)) => Self::rational(x.powf(*y)),
            (Self::Integer(x), Self::Rational(y)) => Self::rational(f64::from(*x).powf(*y)),
            (Self::Rational(x), Self::Integer(y)) => Self::rational(x.powi(*y)),

            (Self::BigInt(ref a), Self::BigInt(ref b)) => Self::bigint(
                a.as_inner()
                    .clone()
                    .pow(b)
                    .map_err(|msg| context.construct_range_error(msg))?,
            ),

            // Slow path:
            (_, _) => match (self.to_numeric(context)?, other.to_numeric(context)?) {
                (Numeric::Number(a), Numeric::Number(b)) => Self::rational(a.powf(b)),
                (Numeric::BigInt(ref a), Numeric::BigInt(ref b)) => Self::bigint(
                    a.as_inner()
                        .clone()
                        .pow(b)
                        .map_err(|msg| context.construct_range_error(msg))?,
                ),
                (_, _) => {
                    return context.throw_type_error(
                        "cannot mix BigInt and other types, use explicit conversions",
                    );
                }
            },
        })
    }

    #[inline]
    pub fn bitand(&self, other: &Self, context: &mut Context) -> Result<Value> {
        Ok(match (self, other) {
            // Fast path:
            (Self::Integer(x), Self::Integer(y)) => Self::integer(x & y),
            (Self::Rational(x), Self::Rational(y)) => {
                Self::integer(f64_to_int32(*x) & f64_to_int32(*y))
            }
            (Self::Integer(x), Self::Rational(y)) => Self::integer(x & f64_to_int32(*y)),
            (Self::Rational(x), Self::Integer(y)) => Self::integer(f64_to_int32(*x) & y),

            (Self::BigInt(ref a), Self::BigInt(ref b)) => {
                Self::bigint(a.as_inner().clone() & b.as_inner().clone())
            }

            // Slow path:
            (_, _) => match (self.to_numeric(context)?, other.to_numeric(context)?) {
                (Numeric::Number(a), Numeric::Number(b)) => {
                    Self::integer(f64_to_int32(a) & f64_to_int32(b))
                }
                (Numeric::BigInt(ref a), Numeric::BigInt(ref b)) => {
                    Self::bigint(a.as_inner().clone() & b.as_inner().clone())
                }
                (_, _) => {
                    return context.throw_type_error(
                        "cannot mix BigInt and other types, use explicit conversions",
                    );
                }
            },
        })
    }

    #[inline]
    pub fn bitor(&self, other: &Self, context: &mut Context) -> Result<Value> {
        Ok(match (self, other) {
            // Fast path:
            (Self::Integer(x), Self::Integer(y)) => Self::integer(x | y),
            (Self::Rational(x), Self::Rational(y)) => {
                Self::integer(f64_to_int32(*x) | f64_to_int32(*y))
            }
            (Self::Integer(x), Self::Rational(y)) => Self::integer(x | f64_to_int32(*y)),
            (Self::Rational(x), Self::Integer(y)) => Self::integer(f64_to_int32(*x) | y),

            (Self::BigInt(ref a), Self::BigInt(ref b)) => {
                Self::bigint(a.as_inner().clone() | b.as_inner().clone())
            }

            // Slow path:
            (_, _) => match (self.to_numeric(context)?, other.to_numeric(context)?) {
                (Numeric::Number(a), Numeric::Number(b)) => {
                    Self::integer(f64_to_int32(a) | f64_to_int32(b))
                }
                (Numeric::BigInt(ref a), Numeric::BigInt(ref b)) => {
                    Self::bigint(a.as_inner().clone() | b.as_inner().clone())
                }
                (_, _) => {
                    return context.throw_type_error(
                        "cannot mix BigInt and other types, use explicit conversions",
                    );
                }
            },
        })
    }

    #[inline]
    pub fn bitxor(&self, other: &Self, context: &mut Context) -> Result<Value> {
        Ok(match (self, other) {
            // Fast path:
            (Self::Integer(x), Self::Integer(y)) => Self::integer(x ^ y),
            (Self::Rational(x), Self::Rational(y)) => {
                Self::integer(f64_to_int32(*x) ^ f64_to_int32(*y))
            }
            (Self::Integer(x), Self::Rational(y)) => Self::integer(x ^ f64_to_int32(*y)),
            (Self::Rational(x), Self::Integer(y)) => Self::integer(f64_to_int32(*x) ^ y),

            (Self::BigInt(ref a), Self::BigInt(ref b)) => {
                Self::bigint(a.as_inner().clone() ^ b.as_inner().clone())
            }

            // Slow path:
            (_, _) => match (self.to_numeric(context)?, other.to_numeric(context)?) {
                (Numeric::Number(a), Numeric::Number(b)) => {
                    Self::integer(f64_to_int32(a) ^ f64_to_int32(b))
                }
                (Numeric::BigInt(ref a), Numeric::BigInt(ref b)) => {
                    Self::bigint(a.as_inner().clone() ^ b.as_inner().clone())
                }
                (_, _) => {
                    return context.throw_type_error(
                        "cannot mix BigInt and other types, use explicit conversions",
                    );
                }
            },
        })
    }

    #[inline]
    pub fn shl(&self, other: &Self, context: &mut Context) -> Result<Value> {
        Ok(match (self, other) {
            // Fast path:
            (Self::Integer(x), Self::Integer(y)) => Self::integer(x.wrapping_shl(*y as u32)),
            (Self::Rational(x), Self::Rational(y)) => {
                Self::integer(f64_to_int32(*x).wrapping_shl(f64_to_uint32(*y)))
            }
            (Self::Integer(x), Self::Rational(y)) => {
                Self::integer(x.wrapping_shl(f64_to_uint32(*y)))
            }
            (Self::Rational(x), Self::Integer(y)) => {
                Self::integer(f64_to_int32(*x).wrapping_shl(*y as u32))
            }

            (Self::BigInt(ref a), Self::BigInt(ref b)) => Self::bigint(
                a.as_inner()
                    .clone()
                    .shift_left(b.as_inner().clone())
<<<<<<< HEAD
                    .map_err(|msg| ctx.construct_range_error(msg))?,
=======
                    .map_err(|msg| context.construct_range_error(&msg))?,
>>>>>>> 015c11e4
            ),

            // Slow path:
            (_, _) => match (self.to_numeric(context)?, other.to_numeric(context)?) {
                (Numeric::Number(x), Numeric::Number(y)) => {
                    Self::integer(f64_to_int32(x).wrapping_shl(f64_to_uint32(y)))
                }
                (Numeric::BigInt(ref x), Numeric::BigInt(ref y)) => Self::bigint(
                    x.as_inner()
                        .clone()
                        .shift_left(y.as_inner().clone())
<<<<<<< HEAD
                        .map_err(|msg| ctx.construct_range_error(msg))?,
=======
                        .map_err(|msg| context.construct_range_error(&msg))?,
>>>>>>> 015c11e4
                ),
                (_, _) => {
                    return context.throw_type_error(
                        "cannot mix BigInt and other types, use explicit conversions",
                    );
                }
            },
        })
    }

    #[inline]
    pub fn shr(&self, other: &Self, context: &mut Context) -> Result<Value> {
        Ok(match (self, other) {
            // Fast path:
            (Self::Integer(x), Self::Integer(y)) => Self::integer(x.wrapping_shr(*y as u32)),
            (Self::Rational(x), Self::Rational(y)) => {
                Self::integer(f64_to_int32(*x).wrapping_shr(f64_to_uint32(*y)))
            }
            (Self::Integer(x), Self::Rational(y)) => {
                Self::integer(x.wrapping_shr(f64_to_uint32(*y)))
            }
            (Self::Rational(x), Self::Integer(y)) => {
                Self::integer(f64_to_int32(*x).wrapping_shr(*y as u32))
            }

            (Self::BigInt(ref a), Self::BigInt(ref b)) => Self::bigint(
                a.as_inner()
                    .clone()
                    .shift_right(b.as_inner().clone())
<<<<<<< HEAD
                    .map_err(|msg| ctx.construct_range_error(msg))?,
=======
                    .map_err(|msg| context.construct_range_error(&msg))?,
>>>>>>> 015c11e4
            ),

            // Slow path:
            (_, _) => match (self.to_numeric(context)?, other.to_numeric(context)?) {
                (Numeric::Number(x), Numeric::Number(y)) => {
                    Self::integer(f64_to_int32(x).wrapping_shr(f64_to_uint32(y)))
                }
                (Numeric::BigInt(ref x), Numeric::BigInt(ref y)) => Self::bigint(
                    x.as_inner()
                        .clone()
                        .shift_right(y.as_inner().clone())
<<<<<<< HEAD
                        .map_err(|msg| ctx.construct_range_error(msg))?,
=======
                        .map_err(|msg| context.construct_range_error(&msg))?,
>>>>>>> 015c11e4
                ),
                (_, _) => {
                    return context.throw_type_error(
                        "cannot mix BigInt and other types, use explicit conversions",
                    );
                }
            },
        })
    }

    #[inline]
    pub fn ushr(&self, other: &Self, context: &mut Context) -> Result<Value> {
        Ok(match (self, other) {
            // Fast path:
            (Self::Integer(x), Self::Integer(y)) => {
                Self::rational((*x as u32).wrapping_shr(*y as u32))
            }
            (Self::Rational(x), Self::Rational(y)) => {
                Self::rational(f64_to_uint32(*x).wrapping_shr(f64_to_uint32(*y)))
            }
            (Self::Integer(x), Self::Rational(y)) => {
                Self::rational((*x as u32).wrapping_shr(f64_to_uint32(*y)))
            }
            (Self::Rational(x), Self::Integer(y)) => {
                Self::rational(f64_to_uint32(*x).wrapping_shr(*y as u32))
            }

            // Slow path:
            (_, _) => match (self.to_numeric(context)?, other.to_numeric(context)?) {
                (Numeric::Number(x), Numeric::Number(y)) => {
                    Self::rational(f64_to_uint32(x).wrapping_shr(f64_to_uint32(y)))
                }
                (Numeric::BigInt(_), Numeric::BigInt(_)) => {
                    return context
                        .throw_type_error("BigInts have no unsigned right shift, use >> instead");
                }
                (_, _) => {
                    return context.throw_type_error(
                        "cannot mix BigInt and other types, use explicit conversions",
                    );
                }
            },
        })
    }

    #[inline]
    pub fn neg(&self, context: &mut Context) -> Result<Value> {
        Ok(match *self {
            Self::Symbol(_) | Self::Undefined => Self::rational(NAN),
            Self::Object(_) => Self::rational(match self.to_numeric_number(context) {
                Ok(num) => -num,
                Err(_) => NAN,
            }),
            Self::String(ref str) => Self::rational(match f64::from_str(str) {
                Ok(num) => -num,
                Err(_) => NAN,
            }),
            Self::Rational(num) => Self::rational(-num),
            Self::Integer(num) => Self::rational(-f64::from(num)),
            Self::Boolean(true) => Self::integer(1),
            Self::Boolean(false) | Self::Null => Self::integer(0),
            Self::BigInt(ref num) => Self::bigint(-num.as_inner().clone()),
        })
    }

    #[inline]
    pub fn not(&self, _: &mut Context) -> Result<bool> {
        Ok(!self.to_boolean())
    }

    /// Abstract relational comparison
    ///
    /// The comparison `x < y`, where `x` and `y` are values, produces `true`, `false`,
    /// or `undefined` (which indicates that at least one operand is `NaN`).
    ///
    /// In addition to `x` and `y` the algorithm takes a Boolean flag named `LeftFirst` as a parameter.
    /// The flag is used to control the order in which operations with potentially visible side-effects
    /// are performed upon `x` and `y`. It is necessary because ECMAScript specifies left to right evaluation
    /// of expressions. The default value of LeftFirst is `true` and indicates that the `x` parameter
    /// corresponds to an expression that occurs to the left of the `y` parameter's corresponding expression.
    ///
    /// If `LeftFirst` is `false`, the reverse is the case and operations must be performed upon `y` before `x`.
    ///
    /// More Information:
    ///  - [ECMAScript reference][spec]
    ///
    /// [spec]: https://tc39.es/ecma262/#sec-abstract-relational-comparison
    pub fn abstract_relation(
        &self,
        other: &Self,
        left_first: bool,
        context: &mut Context,
    ) -> Result<AbstractRelation> {
        Ok(match (self, other) {
            // Fast path (for some common operations):
            (Self::Integer(x), Self::Integer(y)) => (x < y).into(),
            (Self::Integer(x), Self::Rational(y)) => Number::less_than(f64::from(*x), *y),
            (Self::Rational(x), Self::Integer(y)) => Number::less_than(*x, f64::from(*y)),
            (Self::Rational(x), Self::Rational(y)) => Number::less_than(*x, *y),
            (Self::BigInt(ref x), Self::BigInt(ref y)) => (x < y).into(),

            // Slow path:
            (_, _) => {
                let (px, py) = if left_first {
                    let px = self.to_primitive(context, PreferredType::Number)?;
                    let py = other.to_primitive(context, PreferredType::Number)?;
                    (px, py)
                } else {
                    // NOTE: The order of evaluation needs to be reversed to preserve left to right evaluation.
                    let py = other.to_primitive(context, PreferredType::Number)?;
                    let px = self.to_primitive(context, PreferredType::Number)?;
                    (px, py)
                };

                match (px, py) {
                    (Self::String(ref x), Self::String(ref y)) => {
                        if x.starts_with(y.as_str()) {
                            return Ok(AbstractRelation::False);
                        }
                        if y.starts_with(x.as_str()) {
                            return Ok(AbstractRelation::True);
                        }
                        for (x, y) in x.chars().zip(y.chars()) {
                            if x != y {
                                return Ok((x < y).into());
                            }
                        }
                        unreachable!()
                    }
                    (Self::BigInt(ref x), Self::String(ref y)) => {
                        if let Some(y) = string_to_bigint(&y) {
                            (*x.as_inner() < y).into()
                        } else {
                            AbstractRelation::Undefined
                        }
                    }
                    (Self::String(ref x), Self::BigInt(ref y)) => {
                        if let Some(x) = string_to_bigint(&x) {
                            (x < *y.as_inner()).into()
                        } else {
                            AbstractRelation::Undefined
                        }
                    }
                    (px, py) => match (px.to_numeric(context)?, py.to_numeric(context)?) {
                        (Numeric::Number(x), Numeric::Number(y)) => Number::less_than(x, y),
                        (Numeric::BigInt(ref x), Numeric::BigInt(ref y)) => (x < y).into(),
                        (Numeric::BigInt(ref x), Numeric::Number(y)) => {
                            if y.is_nan() {
                                return Ok(AbstractRelation::Undefined);
                            }
                            if y.is_infinite() {
                                return Ok(y.is_sign_positive().into());
                            }
                            let n = if y.is_sign_negative() {
                                y.floor()
                            } else {
                                y.ceil()
                            };
                            (*x.as_inner() < BigInt::try_from(n).unwrap()).into()
                        }
                        (Numeric::Number(x), Numeric::BigInt(ref y)) => {
                            if x.is_nan() {
                                return Ok(AbstractRelation::Undefined);
                            }
                            if x.is_infinite() {
                                return Ok(x.is_sign_negative().into());
                            }
                            let n = if x.is_sign_negative() {
                                x.floor()
                            } else {
                                x.ceil()
                            };
                            (BigInt::try_from(n).unwrap() < *y.as_inner()).into()
                        }
                    },
                }
            }
        })
    }

    /// The less than operator (`<`) returns `true` if the left operand is less than the right operand,
    /// and `false` otherwise.
    ///
    /// More Information:
    ///  - [MDN documentation][mdn]
    ///  - [ECMAScript reference][spec]
    ///
    /// [mdn]: https://developer.mozilla.org/en-US/docs/Web/JavaScript/Reference/Operators/Less_than
    /// [spec]: https://tc39.es/ecma262/#sec-relational-operators-runtime-semantics-evaluation
    #[inline]
    pub fn lt(&self, other: &Self, context: &mut Context) -> Result<bool> {
        match self.abstract_relation(other, true, context)? {
            AbstractRelation::True => Ok(true),
            AbstractRelation::False | AbstractRelation::Undefined => Ok(false),
        }
    }

    /// The less than or equal operator (`<=`) returns `true` if the left operand is less than
    /// or equal to the right operand, and `false` otherwise.
    ///
    /// More Information:
    ///  - [MDN documentation][mdn]
    ///  - [ECMAScript reference][spec]
    ///
    /// [mdn]: https://developer.mozilla.org/en-US/docs/Web/JavaScript/Reference/Operators/Less_than_or_equal
    /// [spec]: https://tc39.es/ecma262/#sec-relational-operators-runtime-semantics-evaluation
    #[inline]
    pub fn le(&self, other: &Self, context: &mut Context) -> Result<bool> {
        match other.abstract_relation(self, false, context)? {
            AbstractRelation::False => Ok(true),
            AbstractRelation::True | AbstractRelation::Undefined => Ok(false),
        }
    }

    /// The greater than operator (`>`) returns `true` if the left operand is greater than
    /// the right operand, and `false` otherwise.
    ///
    /// More Information:
    ///  - [MDN documentation][mdn]
    ///  - [ECMAScript reference][spec]
    ///
    /// [mdn]: https://developer.mozilla.org/en-US/docs/Web/JavaScript/Reference/Operators/Greater_than
    /// [spec]: https://tc39.es/ecma262/#sec-relational-operators-runtime-semantics-evaluation
    #[inline]
    pub fn gt(&self, other: &Self, context: &mut Context) -> Result<bool> {
        match other.abstract_relation(self, false, context)? {
            AbstractRelation::True => Ok(true),
            AbstractRelation::False | AbstractRelation::Undefined => Ok(false),
        }
    }

    /// The greater than or equal operator (`>=`) returns `true` if the left operand is greater than
    /// or equal to the right operand, and `false` otherwise.
    ///
    /// More Information:
    ///  - [MDN documentation][mdn]
    ///  - [ECMAScript reference][spec]
    ///
    /// [mdn]: https://developer.mozilla.org/en-US/docs/Web/JavaScript/Reference/Operators/Greater_than_or_equal
    /// [spec]: https://tc39.es/ecma262/#sec-relational-operators-runtime-semantics-evaluation
    #[inline]
    pub fn ge(&self, other: &Self, context: &mut Context) -> Result<bool> {
        match self.abstract_relation(other, true, context)? {
            AbstractRelation::False => Ok(true),
            AbstractRelation::True | AbstractRelation::Undefined => Ok(false),
        }
    }
}

/// The result of the [Abstract Relational Comparison][arc].
///
/// Comparison `x < y`, where `x` and `y` are values.
/// It produces `true`, `false`, or `undefined`
/// (which indicates that at least one operand is `NaN`).
///
/// [arc]: https://tc39.es/ecma262/#sec-abstract-relational-comparison
#[derive(Debug, Clone, Copy, PartialEq, Eq, PartialOrd, Ord)]
pub enum AbstractRelation {
    /// `x` is less than `y`
    True,
    /// `x` is **not** less than `y`
    False,
    /// Indicates that at least one operand is `NaN`
    Undefined,
}

impl From<bool> for AbstractRelation {
    #[inline]
    fn from(value: bool) -> Self {
        if value {
            AbstractRelation::True
        } else {
            AbstractRelation::False
        }
    }
}<|MERGE_RESOLUTION|>--- conflicted
+++ resolved
@@ -320,11 +320,7 @@
                 a.as_inner()
                     .clone()
                     .shift_left(b.as_inner().clone())
-<<<<<<< HEAD
-                    .map_err(|msg| ctx.construct_range_error(msg))?,
-=======
-                    .map_err(|msg| context.construct_range_error(&msg))?,
->>>>>>> 015c11e4
+                    .map_err(|msg| context.construct_range_error(msg))?
             ),
 
             // Slow path:
@@ -336,11 +332,7 @@
                     x.as_inner()
                         .clone()
                         .shift_left(y.as_inner().clone())
-<<<<<<< HEAD
-                        .map_err(|msg| ctx.construct_range_error(msg))?,
-=======
-                        .map_err(|msg| context.construct_range_error(&msg))?,
->>>>>>> 015c11e4
+                        .map_err(|msg| context.construct_range_error(msg))?,
                 ),
                 (_, _) => {
                     return context.throw_type_error(
@@ -370,11 +362,7 @@
                 a.as_inner()
                     .clone()
                     .shift_right(b.as_inner().clone())
-<<<<<<< HEAD
-                    .map_err(|msg| ctx.construct_range_error(msg))?,
-=======
-                    .map_err(|msg| context.construct_range_error(&msg))?,
->>>>>>> 015c11e4
+                    .map_err(|msg| context.construct_range_error(msg))?,
             ),
 
             // Slow path:
@@ -386,11 +374,7 @@
                     x.as_inner()
                         .clone()
                         .shift_right(y.as_inner().clone())
-<<<<<<< HEAD
-                        .map_err(|msg| ctx.construct_range_error(msg))?,
-=======
-                        .map_err(|msg| context.construct_range_error(&msg))?,
->>>>>>> 015c11e4
+                        .map_err(|msg| context.construct_range_error(msg))?,
                 ),
                 (_, _) => {
                     return context.throw_type_error(
