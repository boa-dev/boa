--- conflicted
+++ resolved
@@ -50,18 +50,9 @@
         print_obj_value!(impl $obj, |(key, val)| {
             if val.is_data_descriptor() {
                 let v = &val
-<<<<<<< HEAD
-
                     .as_data_descriptor()
                     .unwrap()
                     .value();
-
-=======
-                    .as_data_descriptor()
-                    .unwrap()
-                    .value();
-
->>>>>>> f34e0b58
                 format!(
                     "{:>width$}: {}",
                     key,
@@ -69,7 +60,6 @@
                     width = $indent,
                 )
             } else {
-<<<<<<< HEAD
                let accessor = val.as_accessor_descriptor().unwrap();
                let display = match (accessor.setter().is_some(), accessor.getter().is_some()) {
                     (true, true) => "Getter & Setter",
@@ -78,10 +68,6 @@
                     _ => "No Getter/Setter"
                 };
                format!("{:>width$}: {}", key, display, width = $indent)
-=======
-                // FIXME: handle accessor descriptors
-                "".to_string()
->>>>>>> f34e0b58
             }
         })
     };
