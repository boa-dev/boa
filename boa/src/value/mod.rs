--- conflicted
+++ resolved
@@ -623,11 +623,7 @@
     /// This function is equivalent to `Object(value)` in JavaScript
     ///
     /// See: <https://tc39.es/ecma262/#sec-toobject>
-<<<<<<< HEAD
-    pub fn to_object(&self, context: &mut Context) -> Result<JsObject> {
-=======
-    pub fn to_object(&self, context: &mut Context) -> JsResult<GcObject> {
->>>>>>> f6749f9d
+    pub fn to_object(&self, context: &mut Context) -> JsResult<JsObject> {
         match self {
             JsValue::Undefined | JsValue::Null => {
                 Err(context.construct_type_error("cannot convert 'null' or 'undefined' to object"))
