--- conflicted
+++ resolved
@@ -310,15 +310,9 @@
     }
 
     #[inline]
-<<<<<<< HEAD
-    pub fn as_gcobject(&self) -> Option<&GcObject> {
-        match *self {
-            Self::Object(ref o) => Some(o),
-=======
     pub fn as_gc_object(&self) -> Option<GcObject> {
         match self {
             Self::Object(o) => Some(o.clone()),
->>>>>>> 3e60d2c5
             _ => None,
         }
     }
