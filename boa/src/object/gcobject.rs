--- conflicted
+++ resolved
@@ -709,11 +709,7 @@
     ///
     /// [spec]: https://tc39.es/ecma262/#sec-getmethod
     #[inline]
-<<<<<<< HEAD
-    pub fn get_method<K>(&self, context: &mut Context, key: K) -> Result<Option<JsObject>>
-=======
-    pub fn get_method<K>(&self, context: &mut Context, key: K) -> JsResult<Option<GcObject>>
->>>>>>> f6749f9d
+    pub fn get_method<K>(&self, context: &mut Context, key: K) -> JsResult<Option<JsObject>>
     where
         K: Into<PropertyKey>,
     {
