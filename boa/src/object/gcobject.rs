--- conflicted
+++ resolved
@@ -206,32 +206,12 @@
     /// Panics if the object is currently mutably borrowed.
     // <https://tc39.es/ecma262/#sec-ecmascript-function-objects-construct-argumentslist-newtarget>
     #[track_caller]
-<<<<<<< HEAD
     pub fn construct(
         &self,
         args: &[Value],
         new_target: Value,
         context: &mut Context,
     ) -> Result<Value> {
-=======
-    pub fn construct(&self, args: &[Value], context: &mut Context) -> Result<Value> {
-        // If the prototype of the constructor is not an object, then use the default object
-        // prototype as prototype for the new object
-        // see <https://tc39.es/ecma262/#sec-ordinarycreatefromconstructor>
-        // see <https://tc39.es/ecma262/#sec-getprototypefromconstructor>
-        let proto = self.get(&PROTOTYPE.into(), self.clone().into(), context)?;
-        let proto = if proto.is_object() {
-            proto
-        } else {
-            context
-                .standard_objects()
-                .object_object()
-                .prototype()
-                .into()
-        };
-        let this: Value = Object::create(proto).into();
-
->>>>>>> 89419e20
         let this_function_object = self.clone();
         let body = if let Some(function) = self.borrow().as_function() {
             if function.is_constructable() {
@@ -249,10 +229,11 @@
                         // prototype as prototype for the new object
                         // see <https://tc39.es/ecma262/#sec-ordinarycreatefromconstructor>
                         // see <https://tc39.es/ecma262/#sec-getprototypefromconstructor>
-                        let proto = new_target
-                            .as_object()
-                            .unwrap()
-                            .get(&PROTOTYPE.into(), context)?;
+                        let proto = new_target.as_object().unwrap().get(
+                            &PROTOTYPE.into(),
+                            new_target.clone(),
+                            context,
+                        )?;
                         let proto = if proto.is_object() {
                             proto
                         } else {
@@ -308,7 +289,10 @@
                     }
                 }
             } else {
-                let name = self.get(&"name".into(), context)?.display().to_string();
+                let name = self
+                    .get(&"name".into(), self.clone().into(), context)?
+                    .display()
+                    .to_string();
                 return context.throw_type_error(format!("{} is not a constructor", name));
             }
         } else {
