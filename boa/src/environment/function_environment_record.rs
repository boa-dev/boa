--- conflicted
+++ resolved
@@ -17,13 +17,8 @@
         lexical_environment::{Environment, EnvironmentType, VariableScope},
     },
     gc::{empty_trace, Finalize, Trace},
-<<<<<<< HEAD
     object::JsObject,
-    Context, JsValue, Result,
-=======
-    object::GcObject,
     Context, JsResult, JsValue,
->>>>>>> f6749f9d
 };
 
 /// Different binding status for `this`.
