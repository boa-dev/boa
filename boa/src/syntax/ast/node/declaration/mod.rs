//! Declaration nodes
use crate::{
    environment::lexical_environment::VariableScope,
    exec::Executable,
    gc::{Finalize, Trace},
    syntax::ast::node::{join_nodes, Identifier, Node},
    Context, Result, Value,
};
use std::fmt;

#[cfg(feature = "deser")]
use serde::{Deserialize, Serialize};

pub mod arrow_function_decl;
pub mod async_function_decl;
pub mod async_function_expr;
pub mod function_decl;
pub mod function_expr;

pub use self::{
    arrow_function_decl::ArrowFunctionDecl, async_function_decl::AsyncFunctionDecl,
    async_function_expr::AsyncFunctionExpr, function_decl::FunctionDecl,
    function_expr::FunctionExpr,
};

#[cfg(test)]
mod tests;

#[cfg_attr(feature = "deser", derive(Serialize, Deserialize))]
#[derive(Clone, Debug, Trace, Finalize, PartialEq)]
pub enum DeclarationList {
    /// The `const` statements are block-scoped, much like variables defined using the `let`
    /// keyword.
    ///
    /// This declaration creates a constant whose scope can be either global or local to the block
    /// in which it is declared. Global constants do not become properties of the window object,
    /// unlike var variables.
    ///
    /// An initializer for a constant is required. You must specify its value in the same statement
    /// in which it's declared. (This makes sense, given that it can't be changed later.)
    ///
    /// More information:
    ///  - [ECMAScript reference][spec]
    ///  - [MDN documentation][mdn]
    ///
    /// [spec]: https://tc39.es/ecma262/#sec-let-and-const-declarations
    /// [mdn]: https://developer.mozilla.org/en-US/docs/Web/JavaScript/Reference/Statements/const
    /// [identifier]: https://developer.mozilla.org/en-US/docs/Glossary/identifier
    /// [expression]: https://developer.mozilla.org/en-US/docs/Web/JavaScript/Guide/Expressions_and_Operators#Expressions
    Const(Box<[Declaration]>),

    /// The `let` statement declares a block scope local variable, optionally initializing it to a
    /// value.
    ///
    ///
    /// `let` allows you to declare variables that are limited to a scope of a block statement, or
    /// expression on which it is used, unlike the `var` keyword, which defines a variable
    /// globally, or locally to an entire function regardless of block scope.
    ///
    /// Just like const the `let` does not create properties of the window object when declared
    /// globally (in the top-most scope).
    ///
    /// More information:
    ///  - [ECMAScript reference][spec]
    ///  - [MDN documentation][mdn]
    ///
    /// [spec]: https://tc39.es/ecma262/#sec-let-and-const-declarations
    /// [mdn]: https://developer.mozilla.org/en-US/docs/Web/JavaScript/Reference/Statements/let
    Let(Box<[Declaration]>),

    /// The `var` statement declares a variable, optionally initializing it to a value.
    ///
    /// var declarations, wherever they occur, are processed before any code is executed. This is
    /// called hoisting, and is discussed further below.
    ///
    /// The scope of a variable declared with var is its current execution context, which is either
    /// the enclosing function or, for variables declared outside any function, global. If you
    /// re-declare a JavaScript variable, it will not lose its value.
    ///
    /// Assigning a value to an undeclared variable implicitly creates it as a global variable (it
    /// becomes a property of the global object) when the assignment is executed.
    ///
    /// More information:
    ///  - [ECMAScript reference][spec]
    ///  - [MDN documentation][mdn]
    ///
    /// [spec]: https://tc39.es/ecma262/#prod-VariableStatement
    /// [mdn]: https://developer.mozilla.org/en-US/docs/Web/JavaScript/Reference/Statements/var
    Var(Box<[Declaration]>),
}

impl Executable for DeclarationList {
    fn run(&self, context: &mut Context) -> Result<Value> {
        for decl in self.as_ref() {
            use DeclarationList::*;
            let val = match decl.init() {
                None if self.is_const() => {
                    return context.throw_syntax_error("missing = in const declaration")
                }
                Some(init) => init.run(context)?,
                None => Value::undefined(),
            };

<<<<<<< HEAD
            let environment = &mut context.realm_mut().environment;

            if self.is_var() && environment.has_binding(decl.name()) {
                if decl.init().is_some() {
                    environment
                        .set_mutable_binding(decl.name(), val, true)
                        .map_err(|e| e.to_error(context))?;
=======
            if self.is_var() && context.has_binding(decl.name()) {
                if decl.init().is_some() {
                    context.set_mutable_binding(decl.name(), val, true)?;
>>>>>>> 3f7f8c09
                }
                continue;
            }
            match &self {
<<<<<<< HEAD
                Const(_) => environment
                    .create_immutable_binding(decl.name().to_owned(), false, VariableScope::Block)
                    .map_err(|e| e.to_error(context))?,
                Let(_) => environment
                    .create_mutable_binding(decl.name().to_owned(), false, VariableScope::Block)
                    .map_err(|e| e.to_error(context))?,
                Var(_) => environment
                    .create_mutable_binding(decl.name().to_owned(), false, VariableScope::Function)
                    .map_err(|e| e.to_error(context))?,
            }

            context
                .realm_mut()
                .environment
                .initialize_binding(decl.name(), val)
                .map_err(|e| e.to_error(context))?;
=======
                Const(_) => context.create_immutable_binding(
                    decl.name().to_owned(),
                    false,
                    VariableScope::Block,
                )?,
                Let(_) => context.create_mutable_binding(
                    decl.name().to_owned(),
                    false,
                    VariableScope::Block,
                )?,
                Var(_) => context.create_mutable_binding(
                    decl.name().to_owned(),
                    false,
                    VariableScope::Function,
                )?,
            }

            context.initialize_binding(decl.name(), val)?;
>>>>>>> 3f7f8c09
        }

        Ok(Value::undefined())
    }
}

impl DeclarationList {
    #[allow(dead_code)]
    pub(in crate::syntax) fn is_let(&self) -> bool {
        matches!(self, Self::Let(_))
    }
    pub(in crate::syntax) fn is_const(&self) -> bool {
        matches!(self, Self::Const(_))
    }
    pub(in crate::syntax) fn is_var(&self) -> bool {
        matches!(self, Self::Var(_))
    }
}

impl AsRef<[Declaration]> for DeclarationList {
    fn as_ref(&self) -> &[Declaration] {
        use DeclarationList::*;
        match self {
            Var(list) | Const(list) | Let(list) => list,
        }
    }
}

impl fmt::Display for DeclarationList {
    fn fmt(&self, f: &mut fmt::Formatter<'_>) -> fmt::Result {
        if !self.as_ref().is_empty() {
            use DeclarationList::*;
            match &self {
                Let(_) => write!(f, "let ")?,
                Const(_) => write!(f, "const ")?,
                Var(_) => write!(f, "var ")?,
            }
            join_nodes(f, self.as_ref())
        } else {
            Ok(())
        }
    }
}

impl From<DeclarationList> for Node {
    fn from(list: DeclarationList) -> Self {
        use DeclarationList::*;
        match &list {
            Let(_) => Node::LetDeclList(list),
            Const(_) => Node::ConstDeclList(list),
            Var(_) => Node::VarDeclList(list),
        }
    }
}

<<<<<<< HEAD
impl Into<Box<[Declaration]>> for Declaration {
    fn into(self) -> Box<[Declaration]> {
        Box::new([self])
=======
impl From<Declaration> for Box<[Declaration]> {
    fn from(d: Declaration) -> Self {
        Box::new([d])
>>>>>>> 3f7f8c09
    }
}

/// Individual declaration.
#[cfg_attr(feature = "deser", derive(Serialize, Deserialize))]
#[derive(Clone, Debug, Trace, Finalize, PartialEq)]
pub struct Declaration {
    name: Identifier,
    init: Option<Node>,
}

impl fmt::Display for Declaration {
    fn fmt(&self, f: &mut fmt::Formatter<'_>) -> fmt::Result {
        fmt::Display::fmt(&self.name, f)?;
        if let Some(ref init) = self.init {
            write!(f, " = {}", init)?;
        }
        Ok(())
    }
}

impl Declaration {
    /// Creates a new variable declaration.
    pub(in crate::syntax) fn new<N, I>(name: N, init: I) -> Self
    where
        N: Into<Identifier>,
        I: Into<Option<Node>>,
    {
        Self {
            name: name.into(),
            init: init.into(),
        }
    }

    /// Gets the name of the variable.
    pub fn name(&self) -> &str {
        self.name.as_ref()
    }

    /// Gets the initialization node for the variable, if any.
    pub fn init(&self) -> Option<&Node> {
        self.init.as_ref()
    }
}<|MERGE_RESOLUTION|>--- conflicted
+++ resolved
@@ -101,41 +101,14 @@
                 None => Value::undefined(),
             };
 
-<<<<<<< HEAD
-            let environment = &mut context.realm_mut().environment;
-
-            if self.is_var() && environment.has_binding(decl.name()) {
-                if decl.init().is_some() {
-                    environment
-                        .set_mutable_binding(decl.name(), val, true)
-                        .map_err(|e| e.to_error(context))?;
-=======
             if self.is_var() && context.has_binding(decl.name()) {
                 if decl.init().is_some() {
                     context.set_mutable_binding(decl.name(), val, true)?;
->>>>>>> 3f7f8c09
                 }
                 continue;
             }
+
             match &self {
-<<<<<<< HEAD
-                Const(_) => environment
-                    .create_immutable_binding(decl.name().to_owned(), false, VariableScope::Block)
-                    .map_err(|e| e.to_error(context))?,
-                Let(_) => environment
-                    .create_mutable_binding(decl.name().to_owned(), false, VariableScope::Block)
-                    .map_err(|e| e.to_error(context))?,
-                Var(_) => environment
-                    .create_mutable_binding(decl.name().to_owned(), false, VariableScope::Function)
-                    .map_err(|e| e.to_error(context))?,
-            }
-
-            context
-                .realm_mut()
-                .environment
-                .initialize_binding(decl.name(), val)
-                .map_err(|e| e.to_error(context))?;
-=======
                 Const(_) => context.create_immutable_binding(
                     decl.name().to_owned(),
                     false,
@@ -154,7 +127,6 @@
             }
 
             context.initialize_binding(decl.name(), val)?;
->>>>>>> 3f7f8c09
         }
 
         Ok(Value::undefined())
@@ -210,15 +182,9 @@
     }
 }
 
-<<<<<<< HEAD
-impl Into<Box<[Declaration]>> for Declaration {
-    fn into(self) -> Box<[Declaration]> {
-        Box::new([self])
-=======
 impl From<Declaration> for Box<[Declaration]> {
     fn from(d: Declaration) -> Self {
         Box::new([d])
->>>>>>> 3f7f8c09
     }
 }
 
