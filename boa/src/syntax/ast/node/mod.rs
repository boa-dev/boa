--- conflicted
+++ resolved
@@ -30,14 +30,11 @@
     call::Call,
     conditional::{ConditionalOp, If},
     declaration::{
-<<<<<<< HEAD
-        ArrowFunctionDecl, AsyncFunctionDecl, AsyncFunctionExpr, Declaration, DeclarationPattern,  DeclarationList,
-        FunctionDecl, FunctionExpr,
-=======
+
         generator_decl::GeneratorDecl, generator_expr::GeneratorExpr, ArrowFunctionDecl,
         AsyncFunctionDecl, AsyncFunctionExpr, Declaration, DeclarationList, FunctionDecl,
         FunctionExpr,
->>>>>>> 59d5dfee
+
     },
     field::{GetConstField, GetField},
     identifier::Identifier,
