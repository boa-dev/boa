--- conflicted
+++ resolved
@@ -201,16 +201,9 @@
                 }
                 Node::GetConstField(ref get_const_field) => {
                     let v_r_a = get_const_field.obj().run(context)?;
-<<<<<<< HEAD
                     let v_a = v_r_a.get_field(get_const_field.field(), context)?;
-                    let v_b = self.rhs().run(context)?;
-                    let value = Self::run_assign(op, v_a, v_b, context)?;
+                    let value = Self::run_assign(op, v_a, self.rhs(), context)?;
                     v_r_a.set_field(get_const_field.field(), value.clone(), context)?;
-=======
-                    let v_a = v_r_a.get_field(get_const_field.field());
-                    let value = Self::run_assign(op, v_a, self.rhs(), context)?;
-                    v_r_a.set_field(get_const_field.field(), value.clone());
->>>>>>> 23bc476a
                     Ok(value)
                 }
                 _ => Ok(Value::undefined()),
