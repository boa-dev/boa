--- conflicted
+++ resolved
@@ -125,10 +125,6 @@
                         context.has_property(&y, &key)
                     }
                     CompOp::InstanceOf => {
-<<<<<<< HEAD
-                        if !y.is_object() {
-                            return context.throw_type_error(format!(
-=======
                         if let Some(object) = y.as_object() {
                             let key = interpreter.well_known_symbols().has_instance_symbol();
 
@@ -147,7 +143,6 @@
                             }
                         } else {
                             return interpreter.throw_type_error(format!(
->>>>>>> f1d676e1
                                 "right-hand side of 'instanceof' should be an object, got {}",
                                 y.get_type().as_str()
                             ));
