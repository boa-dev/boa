--- conflicted
+++ resolved
@@ -168,25 +168,15 @@
                         .realm()
                         .environment
                         .get_binding_value(name.as_ref())
-<<<<<<< HEAD
-                        .map_err(|e| e.to_error(interpreter))?;
-                    let v_b = self.rhs().run(interpreter)?;
-                    let value = Self::run_assign(op, v_a, v_b, interpreter)?;
-                    interpreter
+                        .map_err(|e| e.to_error(context))?;
+
+                    let v_b = self.rhs().run(context)?;
+                    let value = Self::run_assign(op, v_a, v_b, context)?;
+                    context
                         .realm_mut()
                         .environment
                         .set_mutable_binding(name.as_ref(), value.clone(), true)
-                        .map_err(|e| e.to_error(interpreter))?;
-=======
-                        .ok_or_else(|| context.construct_reference_error(name.as_ref()))?;
-                    let v_b = self.rhs().run(context)?;
-                    let value = Self::run_assign(op, v_a, v_b, context)?;
-                    context.realm_mut().environment.set_mutable_binding(
-                        name.as_ref(),
-                        value.clone(),
-                        true,
-                    );
->>>>>>> 015c11e4
+                        .map_err(|e| e.to_error(context))?;
                     Ok(value)
                 }
                 Node::GetConstField(ref get_const_field) => {
