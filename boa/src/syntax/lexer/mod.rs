--- conflicted
+++ resolved
@@ -297,11 +297,6 @@
 pub(crate) enum InputElement {
     Div,
     RegExp,
-<<<<<<< HEAD
-    #[allow(dead_code)]
-    RegExpOrTemplateTail,
-=======
->>>>>>> bee73869
     TemplateTail,
 }
 
