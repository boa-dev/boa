--- conflicted
+++ resolved
@@ -10,11 +10,7 @@
 #[cfg(test)]
 mod tests;
 
-<<<<<<< HEAD
 use super::LabelIdentifier;
-
-=======
->>>>>>> 634dfb7e
 use crate::{
     syntax::{
         ast::{node::Continue, Keyword, Punctuator, TokenKind},
