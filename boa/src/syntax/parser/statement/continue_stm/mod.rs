//! Continue expression parsing.
//!
//! More information:
//!  - [MDN documentation][mdn]
//!  - [ECMAScript specification][spec]
//!
//! [mdn]: https://developer.mozilla.org/en-US/docs/Web/JavaScript/Reference/Statements/continue
//! [spec]: https://tc39.es/ecma262/#sec-continue-statement

#[cfg(test)]
mod tests;

use super::LabelIdentifier;
<<<<<<< HEAD
use crate::syntax::{
    ast::{node::Continue, Keyword, Punctuator, TokenKind},
    parser::{AllowAwait, AllowYield, Cursor, ParseError, TokenParser},
=======
use crate::{
    syntax::{
        ast::{Keyword, Node, Punctuator, TokenKind},
        parser::{AllowAwait, AllowYield, Cursor, ParseResult, TokenParser},
    },
    BoaProfiler,
>>>>>>> 32b0741c
};

/// For statement parsing
///
/// More information:
///  - [MDN documentation][mdn]
///  - [ECMAScript specification][spec]
///
/// [mdn]: https://developer.mozilla.org/en-US/docs/Web/JavaScript/Reference/Statements/continue
/// [spec]: https://tc39.es/ecma262/#prod-ContinueStatement
#[derive(Debug, Clone, Copy)]
pub(super) struct ContinueStatement {
    allow_yield: AllowYield,
    allow_await: AllowAwait,
}

impl ContinueStatement {
    /// Creates a new `ContinueStatement` parser.
    pub(super) fn new<Y, A>(allow_yield: Y, allow_await: A) -> Self
    where
        Y: Into<AllowYield>,
        A: Into<AllowAwait>,
    {
        Self {
            allow_yield: allow_yield.into(),
            allow_await: allow_await.into(),
        }
    }
}

impl TokenParser for ContinueStatement {
    type Output = Continue;

<<<<<<< HEAD
    fn parse(self, cursor: &mut Cursor<'_>) -> Result<Self::Output, ParseError> {
=======
    fn parse(self, cursor: &mut Cursor<'_>) -> ParseResult {
        let _timer = BoaProfiler::global().start_event("ContinueStatement", "Parsing");
>>>>>>> 32b0741c
        cursor.expect(Keyword::Continue, "continue statement")?;

        let label = if let (true, tok) = cursor.peek_semicolon(false) {
            match tok {
                Some(tok) if tok.kind == TokenKind::Punctuator(Punctuator::Semicolon) => {
                    let _ = cursor.next();
                }
                _ => {}
            }

            None
        } else {
            let label = LabelIdentifier::new(self.allow_yield, self.allow_await).parse(cursor)?;
            cursor.expect_semicolon(false, "continue statement")?;

            Some(label)
        };

        Ok(Continue::new::<_, Box<str>>(label))
    }
}<|MERGE_RESOLUTION|>--- conflicted
+++ resolved
@@ -11,18 +11,18 @@
 mod tests;
 
 use super::LabelIdentifier;
-<<<<<<< HEAD
+
 use crate::syntax::{
     ast::{node::Continue, Keyword, Punctuator, TokenKind},
     parser::{AllowAwait, AllowYield, Cursor, ParseError, TokenParser},
-=======
+
 use crate::{
     syntax::{
         ast::{Keyword, Node, Punctuator, TokenKind},
         parser::{AllowAwait, AllowYield, Cursor, ParseResult, TokenParser},
     },
     BoaProfiler,
->>>>>>> 32b0741c
+
 };
 
 /// For statement parsing
@@ -56,12 +56,8 @@
 impl TokenParser for ContinueStatement {
     type Output = Continue;
 
-<<<<<<< HEAD
     fn parse(self, cursor: &mut Cursor<'_>) -> Result<Self::Output, ParseError> {
-=======
-    fn parse(self, cursor: &mut Cursor<'_>) -> ParseResult {
         let _timer = BoaProfiler::global().start_event("ContinueStatement", "Parsing");
->>>>>>> 32b0741c
         cursor.expect(Keyword::Continue, "continue statement")?;
 
         let label = if let (true, tok) = cursor.peek_semicolon(false) {
