--- conflicted
+++ resolved
@@ -1,7 +1,7 @@
 #[cfg(test)]
 mod tests;
 
-<<<<<<< HEAD
+
 use crate::syntax::{
     ast::{
         node::{Case, Switch},
@@ -10,7 +10,7 @@
     parser::{
         expression::Expression, AllowAwait, AllowReturn, AllowYield, Cursor, ParseError,
         TokenParser,
-=======
+
 use crate::{
     syntax::{
         ast::{Keyword, Node, Punctuator},
@@ -18,7 +18,7 @@
             expression::Expression, AllowAwait, AllowReturn, AllowYield, Cursor, ParseError,
             ParseResult, TokenParser,
         },
->>>>>>> 32b0741c
+
     },
     BoaProfiler,
 };
@@ -57,12 +57,8 @@
 impl TokenParser for SwitchStatement {
     type Output = Switch;
 
-<<<<<<< HEAD
     fn parse(self, cursor: &mut Cursor<'_>) -> Result<Self::Output, ParseError> {
-=======
-    fn parse(self, cursor: &mut Cursor<'_>) -> ParseResult {
         let _timer = BoaProfiler::global().start_event("SwitchStatement", "Parsing");
->>>>>>> 32b0741c
         cursor.expect(Keyword::Switch, "switch statement")?;
         cursor.expect(Punctuator::OpenParen, "switch statement")?;
 
