--- conflicted
+++ resolved
@@ -38,14 +38,10 @@
 
 use super::{AllowAwait, AllowReturn, AllowYield, Cursor, ParseError, TokenParser};
 
-<<<<<<< HEAD
-use crate::syntax::lexer::{Error as LexError, TokenKind};
-=======
->>>>>>> 2a509de5
 use crate::{
     syntax::{
         ast::{node, Keyword, Node, Punctuator},
-        lexer::{InputElement, TokenKind},
+        lexer::{InputElement, TokenKind, Error as LexError},
     },
     BoaProfiler,
 };
@@ -178,11 +174,6 @@
                     .parse(cursor, strict_mode)
                     .map(Node::from)
             }
-<<<<<<< HEAD
-            // TODO: https://tc39.es/ecma262/#prod-LabelledStatement
-            _ => ExpressionStatement::new(self.allow_yield, self.allow_await)
-                .parse(cursor, strict_mode),
-=======
             TokenKind::Identifier(_) => {
                 // Labelled Statement check
                 cursor.set_goal(InputElement::Div);
@@ -198,15 +189,14 @@
                         self.allow_await,
                         self.allow_return,
                     )
-                    .parse(cursor)
+                    .parse(cursor, strict_mode)
                     .map(Node::from);
                 }
 
-                ExpressionStatement::new(self.allow_yield, self.allow_await).parse(cursor)
-            }
-
-            _ => ExpressionStatement::new(self.allow_yield, self.allow_await).parse(cursor),
->>>>>>> 2a509de5
+                ExpressionStatement::new(self.allow_yield, self.allow_await).parse(cursor, strict_mode)
+            }
+
+            _ => ExpressionStatement::new(self.allow_yield, self.allow_await).parse(cursor, strict_mode),
         }
     }
 }
@@ -396,7 +386,6 @@
         let tok = cursor.peek(0)?.ok_or(ParseError::AbruptEnd)?;
 
         match *tok.kind() {
-<<<<<<< HEAD
             TokenKind::Keyword(Keyword::Function) => {
                 if strict_mode && self.in_block {
                     return Err(ParseError::lex(LexError::Syntax(
@@ -404,16 +393,10 @@
                         tok.span().start(),
                     )));
                 }
-                Declaration::new(self.allow_yield, self.allow_await).parse(cursor, strict_mode)
-=======
-            TokenKind::Keyword(Keyword::Function)
-            | TokenKind::Keyword(Keyword::Const)
-            | TokenKind::Keyword(Keyword::Let) => {
-                Declaration::new(self.allow_yield, self.allow_await, true).parse(cursor)
->>>>>>> 2a509de5
+                Declaration::new(self.allow_yield, self.allow_await, true).parse(cursor, strict_mode)
             }
             TokenKind::Keyword(Keyword::Const) | TokenKind::Keyword(Keyword::Let) => {
-                Declaration::new(self.allow_yield, self.allow_await).parse(cursor, strict_mode)
+                Declaration::new(self.allow_yield, self.allow_await, true).parse(cursor, strict_mode)
             }
             _ => Statement::new(self.allow_yield, self.allow_await, self.allow_return)
                 .parse(cursor, strict_mode),
