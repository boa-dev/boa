--- conflicted
+++ resolved
@@ -93,12 +93,8 @@
 impl TokenParser for Statement {
     type Output = Node;
 
-<<<<<<< HEAD
     fn parse(self, cursor: &mut Cursor<'_>) -> Result<Self::Output, ParseError> {
-=======
-    fn parse(self, cursor: &mut Cursor<'_>) -> ParseResult {
         let _timer = BoaProfiler::global().start_event("Statement", "Parsing");
->>>>>>> 32b0741c
         // TODO: add BreakableStatement and divide Whiles, fors and so on to another place.
         let tok = cursor.peek(0).ok_or(ParseError::AbruptEnd)?;
 
@@ -330,12 +326,8 @@
 impl TokenParser for StatementListItem {
     type Output = Node;
 
-<<<<<<< HEAD
     fn parse(self, cursor: &mut Cursor<'_>) -> Result<Self::Output, ParseError> {
-=======
-    fn parse(self, cursor: &mut Cursor<'_>) -> ParseResult {
         let _timer = BoaProfiler::global().start_event("StatementListItem", "Parsing");
->>>>>>> 32b0741c
         let tok = cursor.peek(0).ok_or(ParseError::AbruptEnd)?;
 
         match tok.kind {
