#[cfg(test)]
mod tests;

use crate::syntax::{
    ast::{node::FunctionDecl, Keyword},
    parser::{
        statement::declaration::hoistable::{parse_callable_declaration, CallableDeclaration},
        AllowAwait, AllowDefault, AllowYield, Cursor, ParseError, TokenParser,
    },
};
use std::io::Read;

/// Function declaration parsing.
///
/// More information:
///  - [MDN documentation][mdn]
///  - [ECMAScript specification][spec]
///
/// [mdn]: https://developer.mozilla.org/en-US/docs/Web/JavaScript/Reference/Statements/function
/// [spec]: https://tc39.es/ecma262/#prod-FunctionDeclaration

#[derive(Debug, Clone, Copy)]
pub(in crate::syntax::parser) struct FunctionDeclaration {
    allow_yield: AllowYield,
    allow_await: AllowAwait,
    is_default: AllowDefault,
}

impl FunctionDeclaration {
    /// Creates a new `FunctionDeclaration` parser.
    pub(in crate::syntax::parser) fn new<Y, A, D>(
        allow_yield: Y,
        allow_await: A,
        is_default: D,
    ) -> Self
    where
        Y: Into<AllowYield>,
        A: Into<AllowAwait>,
        D: Into<AllowDefault>,
    {
        Self {
            allow_yield: allow_yield.into(),
            allow_await: allow_await.into(),
            is_default: is_default.into(),
        }
    }
}

impl CallableDeclaration for FunctionDeclaration {
    fn error_context(&self) -> &'static str {
        "function declaration"
    }
    fn is_default(&self) -> bool {
        self.is_default.0
    }
    fn name_allow_yield(&self) -> bool {
        self.allow_yield.0
    }
    fn name_allow_await(&self) -> bool {
        self.allow_await.0
    }
    fn parameters_allow_yield(&self) -> bool {
        false
    }
    fn parameters_allow_await(&self) -> bool {
        false
    }
    fn body_allow_yield(&self) -> bool {
        self.allow_yield.0
    }
    fn body_allow_await(&self) -> bool {
        self.allow_await.0
    }
}

impl<R> TokenParser<R> for FunctionDeclaration
where
    R: Read,
{
    type Output = FunctionDecl;

    fn parse(self, cursor: &mut Cursor<R>) -> Result<Self::Output, ParseError> {
        cursor.expect(Keyword::Function, "function declaration")?;

<<<<<<< HEAD
        // TODO: If self.is_default, then this can be empty.
        let name = BindingIdentifier::new(self.allow_yield, self.allow_await).parse(cursor)?;

        cursor.expect(Punctuator::OpenParen, "function declaration")?;

        let params = FormalParameters::new(false, false).parse(cursor)?;

        cursor.expect(Punctuator::CloseParen, "function declaration")?;
        cursor.expect(Punctuator::OpenBlock, "function declaration")?;

        let body = FunctionBody::new(self.allow_yield, self.allow_await).parse(cursor)?;

        cursor.expect(Punctuator::CloseBlock, "function declaration")?;

        // It is a Syntax Error if any element of the BoundNames of FormalParameters
        // also occurs in the LexicallyDeclaredNames of FunctionBody.
        // https://tc39.es/ecma262/#sec-function-definitions-static-semantics-early-errors
        {
            let lexically_declared_names = body.lexically_declared_names();
            for param in params.as_ref() {
                
                for param_name in param.name().iter() {
                    if lexically_declared_names.contains(param_name) {
                        return Err(ParseError::lex(LexError::Syntax(
                            format!("Redeclaration of formal parameter `{}`", param_name).into(),
                            match cursor.peek(0)? {
                                Some(token) => token.span().end(),
                                None => Position::new(1, 1),
                            },
                        )));
                    }
                }
            }
        }
=======
        let result = parse_callable_declaration(&self, cursor)?;
>>>>>>> 59d5dfee

        Ok(FunctionDecl::new(result.0, result.1, result.2))
    }
}<|MERGE_RESOLUTION|>--- conflicted
+++ resolved
@@ -82,44 +82,9 @@
     fn parse(self, cursor: &mut Cursor<R>) -> Result<Self::Output, ParseError> {
         cursor.expect(Keyword::Function, "function declaration")?;
 
-<<<<<<< HEAD
-        // TODO: If self.is_default, then this can be empty.
-        let name = BindingIdentifier::new(self.allow_yield, self.allow_await).parse(cursor)?;
 
-        cursor.expect(Punctuator::OpenParen, "function declaration")?;
+        let result = parse_callable_declaration(&self, cursor)?;
 
-        let params = FormalParameters::new(false, false).parse(cursor)?;
-
-        cursor.expect(Punctuator::CloseParen, "function declaration")?;
-        cursor.expect(Punctuator::OpenBlock, "function declaration")?;
-
-        let body = FunctionBody::new(self.allow_yield, self.allow_await).parse(cursor)?;
-
-        cursor.expect(Punctuator::CloseBlock, "function declaration")?;
-
-        // It is a Syntax Error if any element of the BoundNames of FormalParameters
-        // also occurs in the LexicallyDeclaredNames of FunctionBody.
-        // https://tc39.es/ecma262/#sec-function-definitions-static-semantics-early-errors
-        {
-            let lexically_declared_names = body.lexically_declared_names();
-            for param in params.as_ref() {
-                
-                for param_name in param.name().iter() {
-                    if lexically_declared_names.contains(param_name) {
-                        return Err(ParseError::lex(LexError::Syntax(
-                            format!("Redeclaration of formal parameter `{}`", param_name).into(),
-                            match cursor.peek(0)? {
-                                Some(token) => token.span().end(),
-                                None => Position::new(1, 1),
-                            },
-                        )));
-                    }
-                }
-            }
-        }
-=======
-        let result = parse_callable_declaration(&self, cursor)?;
->>>>>>> 59d5dfee
 
         Ok(FunctionDecl::new(result.0, result.1, result.2))
     }
