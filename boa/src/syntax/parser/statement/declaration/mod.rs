--- conflicted
+++ resolved
@@ -68,18 +68,13 @@
                     .parse(cursor, strict_mode)
             }
             TokenKind::Keyword(Keyword::Const) | TokenKind::Keyword(Keyword::Let) => {
-<<<<<<< HEAD
-                LexicalDeclaration::new(true, self.allow_yield, self.allow_await)
-                    .parse(cursor, strict_mode)
-=======
                 LexicalDeclaration::new(
                     true,
                     self.allow_yield,
                     self.allow_await,
                     self.const_init_required,
                 )
-                .parse(cursor)
->>>>>>> 2a509de5
+                .parse(cursor, strict_mode)
             }
             _ => unreachable!("unknown token found: {:?}", tok),
         }
