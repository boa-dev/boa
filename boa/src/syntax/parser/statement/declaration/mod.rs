//! Declaration parsing.
//!
//! More information:
//!  - [MDN documentation][mdn]
//!  - [ECMAScript specification][spec]
//!
//! [mdn]: https://developer.mozilla.org/en-US/docs/Web/JavaScript/Reference/Statements#Declarations
//! [spec]:https://tc39.es/ecma262/#sec-declarations-and-the-variable-statement

mod hoistable;
mod lexical;
#[cfg(test)]
mod tests;

use self::{hoistable::HoistableDeclaration, lexical::LexicalDeclaration};
<<<<<<< HEAD
use crate::syntax::{
    ast::{Keyword, Node, TokenKind},
    parser::{AllowAwait, AllowYield, Cursor, ParseError, TokenParser},
=======
use crate::{
    syntax::{
        ast::{Keyword, Node, TokenKind},
        parser::{AllowAwait, AllowYield, Cursor, ParseError, ParseResult, TokenParser},
    },
    BoaProfiler,
>>>>>>> 32b0741c
};

/// Parses a declaration.
///
/// More information:
///  - [ECMAScript specification][spec]
///
/// [spec]: https://tc39.es/ecma262/#prod-Declaration
#[derive(Debug, Clone, Copy)]
pub(super) struct Declaration {
    allow_yield: AllowYield,
    allow_await: AllowAwait,
}

impl Declaration {
    pub(super) fn new<Y, A>(allow_yield: Y, allow_await: A) -> Self
    where
        Y: Into<AllowYield>,
        A: Into<AllowAwait>,
    {
        Self {
            allow_yield: allow_yield.into(),
            allow_await: allow_await.into(),
        }
    }
}

impl TokenParser for Declaration {
    type Output = Node;

<<<<<<< HEAD
    fn parse(self, cursor: &mut Cursor<'_>) -> Result<Self::Output, ParseError> {
=======
    fn parse(self, cursor: &mut Cursor<'_>) -> ParseResult {
        let _timer = BoaProfiler::global().start_event("Declaration", "Parsing");
>>>>>>> 32b0741c
        let tok = cursor.peek(0).ok_or(ParseError::AbruptEnd)?;

        match tok.kind {
            TokenKind::Keyword(Keyword::Function) => {
                HoistableDeclaration::new(self.allow_yield, self.allow_await, false).parse(cursor)
            }
            TokenKind::Keyword(Keyword::Const) | TokenKind::Keyword(Keyword::Let) => {
                LexicalDeclaration::new(true, self.allow_yield, self.allow_await).parse(cursor)
            }
            _ => unreachable!("unknown token found"),
        }
    }
}<|MERGE_RESOLUTION|>--- conflicted
+++ resolved
@@ -13,18 +13,18 @@
 mod tests;
 
 use self::{hoistable::HoistableDeclaration, lexical::LexicalDeclaration};
-<<<<<<< HEAD
+
 use crate::syntax::{
     ast::{Keyword, Node, TokenKind},
     parser::{AllowAwait, AllowYield, Cursor, ParseError, TokenParser},
-=======
+
 use crate::{
     syntax::{
         ast::{Keyword, Node, TokenKind},
         parser::{AllowAwait, AllowYield, Cursor, ParseError, ParseResult, TokenParser},
     },
     BoaProfiler,
->>>>>>> 32b0741c
+
 };
 
 /// Parses a declaration.
@@ -55,12 +55,8 @@
 impl TokenParser for Declaration {
     type Output = Node;
 
-<<<<<<< HEAD
     fn parse(self, cursor: &mut Cursor<'_>) -> Result<Self::Output, ParseError> {
-=======
-    fn parse(self, cursor: &mut Cursor<'_>) -> ParseResult {
         let _timer = BoaProfiler::global().start_event("Declaration", "Parsing");
->>>>>>> 32b0741c
         let tok = cursor.peek(0).ok_or(ParseError::AbruptEnd)?;
 
         match tok.kind {
