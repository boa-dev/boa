--- conflicted
+++ resolved
@@ -7,21 +7,11 @@
 //! [mdn]: https://developer.mozilla.org/en-US/docs/Web/JavaScript/Reference/Statements/do...while
 //! [spec]: https://tc39.es/ecma262/#sec-do-while-statement
 
-<<<<<<< HEAD
 use crate::syntax::{
     ast::{node::DoWhileLoop, Keyword, Punctuator, TokenKind},
     parser::{
         expression::Expression, statement::Statement, AllowAwait, AllowReturn, AllowYield, Cursor,
         ParseError, TokenParser,
-=======
-use crate::{
-    syntax::{
-        ast::{Keyword, Node, Punctuator, TokenKind},
-        parser::{
-            expression::Expression, statement::Statement, AllowAwait, AllowReturn, AllowYield,
-            Cursor, ParseError, ParseResult, TokenParser,
-        },
->>>>>>> 32b0741c
     },
     BoaProfiler,
 };
@@ -64,12 +54,8 @@
 impl TokenParser for DoWhileStatement {
     type Output = DoWhileLoop;
 
-<<<<<<< HEAD
     fn parse(self, cursor: &mut Cursor<'_>) -> Result<Self::Output, ParseError> {
-=======
-    fn parse(self, cursor: &mut Cursor<'_>) -> ParseResult {
         let _timer = BoaProfiler::global().start_event("DoWhileStatement", "Parsing");
->>>>>>> 32b0741c
         cursor.expect(Keyword::Do, "do while statement")?;
 
         let body =
