--- conflicted
+++ resolved
@@ -61,12 +61,8 @@
 impl TokenParser for ForStatement {
     type Output = ForLoop;
 
-<<<<<<< HEAD
     fn parse(self, cursor: &mut Cursor<'_>) -> Result<Self::Output, ParseError> {
-=======
-    fn parse(self, cursor: &mut Cursor<'_>) -> Result<ForLoop, ParseError> {
         let _timer = BoaProfiler::global().start_event("ForStatement", "Parsing");
->>>>>>> 32b0741c
         cursor.expect(Keyword::For, "for statement")?;
         cursor.expect(Punctuator::OpenParen, "for statement")?;
 
