//! For statement parsing.
//!
//! More information:
//!  - [MDN documentation][mdn]
//!  - [ECMAScript specification][spec]
//!
//! [mdn]: https://developer.mozilla.org/en-US/docs/Web/JavaScript/Reference/Statements/for
//! [spec]: https://tc39.es/ecma262/#sec-for-statement

use crate::syntax::lexer::TokenKind;
use crate::{
    syntax::{
        ast::{
            node::{ForLoop, ForOfLoop, Node},
            Const, Keyword, Punctuator,
        },
        parser::{
            expression::Expression,
            statement::declaration::Declaration,
            statement::{variable::VariableDeclarationList, Statement},
            AllowAwait, AllowReturn, AllowYield, Cursor, ParseError, TokenParser,
        },
    },
    BoaProfiler,
};

use std::io::Read;

/// For statement parsing
///
/// More information:
///  - [MDN documentation][mdn]
///  - [ECMAScript specification][spec]
///
/// [mdn]: https://developer.mozilla.org/en-US/docs/Web/JavaScript/Reference/Statements/for
/// [spec]: https://tc39.es/ecma262/#sec-for-statement
#[derive(Debug, Clone, Copy)]
pub(in crate::syntax::parser::statement) struct ForStatement {
    allow_yield: AllowYield,
    allow_await: AllowAwait,
    allow_return: AllowReturn,
}

impl ForStatement {
    /// Creates a new `ForStatement` parser.
    pub(in crate::syntax::parser::statement) fn new<Y, A, R>(
        allow_yield: Y,
        allow_await: A,
        allow_return: R,
    ) -> Self
    where
        Y: Into<AllowYield>,
        A: Into<AllowAwait>,
        R: Into<AllowReturn>,
    {
        Self {
            allow_yield: allow_yield.into(),
            allow_await: allow_await.into(),
            allow_return: allow_return.into(),
        }
    }
}

impl<R> TokenParser<R> for ForStatement
where
    R: Read,
{
    type Output = Node;

    fn parse(self, cursor: &mut Cursor<R>, strict_mode: bool) -> Result<Self::Output, ParseError> {
        let _timer = BoaProfiler::global().start_event("ForStatement", "Parsing");
        cursor.expect(Keyword::For, "for statement")?;
        cursor.expect(Punctuator::OpenParen, "for statement")?;

        let init = match cursor.peek(0)?.ok_or(ParseError::AbruptEnd)?.kind() {
            TokenKind::Keyword(Keyword::Var) => {
                let _ = cursor.next()?;
                Some(
                    VariableDeclarationList::new(false, self.allow_yield, self.allow_await)
                        .parse(cursor, strict_mode)
                        .map(Node::from)?,
                )
            }
<<<<<<< HEAD
            TokenKind::Keyword(Keyword::Let) | TokenKind::Keyword(Keyword::Const) => Some(
                Declaration::new(self.allow_yield, self.allow_await).parse(cursor, strict_mode)?,
            ),
=======
            TokenKind::Keyword(Keyword::Let) | TokenKind::Keyword(Keyword::Const) => {
                Some(Declaration::new(self.allow_yield, self.allow_await, false).parse(cursor)?)
            }
>>>>>>> 2a509de5
            TokenKind::Punctuator(Punctuator::Semicolon) => None,
            _ => Some(
                Expression::new(true, self.allow_yield, self.allow_await)
                    .parse(cursor, strict_mode)?,
            ),
        };

        // TODO: for..in, for..of
        match cursor.peek(0)? {
            Some(tok) if tok.kind() == &TokenKind::Keyword(Keyword::In) => {
                unimplemented!("for...in statement")
            }
            Some(tok) if tok.kind() == &TokenKind::Keyword(Keyword::Of) && init.is_some() => {
                let _ = cursor.next();
                let iterable =
                    Expression::new(true, self.allow_yield, self.allow_await).parse(cursor)?;
                cursor.expect(Punctuator::CloseParen, "for of statement")?;
                let body = Statement::new(self.allow_yield, self.allow_await, self.allow_return)
                    .parse(cursor)?;
                return Ok(ForOfLoop::new(init.unwrap(), iterable, body).into());
            }
            _ => {}
        }

        cursor.expect(Punctuator::Semicolon, "for statement")?;

        let cond = if cursor.next_if(Punctuator::Semicolon)?.is_some() {
            Const::from(true).into()
        } else {
            let step = Expression::new(true, self.allow_yield, self.allow_await)
                .parse(cursor, strict_mode)?;
            cursor.expect(Punctuator::Semicolon, "for statement")?;
            step
        };

        let step = if cursor.next_if(Punctuator::CloseParen)?.is_some() {
            None
        } else {
            let step = Expression::new(true, self.allow_yield, self.allow_await)
                .parse(cursor, strict_mode)?;
            cursor.expect(
                TokenKind::Punctuator(Punctuator::CloseParen),
                "for statement",
            )?;
            Some(step)
        };

        let body = Statement::new(self.allow_yield, self.allow_await, self.allow_return)
            .parse(cursor, strict_mode)?;

        // TODO: do not encapsulate the `for` in a block just to have an inner scope.
        Ok(ForLoop::new(init, cond, step, body).into())
    }
}<|MERGE_RESOLUTION|>--- conflicted
+++ resolved
@@ -81,15 +81,9 @@
                         .map(Node::from)?,
                 )
             }
-<<<<<<< HEAD
-            TokenKind::Keyword(Keyword::Let) | TokenKind::Keyword(Keyword::Const) => Some(
-                Declaration::new(self.allow_yield, self.allow_await).parse(cursor, strict_mode)?,
-            ),
-=======
             TokenKind::Keyword(Keyword::Let) | TokenKind::Keyword(Keyword::Const) => {
-                Some(Declaration::new(self.allow_yield, self.allow_await, false).parse(cursor)?)
+                Some(Declaration::new(self.allow_yield, self.allow_await, false).parse(cursor, strict_mode)?)
             }
->>>>>>> 2a509de5
             TokenKind::Punctuator(Punctuator::Semicolon) => None,
             _ => Some(
                 Expression::new(true, self.allow_yield, self.allow_await)
