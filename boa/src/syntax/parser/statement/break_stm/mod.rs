--- conflicted
+++ resolved
@@ -11,18 +11,11 @@
 mod tests;
 
 use super::LabelIdentifier;
-<<<<<<< HEAD
 use crate::syntax::{
-    ast::{node::Break, Keyword, Punctuator, TokenKind},
+    ast::{node::Break, Node, Keyword, Punctuator, TokenKind},
     parser::{AllowAwait, AllowYield, Cursor, ParseError, TokenParser},
-=======
-use crate::{
-    syntax::{
-        ast::{Keyword, Node, Punctuator, TokenKind},
-        parser::{AllowAwait, AllowYield, Cursor, ParseResult, TokenParser},
     },
     BoaProfiler,
->>>>>>> 32b0741c
 };
 
 /// Break statement parsing
@@ -56,12 +49,8 @@
 impl TokenParser for BreakStatement {
     type Output = Break;
 
-<<<<<<< HEAD
     fn parse(self, cursor: &mut Cursor<'_>) -> Result<Self::Output, ParseError> {
-=======
-    fn parse(self, cursor: &mut Cursor<'_>) -> ParseResult {
         let _timer = BoaProfiler::global().start_event("BreakStatement", "Parsing");
->>>>>>> 32b0741c
         cursor.expect(Keyword::Break, "break statement")?;
 
         let label = if let (true, tok) = cursor.peek_semicolon(false) {
