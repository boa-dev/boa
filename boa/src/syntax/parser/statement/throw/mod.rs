--- conflicted
+++ resolved
@@ -1,11 +1,11 @@
 #[cfg(test)]
 mod tests;
 
-<<<<<<< HEAD
+
 use crate::syntax::{
     ast::{node::Throw, Keyword, Punctuator, TokenKind},
     parser::{expression::Expression, AllowAwait, AllowYield, Cursor, ParseError, TokenParser},
-=======
+
 use crate::{
     syntax::{
         ast::{Keyword, Node, Punctuator, TokenKind},
@@ -14,7 +14,7 @@
         },
     },
     BoaProfiler,
->>>>>>> 32b0741c
+
 };
 
 /// For statement parsing
@@ -48,12 +48,8 @@
 impl TokenParser for ThrowStatement {
     type Output = Throw;
 
-<<<<<<< HEAD
     fn parse(self, cursor: &mut Cursor<'_>) -> Result<Self::Output, ParseError> {
-=======
-    fn parse(self, cursor: &mut Cursor<'_>) -> ParseResult {
         let _timer = BoaProfiler::global().start_event("ThrowStatement", "Parsing");
->>>>>>> 32b0741c
         cursor.expect(Keyword::Throw, "throw statement")?;
 
         cursor.peek_expect_no_lineterminator(0)?;
