--- conflicted
+++ resolved
@@ -1,11 +1,11 @@
 #[cfg(test)]
 mod tests;
 
-<<<<<<< HEAD
+
 use crate::syntax::{
     ast::{node::Return, Keyword, Node, Punctuator, TokenKind},
     parser::{expression::Expression, AllowAwait, AllowYield, Cursor, ParseError, TokenParser},
-=======
+
 use crate::{
     syntax::{
         ast::{Keyword, Node, Punctuator, TokenKind},
@@ -14,7 +14,7 @@
         },
     },
     BoaProfiler,
->>>>>>> 32b0741c
+
 };
 
 /// Return statement parsing
@@ -48,12 +48,8 @@
 impl TokenParser for ReturnStatement {
     type Output = Return;
 
-<<<<<<< HEAD
     fn parse(self, cursor: &mut Cursor<'_>) -> Result<Self::Output, ParseError> {
-=======
-    fn parse(self, cursor: &mut Cursor<'_>) -> ParseResult {
         let _timer = BoaProfiler::global().start_event("ReturnStatement", "Parsing");
->>>>>>> 32b0741c
         cursor.expect(Keyword::Return, "return statement")?;
 
         if let (true, tok) = cursor.peek_semicolon(false) {
