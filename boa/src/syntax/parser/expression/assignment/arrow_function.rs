--- conflicted
+++ resolved
@@ -8,22 +8,10 @@
 //! [spec]: https://tc39.es/ecma262/#sec-arrow-function-definitions
 
 use super::AssignmentExpression;
-<<<<<<< HEAD
-use crate::syntax::{
-    ast::{
-        node::{ArrowFunctionDecl, FormalParameter, Node, Return, StatementList},
-        Punctuator, TokenKind,
-    },
-    parser::{
-        error::{ErrorContext, ParseError, ParseResult},
-        function::{FormalParameters, FunctionBody},
-        statement::BindingIdentifier,
-        AllowAwait, AllowIn, AllowYield, Cursor, TokenParser,
-=======
 use crate::{
     syntax::{
         ast::{
-            node::{ArrowFunctionDecl, FormalParameter, Node, StatementList},
+            node::{ArrowFunctionDecl, FormalParameter, Node,  Return, StatementList},
             Punctuator, TokenKind,
         },
         parser::{
@@ -32,7 +20,6 @@
             statement::BindingIdentifier,
             AllowAwait, AllowIn, AllowYield, Cursor, TokenParser,
         },
->>>>>>> 32b0741c
     },
     BoaProfiler,
 };
