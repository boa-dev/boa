//! Conditional operator parsing.
//!
//! More information:
//!  - [MDN documentation][mdn]
//!  - [ECMAScript specification][spec]
//!
//! [mdn]: https://developer.mozilla.org/en-US/docs/Web/JavaScript/Reference/Operators/Conditional_Operator
//! [spec]: https://tc39.es/ecma262/#sec-conditional-operator

<<<<<<< HEAD
use crate::syntax::{
    ast::{node::ConditionalOp, Node, Punctuator, TokenKind},
    parser::{
        expression::{AssignmentExpression, LogicalORExpression},
        AllowAwait, AllowIn, AllowYield, Cursor, ParseResult, TokenParser,
=======
use crate::{
    syntax::{
        ast::{Node, Punctuator, TokenKind},
        parser::{
            expression::{AssignmentExpression, LogicalORExpression},
            AllowAwait, AllowIn, AllowYield, Cursor, ParseResult, TokenParser,
        },
>>>>>>> 32b0741c
    },
    BoaProfiler,
};

/// Conditional expression parsing.
///
/// More information:
///  - [MDN documentation][mdn]
///  - [ECMAScript specification][spec]
///
/// [mdn]: https://developer.mozilla.org/en-US/docs/Web/JavaScript/Reference/Operators/Conditional_Operator
/// [spec]: https://tc39.es/ecma262/#prod-ConditionalExpression
#[derive(Debug, Clone, Copy)]
pub(in crate::syntax::parser::expression) struct ConditionalExpression {
    allow_in: AllowIn,
    allow_yield: AllowYield,
    allow_await: AllowAwait,
}

impl ConditionalExpression {
    /// Creates a new `ConditionalExpression` parser.
    pub(in crate::syntax::parser::expression) fn new<I, Y, A>(
        allow_in: I,
        allow_yield: Y,
        allow_await: A,
    ) -> Self
    where
        I: Into<AllowIn>,
        Y: Into<AllowYield>,
        A: Into<AllowAwait>,
    {
        Self {
            allow_in: allow_in.into(),
            allow_yield: allow_yield.into(),
            allow_await: allow_await.into(),
        }
    }
}

impl TokenParser for ConditionalExpression {
    type Output = Node;

    fn parse(self, cursor: &mut Cursor<'_>) -> ParseResult {
        let _timer = BoaProfiler::global().start_event("Conditional", "Parsing");
        // TODO: coalesce expression
        let lhs = LogicalORExpression::new(self.allow_in, self.allow_yield, self.allow_await)
            .parse(cursor)?;

        if let Some(tok) = cursor.next() {
            if tok.kind == TokenKind::Punctuator(Punctuator::Question) {
                let then_clause =
                    AssignmentExpression::new(self.allow_in, self.allow_yield, self.allow_await)
                        .parse(cursor)?;
                cursor.expect(Punctuator::Colon, "conditional expression")?;

                let else_clause =
                    AssignmentExpression::new(self.allow_in, self.allow_yield, self.allow_await)
                        .parse(cursor)?;
                return Ok(ConditionalOp::new(lhs, then_clause, else_clause).into());
            } else {
                cursor.back();
            }
        }

        Ok(lhs)
    }
}<|MERGE_RESOLUTION|>--- conflicted
+++ resolved
@@ -7,21 +7,13 @@
 //! [mdn]: https://developer.mozilla.org/en-US/docs/Web/JavaScript/Reference/Operators/Conditional_Operator
 //! [spec]: https://tc39.es/ecma262/#sec-conditional-operator
 
-<<<<<<< HEAD
-use crate::syntax::{
-    ast::{node::ConditionalOp, Node, Punctuator, TokenKind},
-    parser::{
-        expression::{AssignmentExpression, LogicalORExpression},
-        AllowAwait, AllowIn, AllowYield, Cursor, ParseResult, TokenParser,
-=======
 use crate::{
     syntax::{
-        ast::{Node, Punctuator, TokenKind},
+        ast::{node::ConditionalOp, Node, Punctuator, TokenKind},
         parser::{
             expression::{AssignmentExpression, LogicalORExpression},
             AllowAwait, AllowIn, AllowYield, Cursor, ParseResult, TokenParser,
         },
->>>>>>> 32b0741c
     },
     BoaProfiler,
 };
