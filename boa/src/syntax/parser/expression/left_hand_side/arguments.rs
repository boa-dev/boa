--- conflicted
+++ resolved
@@ -7,20 +7,13 @@
 //! [mdn]: https://developer.mozilla.org/en-US/docs/Glossary/Argument
 //! [spec]: https://tc39.es/ecma262/#prod-Arguments
 
-<<<<<<< HEAD
-use crate::syntax::{
-    ast::{node::Spread, Node, Punctuator, TokenKind},
-    parser::{
-        expression::AssignmentExpression, AllowAwait, AllowYield, Cursor, ParseError, TokenParser,
-=======
 use crate::{
     syntax::{
-        ast::{Node, Punctuator, TokenKind},
+        ast::{node::Spread, Node, Punctuator, TokenKind},
         parser::{
             expression::AssignmentExpression, AllowAwait, AllowYield, Cursor, ParseError,
             TokenParser,
         },
->>>>>>> 32b0741c
     },
     BoaProfiler,
 };
