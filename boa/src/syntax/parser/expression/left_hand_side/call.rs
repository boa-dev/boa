//! Call expression parsing.
//!
//! More information:
//!  - [MDN documentation][mdn]
//!  - [ECMAScript specification][spec]
//!
//! [mdn]: https://developer.mozilla.org/en-US/docs/Web/JavaScript/Guide/Functions
//! [spec]: https://tc39.es/ecma262/#prod-CallExpression

use super::arguments::Arguments;
<<<<<<< HEAD
use crate::syntax::{
    ast::{
        node::{
            field::{GetConstField, GetField},
            Call, Node,
        },
        Punctuator, TokenKind,
    },
    parser::{
        expression::Expression, AllowAwait, AllowYield, Cursor, ParseError, ParseResult,
        TokenParser,
=======
use crate::{
    syntax::{
        ast::{
            node::{Call, Node},
            Punctuator, TokenKind,
        },
        parser::{
            expression::Expression, AllowAwait, AllowYield, Cursor, ParseError, ParseResult,
            TokenParser,
        },
>>>>>>> 32b0741c
    },
    BoaProfiler,
};

/// Parses a call expression.
///
/// More information:
///  - [ECMAScript specification][spec]
///
/// [spec]: https://tc39.es/ecma262/#prod-CallExpression
#[derive(Debug)]
pub(super) struct CallExpression {
    allow_yield: AllowYield,
    allow_await: AllowAwait,
    first_member_expr: Node,
}

impl CallExpression {
    /// Creates a new `CallExpression` parser.
    pub(super) fn new<Y, A>(allow_yield: Y, allow_await: A, first_member_expr: Node) -> Self
    where
        Y: Into<AllowYield>,
        A: Into<AllowAwait>,
    {
        Self {
            allow_yield: allow_yield.into(),
            allow_await: allow_await.into(),
            first_member_expr,
        }
    }
}

impl TokenParser for CallExpression {
    type Output = Node;

    fn parse(self, cursor: &mut Cursor<'_>) -> ParseResult {
        let _timer = BoaProfiler::global().start_event("CallExpression", "Parsing");
        let mut lhs = match cursor.peek(0) {
            Some(tk) if tk.kind == TokenKind::Punctuator(Punctuator::OpenParen) => {
                let args = Arguments::new(self.allow_yield, self.allow_await).parse(cursor)?;
                Node::from(Call::new(self.first_member_expr, args))
            }
            _ => {
                let next_token = cursor.next().ok_or(ParseError::AbruptEnd)?;
                return Err(ParseError::expected(
                    vec![TokenKind::Punctuator(Punctuator::OpenParen)],
                    next_token.clone(),
                    "call expression",
                ));
            }
        };

        while let Some(tok) = cursor.peek(0) {
            match tok.kind {
                TokenKind::Punctuator(Punctuator::OpenParen) => {
                    let args = Arguments::new(self.allow_yield, self.allow_await).parse(cursor)?;
                    lhs = Node::from(Call::new(lhs, args));
                }
                TokenKind::Punctuator(Punctuator::Dot) => {
                    let _ = cursor.next().ok_or(ParseError::AbruptEnd)?; // We move the cursor.
                    match &cursor.next().ok_or(ParseError::AbruptEnd)?.kind {
                        TokenKind::Identifier(name) => {
                            lhs = GetConstField::new(lhs, name.clone()).into();
                        }
                        TokenKind::Keyword(kw) => {
                            lhs = GetConstField::new(lhs, kw.to_string()).into();
                        }
                        _ => {
                            return Err(ParseError::expected(
                                vec![TokenKind::identifier("identifier")],
                                tok.clone(),
                                "call expression",
                            ));
                        }
                    }
                }
                TokenKind::Punctuator(Punctuator::OpenBracket) => {
                    let _ = cursor.next().ok_or(ParseError::AbruptEnd)?; // We move the cursor.
                    let idx =
                        Expression::new(true, self.allow_yield, self.allow_await).parse(cursor)?;
                    cursor.expect(Punctuator::CloseBracket, "call expression")?;
                    lhs = GetField::new(lhs, idx).into();
                }
                _ => break,
            }
        }
        Ok(lhs)
    }
}<|MERGE_RESOLUTION|>--- conflicted
+++ resolved
@@ -8,7 +8,7 @@
 //! [spec]: https://tc39.es/ecma262/#prod-CallExpression
 
 use super::arguments::Arguments;
-<<<<<<< HEAD
+
 use crate::syntax::{
     ast::{
         node::{
@@ -20,7 +20,7 @@
     parser::{
         expression::Expression, AllowAwait, AllowYield, Cursor, ParseError, ParseResult,
         TokenParser,
-=======
+
 use crate::{
     syntax::{
         ast::{
@@ -31,7 +31,7 @@
             expression::Expression, AllowAwait, AllowYield, Cursor, ParseError, ParseResult,
             TokenParser,
         },
->>>>>>> 32b0741c
+
     },
     BoaProfiler,
 };
