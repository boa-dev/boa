--- conflicted
+++ resolved
@@ -8,11 +8,6 @@
 //! [spec]: https://tc39.es/ecma262/#prod-CallExpression
 
 use super::arguments::Arguments;
-<<<<<<< HEAD
-use crate::syntax::lexer::TokenKind;
-=======
-
->>>>>>> 641dce13
 use crate::{
     syntax::{
         ast::{
@@ -22,6 +17,7 @@
             },
             Punctuator,
         },
+        lexer::TokenKind,
         parser::{
             expression::Expression, AllowAwait, AllowYield, Cursor, ParseError, ParseResult,
             TokenParser,
