//! Member expression parsing.
//!
//! More information:
//!  - [ECMAScript specification][spec]
//!
//! [spec]: https://tc39.es/ecma262/#prod-MemberExpression

use super::arguments::Arguments;
<<<<<<< HEAD
use crate::syntax::{
    ast::{
        node::{
            field::{GetConstField, GetField},
            Call, New, Node,
        },
        Keyword, Punctuator, TokenKind,
    },
    parser::{
        expression::{primary::PrimaryExpression, Expression},
        AllowAwait, AllowYield, Cursor, ParseError, ParseResult, TokenParser,
=======
use crate::{
    syntax::{
        ast::{
            node::{Call, New, Node},
            Keyword, Punctuator, TokenKind,
        },
        parser::{
            expression::{primary::PrimaryExpression, Expression},
            AllowAwait, AllowYield, Cursor, ParseError, ParseResult, TokenParser,
        },
>>>>>>> 32b0741c
    },
    BoaProfiler,
};

/// Parses a member expression.
///
/// More information:
///  - [ECMAScript specification][spec]
///
/// [spec]: https://tc39.es/ecma262/#prod-MemberExpression
#[derive(Debug, Clone, Copy)]
pub(super) struct MemberExpression {
    allow_yield: AllowYield,
    allow_await: AllowAwait,
}

impl MemberExpression {
    /// Creates a new `MemberExpression` parser.
    pub(super) fn new<Y, A>(allow_yield: Y, allow_await: A) -> Self
    where
        Y: Into<AllowYield>,
        A: Into<AllowAwait>,
    {
        Self {
            allow_yield: allow_yield.into(),
            allow_await: allow_await.into(),
        }
    }
}

impl TokenParser for MemberExpression {
    type Output = Node;

    fn parse(self, cursor: &mut Cursor<'_>) -> ParseResult {
        let _timer = BoaProfiler::global().start_event("MemberExpression", "Parsing");
        let mut lhs = if cursor.peek(0).ok_or(ParseError::AbruptEnd)?.kind
            == TokenKind::Keyword(Keyword::New)
        {
            let _ = cursor.next().expect("keyword disappeared");
            let lhs = self.parse(cursor)?;
            let args = Arguments::new(self.allow_yield, self.allow_await).parse(cursor)?;
            let call_node = Call::new(lhs, args);

            Node::from(New::from(call_node))
        } else {
            PrimaryExpression::new(self.allow_yield, self.allow_await).parse(cursor)?
        };
        while let Some(tok) = cursor.peek(0) {
            match &tok.kind {
                TokenKind::Punctuator(Punctuator::Dot) => {
                    let _ = cursor.next().ok_or(ParseError::AbruptEnd)?; // We move the cursor forward.
                    match &cursor.next().ok_or(ParseError::AbruptEnd)?.kind {
                        TokenKind::Identifier(name) => {
                            lhs = GetConstField::new(lhs, name.clone()).into()
                        }
                        TokenKind::Keyword(kw) => {
                            lhs = GetConstField::new(lhs, kw.to_string()).into()
                        }
                        _ => {
                            return Err(ParseError::expected(
                                vec![TokenKind::identifier("identifier")],
                                tok.clone(),
                                "member expression",
                            ));
                        }
                    }
                }
                TokenKind::Punctuator(Punctuator::OpenBracket) => {
                    let _ = cursor.next().ok_or(ParseError::AbruptEnd)?; // We move the cursor forward.
                    let idx =
                        Expression::new(true, self.allow_yield, self.allow_await).parse(cursor)?;
                    cursor.expect(Punctuator::CloseBracket, "member expression")?;
                    lhs = GetField::new(lhs, idx).into();
                }
                _ => break,
            }
        }

        Ok(lhs)
    }
}<|MERGE_RESOLUTION|>--- conflicted
+++ resolved
@@ -6,7 +6,6 @@
 //! [spec]: https://tc39.es/ecma262/#prod-MemberExpression
 
 use super::arguments::Arguments;
-<<<<<<< HEAD
 use crate::syntax::{
     ast::{
         node::{
@@ -18,18 +17,7 @@
     parser::{
         expression::{primary::PrimaryExpression, Expression},
         AllowAwait, AllowYield, Cursor, ParseError, ParseResult, TokenParser,
-=======
-use crate::{
-    syntax::{
-        ast::{
-            node::{Call, New, Node},
-            Keyword, Punctuator, TokenKind,
         },
-        parser::{
-            expression::{primary::PrimaryExpression, Expression},
-            AllowAwait, AllowYield, Cursor, ParseError, ParseResult, TokenParser,
-        },
->>>>>>> 32b0741c
     },
     BoaProfiler,
 };
