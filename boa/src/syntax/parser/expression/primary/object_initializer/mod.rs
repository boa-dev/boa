//! Object initializer parsing.
//!
//! More information:
//!  - [MDN documentation][mdn]
//!  - [ECMAScript specification][spec]
//!
//! [mdn]: https://developer.mozilla.org/en-US/docs/Web/JavaScript/Reference/Operators/Object_initializer
//! [spec]: https://tc39.es/ecma262/#sec-object-initializer

#[cfg(test)]
mod tests;

<<<<<<< HEAD
use crate::syntax::{
    ast::{
        node::{self, FunctionExpr, MethodDefinitionKind, Node, Object},
        token::{Token, TokenKind},
        Punctuator,
    },
    parser::{
        expression::AssignmentExpression,
        function::{FormalParameters, FunctionBody},
        AllowAwait, AllowIn, AllowYield, Cursor, ParseError, ParseResult, TokenParser,
=======
use crate::{
    syntax::{
        ast::{
            node::{self, FunctionExpr, MethodDefinitionKind, Node},
            token::{Token, TokenKind},
            Punctuator,
        },
        parser::{
            expression::AssignmentExpression,
            function::{FormalParameters, FunctionBody},
            AllowAwait, AllowIn, AllowYield, Cursor, ParseError, ParseResult, TokenParser,
        },
>>>>>>> 32b0741c
    },
    BoaProfiler,
};

/// Parses an object literal.
///
/// More information:
///  - [MDN documentation][mdn]
///  - [ECMAScript specification][spec]
///
/// [mdn]: https://developer.mozilla.org/en-US/docs/Web/JavaScript/Reference/Operators/Object_initializer
/// [spec]: https://tc39.es/ecma262/#prod-ObjectLiteral
#[derive(Debug, Clone, Copy)]
pub(super) struct ObjectLiteral {
    allow_yield: AllowYield,
    allow_await: AllowAwait,
}

impl ObjectLiteral {
    /// Creates a new `ObjectLiteral` parser.
    pub(super) fn new<Y, A>(allow_yield: Y, allow_await: A) -> Self
    where
        Y: Into<AllowYield>,
        A: Into<AllowAwait>,
    {
        Self {
            allow_yield: allow_yield.into(),
            allow_await: allow_await.into(),
        }
    }
}

impl TokenParser for ObjectLiteral {
    type Output = Object;

<<<<<<< HEAD
    fn parse(self, cursor: &mut Cursor<'_>) -> Result<Self::Output, ParseError> {
=======
    fn parse(self, cursor: &mut Cursor<'_>) -> ParseResult {
        let _timer = BoaProfiler::global().start_event("ObjectLiteral", "Parsing");
>>>>>>> 32b0741c
        let mut elements = Vec::new();

        loop {
            if cursor.next_if(Punctuator::CloseBlock).is_some() {
                break;
            }

            elements
                .push(PropertyDefinition::new(self.allow_yield, self.allow_await).parse(cursor)?);

            if cursor.next_if(Punctuator::CloseBlock).is_some() {
                break;
            }

            if cursor.next_if(Punctuator::Comma).is_none() {
                let next_token = cursor.next().ok_or(ParseError::AbruptEnd)?;
                return Err(ParseError::expected(
                    vec![
                        TokenKind::Punctuator(Punctuator::Comma),
                        TokenKind::Punctuator(Punctuator::CloseBlock),
                    ],
                    next_token.clone(),
                    "object literal",
                ));
            }
        }

        Ok(Object::from(elements))
    }
}

/// Parses a property definition.
///
/// More information:
///  - [ECMAScript specification][spec]
///
/// [spec]: https://tc39.es/ecma262/#prod-PropertyDefinition
#[derive(Debug, Clone, Copy)]
struct PropertyDefinition {
    allow_yield: AllowYield,
    allow_await: AllowAwait,
}

impl PropertyDefinition {
    /// Creates a new `PropertyDefinition` parser.
    fn new<Y, A>(allow_yield: Y, allow_await: A) -> Self
    where
        Y: Into<AllowYield>,
        A: Into<AllowAwait>,
    {
        Self {
            allow_yield: allow_yield.into(),
            allow_await: allow_await.into(),
        }
    }
}

impl TokenParser for PropertyDefinition {
    type Output = node::PropertyDefinition;

    fn parse(self, cursor: &mut Cursor<'_>) -> Result<Self::Output, ParseError> {
        if cursor.next_if(Punctuator::Spread).is_some() {
            let node = AssignmentExpression::new(true, self.allow_yield, self.allow_await)
                .parse(cursor)?;
            return Ok(node::PropertyDefinition::SpreadObject(node));
        }

        let prop_name = cursor
            .next()
            .map(Token::to_string)
            .ok_or(ParseError::AbruptEnd)?;
        if cursor.next_if(Punctuator::Colon).is_some() {
            let val = AssignmentExpression::new(true, self.allow_yield, self.allow_await)
                .parse(cursor)?;
            return Ok(node::PropertyDefinition::property(prop_name, val));
        }

        if cursor
            .next_if(TokenKind::Punctuator(Punctuator::OpenParen))
            .is_some()
            || ["get", "set"].contains(&prop_name.as_str())
        {
            return MethodDefinition::new(self.allow_yield, self.allow_await, prop_name)
                .parse(cursor);
        }

        let pos = cursor
            .peek(0)
            .map(|tok| tok.span().start())
            .ok_or(ParseError::AbruptEnd)?;
        Err(ParseError::general("expected property definition", pos))
    }
}

/// Parses a method definition.
///
/// More information:
///  - [ECMAScript specification][spec]
///
/// [spec]: https://tc39.es/ecma262/#prod-MethodDefinition
#[derive(Debug, Clone)]
struct MethodDefinition {
    allow_yield: AllowYield,
    allow_await: AllowAwait,
    identifier: String,
}

impl MethodDefinition {
    /// Creates a new `MethodDefinition` parser.
    fn new<Y, A, I>(allow_yield: Y, allow_await: A, identifier: I) -> Self
    where
        Y: Into<AllowYield>,
        A: Into<AllowAwait>,
        I: Into<String>,
    {
        Self {
            allow_yield: allow_yield.into(),
            allow_await: allow_await.into(),
            identifier: identifier.into(),
        }
    }
}

impl TokenParser for MethodDefinition {
    type Output = node::PropertyDefinition;

    fn parse(self, cursor: &mut Cursor<'_>) -> Result<Self::Output, ParseError> {
        let (methodkind, prop_name, params) = match self.identifier.as_str() {
            idn @ "get" | idn @ "set" => {
                let prop_name = cursor
                    .next()
                    .map(Token::to_string)
                    .ok_or(ParseError::AbruptEnd)?;
                cursor.expect(
                    TokenKind::Punctuator(Punctuator::OpenParen),
                    "property method definition",
                )?;
                let first_param = cursor.peek(0).expect("current token disappeared").clone();
                let params = FormalParameters::new(false, false).parse(cursor)?;
                cursor.expect(Punctuator::CloseParen, "method definition")?;
                if idn == "get" {
                    if !params.is_empty() {
                        return Err(ParseError::unexpected(
                            first_param,
                            "getter functions must have no arguments",
                        ));
                    }
                    (MethodDefinitionKind::Get, prop_name, params)
                } else {
                    if params.len() != 1 {
                        return Err(ParseError::unexpected(
                            first_param,
                            "setter functions must have one argument",
                        ));
                    }
                    (MethodDefinitionKind::Set, prop_name, params)
                }
            }
            prop_name => {
                let params = FormalParameters::new(false, false).parse(cursor)?;
                cursor.expect(Punctuator::CloseParen, "method definition")?;
                (
                    MethodDefinitionKind::Ordinary,
                    prop_name.to_string(),
                    params,
                )
            }
        };

        cursor.expect(
            TokenKind::Punctuator(Punctuator::OpenBlock),
            "property method definition",
        )?;
        let body = FunctionBody::new(false, false).parse(cursor)?;
        cursor.expect(
            TokenKind::Punctuator(Punctuator::CloseBlock),
            "property method definition",
        )?;

        Ok(node::PropertyDefinition::method_definition(
            methodkind,
            prop_name,
            FunctionExpr::new(None, params, body),
        ))
    }
}

/// Initializer parsing.
///
/// More information:
///  - [ECMAScript specification][spec]
///
/// [spec]: https://tc39.es/ecma262/#prod-Initializer
#[derive(Debug, Clone, Copy)]
pub(in crate::syntax::parser) struct Initializer {
    allow_in: AllowIn,
    allow_yield: AllowYield,
    allow_await: AllowAwait,
}

impl Initializer {
    /// Creates a new `Initializer` parser.
    pub(in crate::syntax::parser) fn new<I, Y, A>(
        allow_in: I,
        allow_yield: Y,
        allow_await: A,
    ) -> Self
    where
        I: Into<AllowIn>,
        Y: Into<AllowYield>,
        A: Into<AllowAwait>,
    {
        Self {
            allow_in: allow_in.into(),
            allow_yield: allow_yield.into(),
            allow_await: allow_await.into(),
        }
    }
}

impl TokenParser for Initializer {
    type Output = Node;

    fn parse(self, cursor: &mut Cursor<'_>) -> ParseResult {
        cursor.expect(TokenKind::Punctuator(Punctuator::Assign), "initializer")?;
        AssignmentExpression::new(self.allow_in, self.allow_yield, self.allow_await).parse(cursor)
    }
}<|MERGE_RESOLUTION|>--- conflicted
+++ resolved
@@ -10,7 +10,6 @@
 #[cfg(test)]
 mod tests;
 
-<<<<<<< HEAD
 use crate::syntax::{
     ast::{
         node::{self, FunctionExpr, MethodDefinitionKind, Node, Object},
@@ -21,7 +20,6 @@
         expression::AssignmentExpression,
         function::{FormalParameters, FunctionBody},
         AllowAwait, AllowIn, AllowYield, Cursor, ParseError, ParseResult, TokenParser,
-=======
 use crate::{
     syntax::{
         ast::{
@@ -34,7 +32,6 @@
             function::{FormalParameters, FunctionBody},
             AllowAwait, AllowIn, AllowYield, Cursor, ParseError, ParseResult, TokenParser,
         },
->>>>>>> 32b0741c
     },
     BoaProfiler,
 };
@@ -70,12 +67,8 @@
 impl TokenParser for ObjectLiteral {
     type Output = Object;
 
-<<<<<<< HEAD
     fn parse(self, cursor: &mut Cursor<'_>) -> Result<Self::Output, ParseError> {
-=======
-    fn parse(self, cursor: &mut Cursor<'_>) -> ParseResult {
         let _timer = BoaProfiler::global().start_event("ObjectLiteral", "Parsing");
->>>>>>> 32b0741c
         let mut elements = Vec::new();
 
         loop {
