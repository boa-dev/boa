--- conflicted
+++ resolved
@@ -10,7 +10,7 @@
 #[cfg(test)]
 mod tests;
 
-<<<<<<< HEAD
+
 use crate::syntax::{
     ast::{
         node::{ArrayDecl, Node, Spread},
@@ -18,7 +18,7 @@
     },
     parser::{
         expression::AssignmentExpression, AllowAwait, AllowYield, Cursor, ParseError, TokenParser,
-=======
+
 use crate::{
     syntax::{
         ast::{
@@ -29,7 +29,7 @@
             expression::AssignmentExpression, AllowAwait, AllowYield, Cursor, ParseError,
             TokenParser,
         },
->>>>>>> 32b0741c
+
     },
     BoaProfiler,
 };
