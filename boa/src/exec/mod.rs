--- conflicted
+++ resolved
@@ -228,17 +228,10 @@
     }
 
     /// <https://tc39.es/ecma262/#sec-ordinarytoprimitive>
-<<<<<<< HEAD
     pub(crate) fn ordinary_to_primitive(&mut self, o: &mut Value, hint: PreferredType) -> Value {
-        debug_assert!(o.get_type() == "object");
+        debug_assert!(o.get_type() == Type::Object);
         debug_assert!(hint == PreferredType::String || hint == PreferredType::Number);
         let method_names: Vec<&str> = if hint == PreferredType::String {
-=======
-    pub(crate) fn ordinary_to_primitive(&mut self, o: &mut Value, hint: &str) -> Value {
-        debug_assert!(o.get_type() == Type::Object);
-        debug_assert!(hint == "string" || hint == "number");
-        let method_names: Vec<&str> = if hint == "string" {
->>>>>>> 73d7a64b
             vec!["toString", "valueOf"]
         } else {
             vec!["valueOf", "toString"]
