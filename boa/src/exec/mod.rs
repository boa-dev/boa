--- conflicted
+++ resolved
@@ -48,61 +48,4 @@
     pub(crate) fn get_current_state(&self) -> &InterpreterState {
         &self.state
     }
-<<<<<<< HEAD
-}
-
-impl Executable for Node {
-    fn run(&self, interpreter: &mut Context) -> Result<Value> {
-        let _timer = BoaProfiler::global().start_event("Executable", "exec");
-        match *self {
-            Node::Const(Const::Null) => Ok(Value::null()),
-            Node::Const(Const::Num(num)) => Ok(Value::rational(num)),
-            Node::Const(Const::Int(num)) => Ok(Value::integer(num)),
-            Node::Const(Const::BigInt(ref num)) => Ok(Value::from(num.clone())),
-            Node::Const(Const::Undefined) => Ok(Value::Undefined),
-            // we can't move String from Const into value, because const is a garbage collected value
-            // Which means Drop() get's called on Const, but str will be gone at that point.
-            // Do Const values need to be garbage collected? We no longer need them once we've generated Values
-            Node::Const(Const::String(ref value)) => Ok(Value::string(value.to_string())),
-            Node::Const(Const::Bool(value)) => Ok(Value::boolean(value)),
-            Node::Block(ref block) => block.run(interpreter),
-            Node::Identifier(ref identifier) => identifier.run(interpreter),
-            Node::GetConstField(ref get_const_field_node) => get_const_field_node.run(interpreter),
-            Node::GetField(ref get_field) => get_field.run(interpreter),
-            Node::Call(ref call) => call.run(interpreter),
-            Node::WhileLoop(ref while_loop) => while_loop.run(interpreter),
-            Node::DoWhileLoop(ref do_while) => do_while.run(interpreter),
-            Node::ForLoop(ref for_loop) => for_loop.run(interpreter),
-            Node::ForOfLoop(ref for_of_loop) => for_of_loop.run(interpreter),
-            Node::If(ref if_smt) => if_smt.run(interpreter),
-            Node::ConditionalOp(ref op) => op.run(interpreter),
-            Node::Switch(ref switch) => switch.run(interpreter),
-            Node::Object(ref obj) => obj.run(interpreter),
-            Node::ArrayDecl(ref arr) => arr.run(interpreter),
-            // <https://tc39.es/ecma262/#sec-createdynamicfunction>
-            Node::FunctionDecl(ref decl) => decl.run(interpreter),
-            // <https://tc39.es/ecma262/#sec-createdynamicfunction>
-            Node::FunctionExpr(ref function_expr) => function_expr.run(interpreter),
-            Node::ArrowFunctionDecl(ref decl) => decl.run(interpreter),
-            Node::BinOp(ref op) => op.run(interpreter),
-            Node::UnaryOp(ref op) => op.run(interpreter),
-            Node::New(ref call) => call.run(interpreter),
-            Node::Return(ref ret) => ret.run(interpreter),
-            Node::Throw(ref throw) => throw.run(interpreter),
-            Node::Assign(ref op) => op.run(interpreter),
-            Node::VarDeclList(ref decl) => decl.run(interpreter),
-            Node::LetDeclList(ref decl) => decl.run(interpreter),
-            Node::ConstDeclList(ref decl) => decl.run(interpreter),
-            Node::Spread(ref spread) => spread.run(interpreter),
-            Node::This => {
-                // Will either return `this` binding or undefined
-                Ok(interpreter.realm().environment.get_this_binding())
-            }
-            Node::Try(ref try_node) => try_node.run(interpreter),
-            Node::Break(ref break_node) => break_node.run(interpreter),
-            Node::Continue(ref continue_node) => continue_node.run(interpreter),
-        }
-    }
-=======
->>>>>>> 3cb8c945
 }