--- conflicted
+++ resolved
@@ -14,18 +14,11 @@
 mod return_smt;
 mod spread;
 mod statement_list;
-<<<<<<< HEAD
 mod switch;
 #[cfg(test)]
 mod tests;
 mod throw;
 mod try_node;
-=======
-mod try_node;
-
-#[cfg(test)]
-mod tests;
->>>>>>> bb2b6f63
 
 use crate::{
     builtins::{
