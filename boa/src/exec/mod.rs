//! Execution of the AST, this is where the interpreter actually runs

mod array;
mod block;
mod break_node;
mod call;
mod conditional;
mod declaration;
mod exception;
mod field;
mod identifier;
mod iteration;
mod new;
mod object;
mod operator;
mod return_smt;
mod spread;
mod statement_list;
mod switch;
#[cfg(test)]
mod tests;
mod throw;
mod try_node;

use crate::{
    builtins::{
        function::{Function as FunctionObject, FunctionBody, ThisMode},
        number::{f64_to_int32, f64_to_uint32},
<<<<<<< HEAD
        object::{Object, ObjectData, INSTANCE_PROTOTYPE, PROTOTYPE},
        property::PropertyKey,
=======
        object::{Object, ObjectData, PROTOTYPE},
        property::Property,
>>>>>>> 795adc51
        value::{RcBigInt, RcString, ResultValue, Type, Value},
        BigInt, Console, Number,
    },
    realm::Realm,
    syntax::ast::{
        constant::Const,
        node::{FormalParameter, Node, StatementList},
    },
    BoaProfiler,
};
use std::borrow::Borrow;
use std::convert::TryFrom;
use std::ops::Deref;

pub trait Executable {
    /// Runs this executable in the given executor.
    fn run(&self, interpreter: &mut Interpreter) -> ResultValue;
}

#[derive(Debug, Eq, PartialEq)]
pub(crate) enum InterpreterState {
    Executing,
    Return,
    Break(Option<String>),
}
#[derive(Clone, Copy, Debug, PartialEq)]
pub enum PreferredType {
    String,
    Number,
    Default,
}

/// A Javascript intepreter
#[derive(Debug)]
pub struct Interpreter {
    /// the current state of the interpreter.
    state: InterpreterState,

    /// realm holds both the global object and the environment
    pub realm: Realm,

    /// This is for generating an unique internal `Symbol` hash.
    symbol_count: u32,

    /// console object state.
    console: Console,
}

impl Interpreter {
    /// Creates a new interpreter.
    pub fn new(realm: Realm) -> Self {
        Self {
            state: InterpreterState::Executing,
            realm,
            symbol_count: 0,
            console: Console::default(),
        }
    }

    /// Retrieves the `Realm` of this executor.
    #[inline]
    pub(crate) fn realm(&self) -> &Realm {
        &self.realm
    }

    /// Retrieves the `Realm` of this executor as a mutable reference.
    #[inline]
    pub(crate) fn realm_mut(&mut self) -> &mut Realm {
        &mut self.realm
    }

    /// Generates a new `Symbol` internal hash.
    ///
    /// This currently is an incremented value.
    #[inline]
    pub(crate) fn generate_hash(&mut self) -> u32 {
        let hash = self.symbol_count;
        self.symbol_count += 1;
        hash
    }

    /// Utility to create a function Value for Function Declarations, Arrow Functions or Function Expressions
    pub(crate) fn create_function<P, B>(
        &mut self,
        params: P,
        body: B,
        this_mode: ThisMode,
        constructable: bool,
        callable: bool,
    ) -> Value
    where
        P: Into<Box<[FormalParameter]>>,
        B: Into<StatementList>,
    {
        let function_prototype = self
            .realm
            .environment
            .get_global_object()
            .expect("Could not get the global object")
            .get_field("Function")
            .get_field(PROTOTYPE);

        // Every new function has a prototype property pre-made
        let global_val = &self
            .realm
            .environment
            .get_global_object()
            .expect("Could not get the global object");
        let proto = Value::new_object(Some(global_val));

        let params = params.into();
        let params_len = params.len();
        let func = FunctionObject::new(
            params,
            Some(self.realm.environment.get_current_environment().clone()),
            FunctionBody::Ordinary(body.into()),
            this_mode,
            constructable,
            callable,
        );

        let new_func = Object::function(func, function_prototype);

        let val = Value::from(new_func);
<<<<<<< HEAD
        val.set_internal_slot(INSTANCE_PROTOTYPE, function_prototype.clone());
        val.set_str_field(PROTOTYPE, proto);
        val.set_str_field("length", Value::from(params_len));
=======
        val.set_field(PROTOTYPE, proto);
        val.set_field("length", Value::from(params_len));
>>>>>>> 795adc51

        val
    }

    /// <https://tc39.es/ecma262/#sec-call>
    pub(crate) fn call(
        &mut self,
        f: &Value,
        this: &Value,
        arguments_list: &[Value],
    ) -> ResultValue {
        match *f {
            Value::Object(ref obj) => {
                let obj = obj.borrow();
                if let ObjectData::Function(ref func) = obj.data {
                    return func.call(f.clone(), this, arguments_list, self);
                }
                self.throw_type_error("not a function")
            }
            _ => self.throw_type_error("not a function"),
        }
    }

    /// Converts a value into a rust heap allocated string.
    #[allow(clippy::wrong_self_convention)]
    pub fn to_string(&mut self, value: &Value) -> Result<RcString, Value> {
        match value {
            Value::Null => Ok(RcString::from("null")),
            Value::Undefined => Ok(RcString::from("undefined".to_owned())),
            Value::Boolean(boolean) => Ok(RcString::from(boolean.to_string())),
            Value::Rational(rational) => Ok(RcString::from(Number::to_native_string(*rational))),
            Value::Integer(integer) => Ok(RcString::from(integer.to_string())),
            Value::String(string) => Ok(string.clone()),
            Value::Symbol(_) => Err(self.construct_type_error("can't convert symbol to string")),
            Value::BigInt(ref bigint) => Ok(RcString::from(bigint.to_string())),
            Value::Object(_) => {
                let primitive = self.to_primitive(value, PreferredType::String)?;
                self.to_string(&primitive)
            }
        }
    }

    /// Helper function.
    #[allow(clippy::wrong_self_convention)]
    pub fn to_bigint(&mut self, value: &Value) -> Result<RcBigInt, Value> {
        match value {
            Value::Null => Err(self.construct_type_error("cannot convert null to a BigInt")),
            Value::Undefined => {
                Err(self.construct_type_error("cannot convert undefined to a BigInt"))
            }
            Value::String(ref string) => Ok(RcBigInt::from(BigInt::from_string(string, self)?)),
            Value::Boolean(true) => Ok(RcBigInt::from(BigInt::from(1))),
            Value::Boolean(false) => Ok(RcBigInt::from(BigInt::from(0))),
            Value::Integer(num) => Ok(RcBigInt::from(BigInt::from(*num))),
            Value::Rational(num) => {
                if let Ok(bigint) = BigInt::try_from(*num) {
                    return Ok(RcBigInt::from(bigint));
                }
                Err(self.construct_type_error(format!(
                    "The number {} cannot be converted to a BigInt because it is not an integer",
                    num
                )))
            }
            Value::BigInt(b) => Ok(b.clone()),
            Value::Object(_) => {
                let primitive = self.to_primitive(value, PreferredType::Number)?;
                self.to_bigint(&primitive)
            }
            Value::Symbol(_) => Err(self.construct_type_error("cannot convert Symbol to a BigInt")),
        }
    }

    /// Converts a value to a non-negative integer if it is a valid integer index value.
    ///
    /// See: https://tc39.es/ecma262/#sec-toindex
    #[allow(clippy::wrong_self_convention)]
    pub fn to_index(&mut self, value: &Value) -> Result<usize, Value> {
        if value.is_undefined() {
            return Ok(0);
        }

        let integer_index = self.to_integer(value)?;

        if integer_index < 0.0 {
            return Err(self.construct_range_error("Integer index must be >= 0"));
        }

        if integer_index > Number::MAX_SAFE_INTEGER {
            return Err(self.construct_range_error("Integer index must be less than 2**(53) - 1"));
        }

        Ok(integer_index as usize)
    }

    /// Converts a value to an integral Number value.
    ///
    /// See: https://tc39.es/ecma262/#sec-tointeger
    #[allow(clippy::wrong_self_convention)]
    pub fn to_integer(&mut self, value: &Value) -> Result<f64, Value> {
        // 1. Let number be ? ToNumber(argument).
        let number = self.to_number(value)?;

        // 2. If number is +∞ or -∞, return number.
        if !number.is_finite() {
            // 3. If number is NaN, +0, or -0, return +0.
            if number.is_nan() {
                return Ok(0.0);
            }
            return Ok(number);
        }

        // 4. Let integer be the Number value that is the same sign as number and whose magnitude is floor(abs(number)).
        // 5. If integer is -0, return +0.
        // 6. Return integer.
        Ok(number.trunc() + 0.0) // We add 0.0 to convert -0.0 to +0.0
    }

    /// Converts a value to an integral 32 bit signed integer.
    ///
    /// See: https://tc39.es/ecma262/#sec-toint32
    #[allow(clippy::wrong_self_convention)]
    pub fn to_int32(&mut self, value: &Value) -> Result<i32, Value> {
        // This is the fast path, if the value is Integer we can just return it.
        if let Value::Integer(number) = *value {
            return Ok(number);
        }
        let number = self.to_number(value)?;

        Ok(f64_to_int32(number))
    }

    /// Converts a value to an integral 32 bit unsigned integer.
    ///
    /// See: https://tc39.es/ecma262/#sec-toint32
    #[allow(clippy::wrong_self_convention)]
    pub fn to_uint32(&mut self, value: &Value) -> Result<u32, Value> {
        // This is the fast path, if the value is Integer we can just return it.
        if let Value::Integer(number) = *value {
            return Ok(number as u32);
        }
        let number = self.to_number(value)?;

        Ok(f64_to_uint32(number))
    }

    /// Converts argument to an integer suitable for use as the length of an array-like object.
    ///
    /// See: https://tc39.es/ecma262/#sec-tolength
    #[allow(clippy::wrong_self_convention)]
    pub fn to_length(&mut self, value: &Value) -> Result<usize, Value> {
        // 1. Let len be ? ToInteger(argument).
        let len = self.to_integer(value)?;

        // 2. If len ≤ +0, return +0.
        if len < 0.0 {
            return Ok(0);
        }

        // 3. Return min(len, 2^53 - 1).
        Ok(len.min(Number::MAX_SAFE_INTEGER) as usize)
    }

    /// Converts a value to a double precision floating point.
    ///
    /// See: https://tc39.es/ecma262/#sec-tonumber
    #[allow(clippy::wrong_self_convention)]
    pub fn to_number(&mut self, value: &Value) -> Result<f64, Value> {
        match *value {
            Value::Null => Ok(0.0),
            Value::Undefined => Ok(f64::NAN),
            Value::Boolean(b) => Ok(if b { 1.0 } else { 0.0 }),
            // TODO: this is probably not 100% correct, see https://tc39.es/ecma262/#sec-tonumber-applied-to-the-string-type
            Value::String(ref string) => Ok(string.parse().unwrap_or(f64::NAN)),
            Value::Rational(number) => Ok(number),
            Value::Integer(integer) => Ok(f64::from(integer)),
            Value::Symbol(_) => Err(self.construct_type_error("argument must not be a symbol")),
            Value::BigInt(_) => Err(self.construct_type_error("argument must not be a bigint")),
            Value::Object(_) => {
                let primitive = self.to_primitive(value, PreferredType::Number)?;
                self.to_number(&primitive)
            }
        }
    }

    /// It returns value converted to a numeric value of type Number or BigInt.
    ///
    /// See: https://tc39.es/ecma262/#sec-tonumeric
    #[allow(clippy::wrong_self_convention)]
    pub fn to_numeric(&mut self, value: &Value) -> ResultValue {
        let primitive = self.to_primitive(value, PreferredType::Number)?;
        if primitive.is_bigint() {
            return Ok(primitive);
        }
        Ok(Value::from(self.to_number(&primitive)?))
    }

    /// This is a more specialized version of `to_numeric`.
    ///
    /// It returns value converted to a numeric value of type `Number`.
    ///
    /// See: https://tc39.es/ecma262/#sec-tonumeric
    #[allow(clippy::wrong_self_convention)]
    pub(crate) fn to_numeric_number(&mut self, value: &Value) -> Result<f64, Value> {
        let primitive = self.to_primitive(value, PreferredType::Number)?;
        if let Some(ref bigint) = primitive.as_bigint() {
            return Ok(bigint.to_f64());
        }
        Ok(self.to_number(&primitive)?)
    }

    /// Converts an array object into a rust vector of values.
    ///
    /// This is useful for the spread operator, for any other object an `Err` is returned
    pub(crate) fn extract_array_properties(&mut self, value: &Value) -> Result<Vec<Value>, ()> {
        if let Value::Object(ref x) = value {
            // Check if object is array
            if let ObjectData::Array = x.deref().borrow().data {
                let length = i32::from(&value.get_field("length"));
                let values = (0..length)
                    .map(|idx| value.get_field(idx.to_string()))
                    .collect();
                return Ok(values);
            }
            // Check if object is a Map
            else if let ObjectData::Map(ref map) = x.deref().borrow().data {
                let values = map
                    .borrow()
                    .iter()
                    .map(|(key, value)| {
                        // Construct a new array containing the key-value pair
                        let array = Value::new_object(Some(
                            &self
                                .realm()
                                .environment
                                .get_global_object()
                                .expect("Could not get global object"),
                        ));
                        array.set_data(ObjectData::Array);
                        array.as_object_mut().expect("object").set_prototype(
                            self.realm()
                                .environment
                                .get_binding_value("Array")
                                .expect("Array was not initialized")
                                .borrow()
                                .get_field(PROTOTYPE),
                        );
                        array.set_field("0", key);
                        array.set_field("1", value);
                        array.set_field("length", Value::from(2));
                        array
                    })
                    .collect();
                return Ok(values);
            }

            return Err(());
        }

        Err(())
    }

    /// Converts an object to a primitive.
    ///
    /// More information:
    ///  - [ECMAScript][spec]
    ///
    /// [spec]: https://tc39.es/ecma262/#sec-ordinarytoprimitive
    pub(crate) fn ordinary_to_primitive(&mut self, o: &Value, hint: PreferredType) -> ResultValue {
        // 1. Assert: Type(O) is Object.
        debug_assert!(o.get_type() == Type::Object);
        // 2. Assert: Type(hint) is String and its value is either "string" or "number".
        debug_assert!(hint == PreferredType::String || hint == PreferredType::Number);

        // 3. If hint is "string", then
        //    a. Let methodNames be « "toString", "valueOf" ».
        // 4. Else,
        //    a. Let methodNames be « "valueOf", "toString" ».
        let method_names = if hint == PreferredType::String {
            ["toString", "valueOf"]
        } else {
            ["valueOf", "toString"]
        };

        // 5. For each name in methodNames in List order, do
        for name in &method_names {
            // a. Let method be ? Get(O, name).
            let method: Value = o.get_field(*name);
            // b. If IsCallable(method) is true, then
            if method.is_function() {
                // i. Let result be ? Call(method, O).
                let result = self.call(&method, &o, &[])?;
                // ii. If Type(result) is not Object, return result.
                if !result.is_object() {
                    return Ok(result);
                }
            }
        }

        // 6. Throw a TypeError exception.
        self.throw_type_error("cannot convert object to primitive value")
    }

    /// The abstract operation ToPrimitive takes an input argument and an optional argument PreferredType.
    ///
    /// <https://tc39.es/ecma262/#sec-toprimitive>
    #[allow(clippy::wrong_self_convention)]
    pub(crate) fn to_primitive(
        &mut self,
        input: &Value,
        preferred_type: PreferredType,
    ) -> ResultValue {
        // 1. Assert: input is an ECMAScript language value. (always a value not need to check)
        // 2. If Type(input) is Object, then
        if let Value::Object(_) = input {
            let mut hint = preferred_type;

            // Skip d, e we don't support Symbols yet
            // TODO: add when symbols are supported
            // TODO: Add other steps.
            if hint == PreferredType::Default {
                hint = PreferredType::Number;
            };

            // g. Return ? OrdinaryToPrimitive(input, hint).
            self.ordinary_to_primitive(input, hint)
        } else {
            // 3. Return input.
            Ok(input.clone())
        }
    }

    /// The abstract operation ToPropertyKey takes argument argument. It converts argument to a value that can be used as a property key.
    ///
    /// https://tc39.es/ecma262/#sec-topropertykey
    #[allow(clippy::wrong_self_convention)]
    pub(crate) fn to_property_key(&mut self, value: &Value) -> Result<PropertyKey, Value> {
        let key = self.to_primitive(value, PreferredType::String)?;
        match key {
            Value::Symbol(ref symbol) => Ok(PropertyKey::from(symbol.clone())),
            _ => {
                let string = self.to_string(&key)?;
                return Ok(PropertyKey::from(string));
            }
        }
    }

    /// https://tc39.es/ecma262/#sec-hasproperty
    pub(crate) fn has_property(&self, obj: &Value, key: &PropertyKey) -> bool {
        if let Some(obj) = obj.as_object() {
            obj.has_property(key)
        } else {
            false
        }
    }

    /// The abstract operation ToObject converts argument to a value of type Object
    /// https://tc39.es/ecma262/#sec-toobject
    #[allow(clippy::wrong_self_convention)]
    pub(crate) fn to_object(&mut self, value: &Value) -> ResultValue {
        match value {
            Value::Undefined | Value::Null => {
                self.throw_type_error("cannot convert 'null' or 'undefined' to object")
            }
            Value::Boolean(boolean) => {
                let proto = self
                    .realm
                    .environment
                    .get_binding_value("Boolean")
                    .expect("Boolean was not initialized")
                    .get_field(PROTOTYPE);

                Ok(Value::new_object_from_prototype(
                    proto,
                    ObjectData::Boolean(*boolean),
                ))
            }
            Value::Integer(integer) => {
                let proto = self
                    .realm
                    .environment
                    .get_binding_value("Number")
                    .expect("Number was not initialized")
                    .get_field(PROTOTYPE);
                Ok(Value::new_object_from_prototype(
                    proto,
                    ObjectData::Number(f64::from(*integer)),
                ))
            }
            Value::Rational(rational) => {
                let proto = self
                    .realm
                    .environment
                    .get_binding_value("Number")
                    .expect("Number was not initialized")
                    .get_field(PROTOTYPE);

                Ok(Value::new_object_from_prototype(
                    proto,
                    ObjectData::Number(*rational),
                ))
            }
            Value::String(ref string) => {
                let proto = self
                    .realm
                    .environment
                    .get_binding_value("String")
                    .expect("String was not initialized")
                    .get_field(PROTOTYPE);

                Ok(Value::new_object_from_prototype(
                    proto,
                    ObjectData::String(string.clone()),
                ))
            }
            Value::Symbol(ref symbol) => {
                let proto = self
                    .realm
                    .environment
                    .get_binding_value("Symbol")
                    .expect("Symbol was not initialized")
                    .get_field(PROTOTYPE);

                Ok(Value::new_object_from_prototype(
                    proto,
                    ObjectData::Symbol(symbol.clone()),
                ))
            }
            Value::BigInt(ref bigint) => {
                let proto = self
                    .realm
                    .environment
                    .get_binding_value("BigInt")
                    .expect("BigInt was not initialized")
                    .get_field(PROTOTYPE);
                let bigint_obj =
                    Value::new_object_from_prototype(proto, ObjectData::BigInt(bigint.clone()));
                Ok(bigint_obj)
            }
            Value::Object(_) => Ok(value.clone()),
        }
    }

    fn set_value(&mut self, node: &Node, value: Value) -> ResultValue {
        match node {
            Node::Identifier(ref name) => {
                self.realm
                    .environment
                    .set_mutable_binding(name.as_ref(), value.clone(), true);
                Ok(value)
            }
            Node::GetConstField(ref get_const_field_node) => Ok(get_const_field_node
                .obj()
                .run(self)?
                .set_str_field(get_const_field_node.field(), value)),
            Node::GetField(ref get_field) => {
                Ok(get_field
                    .obj()
                    .run(self)?
                    .set_field(get_field.field().run(self)?, value, self))
            }
            _ => panic!("TypeError: invalid assignment to {}", node),
        }
    }

    #[inline]
    pub(crate) fn set_current_state(&mut self, new_state: InterpreterState) {
        self.state = new_state
    }

    #[inline]
    pub(crate) fn get_current_state(&self) -> &InterpreterState {
        &self.state
    }

    /// Check if the `Value` can be converted to an `Object`
    ///
    /// The abstract operation `RequireObjectCoercible` takes argument argument.
    /// It throws an error if argument is a value that cannot be converted to an Object using `ToObject`.
    /// It is defined by [Table 15][table]
    ///
    /// More information:
    ///  - [ECMAScript reference][spec]
    ///
    /// [table]: https://tc39.es/ecma262/#table-14
    /// [spec]: https://tc39.es/ecma262/#sec-requireobjectcoercible
    #[inline]
    pub fn require_object_coercible<'a>(&mut self, value: &'a Value) -> Result<&'a Value, Value> {
        if value.is_null_or_undefined() {
            Err(self.construct_type_error("cannot convert null or undefined to Object"))
        } else {
            Ok(value)
        }
    }

    /// A helper function for getting a immutable reference to the `console` object.
    pub(crate) fn console(&self) -> &Console {
        &self.console
    }

    /// A helper function for getting a mutable reference to the `console` object.
    pub(crate) fn console_mut(&mut self) -> &mut Console {
        &mut self.console
    }
}

impl Executable for Node {
    fn run(&self, interpreter: &mut Interpreter) -> ResultValue {
        let _timer = BoaProfiler::global().start_event("Executable", "exec");
        match *self {
            Node::Const(Const::Null) => Ok(Value::null()),
            Node::Const(Const::Num(num)) => Ok(Value::rational(num)),
            Node::Const(Const::Int(num)) => Ok(Value::integer(num)),
            Node::Const(Const::BigInt(ref num)) => Ok(Value::from(num.clone())),
            // we can't move String from Const into value, because const is a garbage collected value
            // Which means Drop() get's called on Const, but str will be gone at that point.
            // Do Const values need to be garbage collected? We no longer need them once we've generated Values
            Node::Const(Const::String(ref value)) => Ok(Value::string(value.to_string())),
            Node::Const(Const::Bool(value)) => Ok(Value::boolean(value)),
            Node::Block(ref block) => block.run(interpreter),
            Node::Identifier(ref identifier) => identifier.run(interpreter),
            Node::GetConstField(ref get_const_field_node) => get_const_field_node.run(interpreter),
            Node::GetField(ref get_field) => get_field.run(interpreter),
            Node::Call(ref call) => call.run(interpreter),
            Node::WhileLoop(ref while_loop) => while_loop.run(interpreter),
            Node::DoWhileLoop(ref do_while) => do_while.run(interpreter),
            Node::ForLoop(ref for_loop) => for_loop.run(interpreter),
            Node::If(ref if_smt) => if_smt.run(interpreter),
            Node::Switch(ref switch) => switch.run(interpreter),
            Node::Object(ref obj) => obj.run(interpreter),
            Node::ArrayDecl(ref arr) => arr.run(interpreter),
            // <https://tc39.es/ecma262/#sec-createdynamicfunction>
            Node::FunctionDecl(ref decl) => decl.run(interpreter),
            // <https://tc39.es/ecma262/#sec-createdynamicfunction>
            Node::FunctionExpr(ref function_expr) => function_expr.run(interpreter),
            Node::ArrowFunctionDecl(ref decl) => decl.run(interpreter),
            Node::BinOp(ref op) => op.run(interpreter),
            Node::UnaryOp(ref op) => op.run(interpreter),
            Node::New(ref call) => call.run(interpreter),
            Node::Return(ref ret) => ret.run(interpreter),
            Node::Throw(ref throw) => throw.run(interpreter),
            Node::Assign(ref op) => op.run(interpreter),
            Node::VarDeclList(ref decl) => decl.run(interpreter),
            Node::LetDeclList(ref decl) => decl.run(interpreter),
            Node::ConstDeclList(ref decl) => decl.run(interpreter),
            Node::Spread(ref spread) => spread.run(interpreter),
            Node::This => {
                // Will either return `this` binding or undefined
                Ok(interpreter.realm().environment.get_this_binding())
            }
            Node::Try(ref try_node) => try_node.run(interpreter),
            Node::Break(ref break_node) => break_node.run(interpreter),
            ref i => unimplemented!("{:?}", i),
        }
    }
}<|MERGE_RESOLUTION|>--- conflicted
+++ resolved
@@ -26,13 +26,8 @@
     builtins::{
         function::{Function as FunctionObject, FunctionBody, ThisMode},
         number::{f64_to_int32, f64_to_uint32},
-<<<<<<< HEAD
-        object::{Object, ObjectData, INSTANCE_PROTOTYPE, PROTOTYPE},
+        object::{Object, ObjectData, PROTOTYPE},
         property::PropertyKey,
-=======
-        object::{Object, ObjectData, PROTOTYPE},
-        property::Property,
->>>>>>> 795adc51
         value::{RcBigInt, RcString, ResultValue, Type, Value},
         BigInt, Console, Number,
     },
@@ -157,14 +152,8 @@
         let new_func = Object::function(func, function_prototype);
 
         let val = Value::from(new_func);
-<<<<<<< HEAD
-        val.set_internal_slot(INSTANCE_PROTOTYPE, function_prototype.clone());
         val.set_str_field(PROTOTYPE, proto);
         val.set_str_field("length", Value::from(params_len));
-=======
-        val.set_field(PROTOTYPE, proto);
-        val.set_field("length", Value::from(params_len));
->>>>>>> 795adc51
 
         val
     }
@@ -411,9 +400,9 @@
                                 .borrow()
                                 .get_field(PROTOTYPE),
                         );
-                        array.set_field("0", key);
-                        array.set_field("1", value);
-                        array.set_field("length", Value::from(2));
+                        array.set_str_field("0", key);
+                        array.set_str_field("1", value);
+                        array.set_str_field("length", Value::from(2));
                         array
                     })
                     .collect();
