//! Execution of the AST, this is where the interpreter actually runs

mod array;
mod block;
mod conditional;
mod declaration;
mod expression;
mod field;
mod iteration;
mod object;
mod operator;
mod return_smt;
mod spread;
mod statement_list;
mod switch;
#[cfg(test)]
mod tests;
mod throw;
mod try_node;

use crate::{
    builtins::{
        function::{Function as FunctionObject, FunctionBody, ThisMode},
        object::{
            internal_methods_trait::ObjectInternalMethods, Object, ObjectKind, INSTANCE_PROTOTYPE,
            PROTOTYPE,
        },
        property::Property,
<<<<<<< HEAD
        value::{ResultValue, Type, Value, ValueData},
=======
        value::{ResultValue, Value, ValueData},
        BigInt, Number,
>>>>>>> 145f0e3f
    },
    realm::Realm,
    syntax::ast::{
        constant::Const,
        node::{FormalParameter, Node, StatementList},
    },
};
use std::{borrow::Borrow, ops::Deref};

pub trait Executable {
    /// Runs this executable in the given executor.
    fn run(&self, interpreter: &mut Interpreter) -> ResultValue;
}

/// A Javascript intepreter
#[derive(Debug)]
pub struct Interpreter {
    /// Wether it's running a return statement.
    is_return: bool,
    /// realm holds both the global object and the environment
    pub realm: Realm,
}

impl Interpreter {
    /// Creates a new interpreter.
    pub fn new(realm: Realm) -> Self {
        Self {
            realm,
            is_return: false,
        }
    }

    /// Retrieves the `Realm` of this executor.
    pub(crate) fn realm(&self) -> &Realm {
        &self.realm
    }

    /// Retrieves the `Realm` of this executor as a mutable reference.
    pub(crate) fn realm_mut(&mut self) -> &mut Realm {
        &mut self.realm
    }

    /// Utility to create a function Value for Function Declarations, Arrow Functions or Function Expressions
    pub(crate) fn create_function<P, B>(
        &mut self,
        params: P,
        body: B,
        this_mode: ThisMode,
        constructable: bool,
        callable: bool,
    ) -> Value
    where
        P: Into<Box<[FormalParameter]>>,
        B: Into<StatementList>,
    {
        let function_prototype = &self
            .realm
            .environment
            .get_global_object()
            .expect("Could not get the global object")
            .get_field("Function")
            .get_field(PROTOTYPE);

        // Every new function has a prototype property pre-made
        let global_val = &self
            .realm
            .environment
            .get_global_object()
            .expect("Could not get the global object");
        let proto = Value::new_object(Some(global_val));

        let params = params.into();
        let params_len = params.len();
        let func = FunctionObject::new(
            params,
            Some(self.realm.environment.get_current_environment().clone()),
            FunctionBody::Ordinary(body.into()),
            this_mode,
            constructable,
            callable,
        );

        let mut new_func = Object::function();
        new_func.set_func(func);
        let val = Value::from(new_func);
        val.set_internal_slot(INSTANCE_PROTOTYPE, function_prototype.clone());
        val.set_field(PROTOTYPE, proto);
        val.set_field("length", Value::from(params_len));

        val
    }

    /// <https://tc39.es/ecma262/#sec-call>
    pub(crate) fn call(
        &mut self,
        f: &Value,
        this: &mut Value,
        arguments_list: &[Value],
    ) -> ResultValue {
        match *f.data() {
            ValueData::Object(ref obj) => {
                let obj = (**obj).borrow();
                let func = obj.func.as_ref().expect("Expected function");
                func.call(&mut f.clone(), arguments_list, self, this)
            }
            _ => Err(Value::undefined()),
        }
    }

    /// Converts a value into a rust heap allocated string.
    #[allow(clippy::wrong_self_convention)]
    pub fn to_string(&mut self, value: &Value) -> Result<String, Value> {
        match value.data() {
            ValueData::Null => Ok("null".to_owned()),
            ValueData::Undefined => Ok("undefined".to_owned()),
            ValueData::Boolean(boolean) => Ok(boolean.to_string()),
            ValueData::Rational(rational) => Ok(Number::to_native_string(*rational)),
            ValueData::Integer(integer) => Ok(integer.to_string()),
            ValueData::String(string) => Ok(string.clone()),
            ValueData::Symbol(_) => panic!("TypeError exception."),
            ValueData::BigInt(ref bigint) => Ok(BigInt::to_native_string(bigint)),
            ValueData::Object(_) => {
                let primitive = self.to_primitive(&mut value.clone(), Some("string"));
                self.to_string(&primitive)
            }
        }
    }

    /// Converts an array object into a rust vector of values.
    ///
    /// This is useful for the spread operator, for any other object an `Err` is returned
    pub(crate) fn extract_array_properties(&mut self, value: &Value) -> Result<Vec<Value>, ()> {
        if let ValueData::Object(ref x) = *value.deref().borrow() {
            // Check if object is array
            if x.deref().borrow().kind == ObjectKind::Array {
                let length: i32 = self.value_to_rust_number(&value.get_field("length")) as i32;
                let values: Vec<Value> = (0..length)
                    .map(|idx| value.get_field(idx.to_string()))
                    .collect();
                return Ok(values);
            }

            return Err(());
        }

        Err(())
    }

    /// <https://tc39.es/ecma262/#sec-ordinarytoprimitive>
    pub(crate) fn ordinary_to_primitive(&mut self, o: &mut Value, hint: &str) -> Value {
        debug_assert!(o.get_type() == Type::Object);
        debug_assert!(hint == "string" || hint == "number");
        let method_names: Vec<&str> = if hint == "string" {
            vec!["toString", "valueOf"]
        } else {
            vec!["valueOf", "toString"]
        };
        for name in method_names.iter() {
            let method: Value = o.get_field(*name);
            if method.is_function() {
                let result = self.call(&method, o, &[]);
                match result {
                    Ok(val) => {
                        if val.is_object() {
                            // TODO: throw exception
                            continue;
                        } else {
                            return val;
                        }
                    }
                    Err(_) => continue,
                }
            }
        }

        Value::undefined()
    }

    /// The abstract operation ToPrimitive takes an input argument and an optional argument PreferredType.
    /// <https://tc39.es/ecma262/#sec-toprimitive>
    #[allow(clippy::wrong_self_convention)]
    pub(crate) fn to_primitive(
        &mut self,
        input: &mut Value,
        preferred_type: Option<&str>,
    ) -> Value {
        let mut hint: &str;
        match (*input).deref() {
            ValueData::Object(_) => {
                hint = match preferred_type {
                    None => "default",
                    Some(pt) => match pt {
                        "string" => "string",
                        "number" => "number",
                        _ => "default",
                    },
                };

                // Skip d, e we don't support Symbols yet
                // TODO: add when symbols are supported
                if hint == "default" {
                    hint = "number";
                };

                self.ordinary_to_primitive(input, hint)
            }
            _ => input.clone(),
        }
    }

    /// The abstract operation ToPropertyKey takes argument argument. It converts argument to a value that can be used as a property key.
    ///
    /// https://tc39.es/ecma262/#sec-topropertykey
    #[allow(clippy::wrong_self_convention)]
    pub(crate) fn to_property_key(&mut self, value: &mut Value) -> ResultValue {
        let key = self.to_primitive(value, Some("string"));
        if key.is_symbol() {
            Ok(key)
        } else {
            self.to_string(&key).map(Value::from)
        }
    }

    /// https://tc39.es/ecma262/#sec-hasproperty
    pub(crate) fn has_property(&self, obj: &mut Value, key: &Value) -> bool {
        if let Some(obj) = obj.as_object() {
            if !Property::is_property_key(key) {
                false
            } else {
                obj.has_property(key)
            }
        } else {
            false
        }
    }

    /// The abstract operation ToObject converts argument to a value of type Object
    /// https://tc39.es/ecma262/#sec-toobject
    #[allow(clippy::wrong_self_convention)]
    pub(crate) fn to_object(&mut self, value: &Value) -> ResultValue {
        match *value.deref().borrow() {
            ValueData::Undefined | ValueData::Integer(_) | ValueData::Null => {
                Err(Value::undefined())
            }
            ValueData::Boolean(_) => {
                let proto = self
                    .realm
                    .environment
                    .get_binding_value("Boolean")
                    .get_field(PROTOTYPE);

                let bool_obj = Value::new_object_from_prototype(proto, ObjectKind::Boolean);
                bool_obj.set_internal_slot("BooleanData", value.clone());
                Ok(bool_obj)
            }
            ValueData::Rational(_) => {
                let proto = self
                    .realm
                    .environment
                    .get_binding_value("Number")
                    .get_field(PROTOTYPE);
                let number_obj = Value::new_object_from_prototype(proto, ObjectKind::Number);
                number_obj.set_internal_slot("NumberData", value.clone());
                Ok(number_obj)
            }
            ValueData::String(_) => {
                let proto = self
                    .realm
                    .environment
                    .get_binding_value("String")
                    .get_field(PROTOTYPE);
                let string_obj = Value::new_object_from_prototype(proto, ObjectKind::String);
                string_obj.set_internal_slot("StringData", value.clone());
                Ok(string_obj)
            }
            ValueData::Object(_) | ValueData::Symbol(_) => Ok(value.clone()),
            ValueData::BigInt(_) => {
                let proto = self
                    .realm
                    .environment
                    .get_binding_value("BigInt")
                    .get_field(PROTOTYPE);
                let bigint_obj = Value::new_object_from_prototype(proto, ObjectKind::BigInt);
                bigint_obj.set_internal_slot("BigIntData", value.clone());
                Ok(bigint_obj)
            }
        }
    }

    pub(crate) fn value_to_rust_number(&mut self, value: &Value) -> f64 {
        match *value.deref().borrow() {
            ValueData::Null => f64::from(0),
            ValueData::Boolean(boolean) => {
                if boolean {
                    f64::from(1)
                } else {
                    f64::from(0)
                }
            }
            ValueData::Rational(num) => num,
            ValueData::Integer(num) => f64::from(num),
            ValueData::String(ref string) => string.parse::<f64>().unwrap(),
            ValueData::BigInt(ref bigint) => bigint.to_f64(),
            ValueData::Object(_) => {
                let prim_value = self.to_primitive(&mut (value.clone()), Some("number"));
                self.to_string(&prim_value)
                    .expect("cannot convert value to string")
                    .parse::<f64>()
                    .expect("cannot parse value to f64")
            }
            _ => {
                // TODO: Make undefined?
                f64::from(0)
            }
        }
    }

    fn set_value(&mut self, node: &Node, value: Value) -> ResultValue {
        match node {
            Node::Identifier(ref name) => {
                self.realm
                    .environment
                    .set_mutable_binding(name.as_ref(), value.clone(), true);
                Ok(value)
            }
            Node::GetConstField(ref get_const_field_node) => Ok(get_const_field_node
                .obj()
                .run(self)?
                .set_field(get_const_field_node.field(), value)),
            Node::GetField(ref get_field) => Ok(get_field
                .obj()
                .run(self)?
                .set_field(get_field.field().run(self)?, value)),
            _ => panic!("TypeError: invalid assignment to {}", node),
        }
    }
}

impl Executable for Node {
    fn run(&self, interpreter: &mut Interpreter) -> ResultValue {
        match *self {
            Node::Const(Const::Null) => Ok(Value::null()),
            Node::Const(Const::Undefined) => Ok(Value::undefined()),
            Node::Const(Const::Num(num)) => Ok(Value::rational(num)),
            Node::Const(Const::Int(num)) => Ok(Value::integer(num)),
            Node::Const(Const::BigInt(ref num)) => Ok(Value::from(num.clone())),
            // we can't move String from Const into value, because const is a garbage collected value
            // Which means Drop() get's called on Const, but str will be gone at that point.
            // Do Const values need to be garbage collected? We no longer need them once we've generated Values
            Node::Const(Const::String(ref value)) => Ok(Value::string(value.to_string())),
            Node::Const(Const::Bool(value)) => Ok(Value::boolean(value)),
            Node::Block(ref block) => block.run(interpreter),
            Node::Identifier(ref name) => {
                let val = interpreter
                    .realm()
                    .environment
                    .get_binding_value(name.as_ref());
                Ok(val)
            }
            Node::GetConstField(ref get_const_field_node) => get_const_field_node.run(interpreter),
            Node::GetField(ref get_field) => get_field.run(interpreter),
            Node::Call(ref expr) => expr.run(interpreter),
            Node::WhileLoop(ref while_loop) => while_loop.run(interpreter),
            Node::DoWhileLoop(ref do_while) => do_while.run(interpreter),
            Node::ForLoop(ref for_loop) => for_loop.run(interpreter),
            Node::If(ref if_smt) => if_smt.run(interpreter),
            Node::Switch(ref switch) => switch.run(interpreter),
            Node::Object(ref obj) => obj.run(interpreter),
            Node::ArrayDecl(ref arr) => arr.run(interpreter),
            // <https://tc39.es/ecma262/#sec-createdynamicfunction>
            Node::FunctionDecl(ref decl) => decl.run(interpreter),
            // <https://tc39.es/ecma262/#sec-createdynamicfunction>
            Node::FunctionExpr(ref expr) => expr.run(interpreter),
            Node::ArrowFunctionDecl(ref decl) => decl.run(interpreter),
            Node::BinOp(ref op) => op.run(interpreter),
            Node::UnaryOp(ref op) => op.run(interpreter),
            Node::New(ref call) => call.run(interpreter),
            Node::Return(ref ret) => ret.run(interpreter),
            Node::Throw(ref throw) => throw.run(interpreter),
            Node::Assign(ref op) => op.run(interpreter),
            Node::VarDeclList(ref decl) => decl.run(interpreter),
            Node::LetDeclList(ref decl) => decl.run(interpreter),
            Node::ConstDeclList(ref decl) => decl.run(interpreter),
            Node::Spread(ref spread) => spread.run(interpreter),
            Node::This => {
                // Will either return `this` binding or undefined
                Ok(interpreter.realm().environment.get_this_binding())
            }
            Node::Try(ref try_node) => try_node.run(interpreter),
            ref i => unimplemented!("{:?}", i),
        }
    }
}<|MERGE_RESOLUTION|>--- conflicted
+++ resolved
@@ -26,12 +26,8 @@
             PROTOTYPE,
         },
         property::Property,
-<<<<<<< HEAD
         value::{ResultValue, Type, Value, ValueData},
-=======
-        value::{ResultValue, Value, ValueData},
         BigInt, Number,
->>>>>>> 145f0e3f
     },
     realm::Realm,
     syntax::ast::{
