--- conflicted
+++ resolved
@@ -424,17 +424,11 @@
     /// https://tc39.es/ecma262/#sec-toobject
     #[allow(clippy::wrong_self_convention)]
     pub(crate) fn to_object(&mut self, value: &Value) -> ResultValue {
-<<<<<<< HEAD
-        match value.data() {
-            ValueData::Undefined | ValueData::Null => {
+    match value.data() {
+            Value::Undefined | Value::Null => {
                 self.throw_type_error("cannot convert 'null' or 'undefined' to object")
             }
-            ValueData::Boolean(boolean) => {
-=======
-        match value {
-            Value::Undefined | Value::Null => Err(Value::undefined()),
             Value::Boolean(boolean) => {
->>>>>>> 8f8498ea
                 let proto = self
                     .realm
                     .environment
