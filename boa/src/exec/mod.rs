--- conflicted
+++ resolved
@@ -46,19 +46,17 @@
     fn run(&self, interpreter: &mut Interpreter) -> ResultValue;
 }
 
-<<<<<<< HEAD
 #[derive(Debug, Eq, PartialEq)]
 pub(crate) enum InterpreterState {
     Executing,
     Return,
     Break(Option<String>),
-=======
+}
 #[derive(Clone, Copy, Debug, PartialEq)]
 pub enum PreferredType {
     String,
     Number,
     Default,
->>>>>>> a987e76b
 }
 
 /// A Javascript intepreter
