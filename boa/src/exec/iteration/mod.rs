--- conflicted
+++ resolved
@@ -4,12 +4,8 @@
 use crate::{
     builtins::value::{ResultValue, Value},
     environment::lexical_environment::new_declarative_environment,
-<<<<<<< HEAD
     syntax::ast::node::{DoWhileLoop, ForLoop, WhileLoop},
-=======
-    syntax::ast::node::ForLoop,
     BoaProfiler,
->>>>>>> 32b0741c
 };
 use std::borrow::Borrow;
 
