--- conflicted
+++ resolved
@@ -969,11 +969,7 @@
     assert_eq!(
         Value::number(100000000000.0)
             .to_length(&mut engine)
-<<<<<<< HEAD
-            .unwrap() as u128,
-=======
             .unwrap() as u64,
->>>>>>> 8ade4206
         100000000000
     );
     assert_eq!(
