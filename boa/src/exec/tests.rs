--- conflicted
+++ resolved
@@ -1238,8 +1238,29 @@
             e.toString()
         }
     "#;
-<<<<<<< HEAD
-    assert_eq!(forward(&mut engine, scenario), "TypeError: not a function");
+    assert_eq!(
+        forward(&mut engine, scenario),
+        "\"TypeError: not a function\""
+    );
+}
+
+#[test]
+fn comma_operator() {
+    let scenario = r#"
+        var a, b;
+        b = 10;
+        a = (b++, b);
+        a
+    "#;
+    assert_eq!(&exec(scenario), "11");
+
+    let scenario = r#"
+        var a, b;
+        b = 10;
+        a = (b += 5, b /= 3, b - 3);
+        a
+    "#;
+    assert_eq!(&exec(scenario), "2");
 }
 
 #[test]
@@ -1309,29 +1330,4 @@
         "Parsing Error: expected token \';\', got \':\' in expression statement at line 1, col 3";
 
     assert_eq!(forward(&mut engine, "{a: 3} = {a: 5};"), ERR_MSG);
-=======
-    assert_eq!(
-        forward(&mut engine, scenario),
-        "\"TypeError: not a function\""
-    );
-}
-
-#[test]
-fn comma_operator() {
-    let scenario = r#"
-        var a, b;
-        b = 10;
-        a = (b++, b);
-        a
-    "#;
-    assert_eq!(&exec(scenario), "11");
-
-    let scenario = r#"
-        var a, b;
-        b = 10;
-        a = (b += 5, b /= 3, b - 3);
-        a
-    "#;
-    assert_eq!(&exec(scenario), "2");
->>>>>>> 8f7f3eec
 }