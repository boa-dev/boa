use crate::exec;
use crate::exec::Executor;
use crate::forward;
use crate::realm::Realm;

#[test]
fn empty_let_decl_undefined() {
    let scenario = r#"
        let a;
        a == undefined;
        "#;

    let pass = String::from("true");

    assert_eq!(exec(scenario), pass);
}

#[test]
fn semicolon_expression_stop() {
    let scenario = r#"
        var a = 1;
        + 1;
        a
        "#;

    let pass = String::from("1");

    assert_eq!(exec(scenario), pass);
}

#[test]
fn empty_var_decl_undefined() {
    let scenario = r#"
        let b;
        b == undefined;
        "#;

    let pass = String::from("true");

    assert_eq!(exec(scenario), pass);
}

#[test]
fn object_field_set() {
    let scenario = r#"
        let m = {};
        m['key'] = 22;
        m['key']
        "#;
    assert_eq!(exec(scenario), String::from("22"));
}

#[test]
fn spread_with_arguments() {
    let realm = Realm::create();
    let mut engine = Executor::new(realm);

    let scenario = r#"
            const a = [1, "test", 3, 4];
            function foo(...a) {
                return arguments;
            }

            var result = foo(...a);
        "#;
    forward(&mut engine, scenario);
    let one = forward(&mut engine, "result[0]");
    assert_eq!(one, String::from("1"));

    let two = forward(&mut engine, "result[1]");
    assert_eq!(two, String::from("test"));

    let three = forward(&mut engine, "result[2]");
    assert_eq!(three, String::from("3"));

    let four = forward(&mut engine, "result[3]");
    assert_eq!(four, String::from("4"));
}

#[test]
fn array_rest_with_arguments() {
    let realm = Realm::create();
    let mut engine = Executor::new(realm);

    let scenario = r#"
            var b = [4, 5, 6]
            var a = [1, 2, 3, ...b];
        "#;
    forward(&mut engine, scenario);
    let one = forward(&mut engine, "a");
    assert_eq!(one, String::from("[ 1, 2, 3, 4, 5, 6 ]"));
}

#[test]
fn array_field_set() {
    let element_changes = r#"
        let m = [1, 2, 3];
        m[1] = 5;
        m[1]
        "#;
    assert_eq!(exec(element_changes), String::from("5"));

    let length_changes = r#"
        let m = [1, 2, 3];
        m[10] = 52;
        m.length
        "#;
    assert_eq!(exec(length_changes), String::from("11"));

    let negative_index_wont_affect_length = r#"
        let m = [1, 2, 3];
        m[-11] = 5;
        m.length
        "#;
    assert_eq!(exec(negative_index_wont_affect_length), String::from("3"));

    let non_num_key_wont_affect_length = r#"
        let m = [1, 2, 3];
        m["magic"] = 5;
        m.length
        "#;
    assert_eq!(exec(non_num_key_wont_affect_length), String::from("3"));
}

#[test]
fn test_tilde_operator() {
    let float = r#"
        let f = -1.2;
        ~f
        "#;
    assert_eq!(exec(float), String::from("0"));

    let numeric = r#"
        let f = 1789;
        ~f
        "#;
    assert_eq!(exec(numeric), String::from("-1790"));

    // TODO: enable test after we have NaN
    // let nan = r#"
    // var m = NaN;
    // ~m
    // "#;
    // assert_eq!(exec(nan), String::from("-1"));

    let object = r#"
        let m = {};
        ~m
        "#;
    assert_eq!(exec(object), String::from("-1"));

    let boolean_true = r#"
        ~true
        "#;
    assert_eq!(exec(boolean_true), String::from("-2"));

    let boolean_false = r#"
        ~false
        "#;
    assert_eq!(exec(boolean_false), String::from("-1"));
}

#[test]
fn test_early_return() {
    let early_return = r#"
        function early_return() {
            if (true) {
                return true;
            }
            return false;
        }
        early_return()
        "#;
    assert_eq!(exec(early_return), String::from("true"));
    let early_return = r#"
        function nested_fnct() {
            return "nested";
        }
        function outer_fnct() {
            nested_fnct();
            return "outer";
        }
        outer_fnct()
        "#;
    assert_eq!(exec(early_return), String::from("outer"));
}

#[test]
fn test_short_circuit_evaluation() {
    // OR operation
    assert_eq!(exec("true || true"), String::from("true"));
    assert_eq!(exec("true || false"), String::from("true"));
    assert_eq!(exec("false || true"), String::from("true"));
    assert_eq!(exec("false || false"), String::from("false"));

    // the second operand must NOT be evaluated if the first one resolve to `true`.
    let short_circuit_eval = r#"
        function add_one(counter) {
            counter.value += 1;
            return true;
        }
        let counter = { value: 0 };
        let _ = add_one(counter) || add_one(counter);
        counter.value
        "#;
    assert_eq!(exec(short_circuit_eval), String::from("1"));

    // the second operand must be evaluated if the first one resolve to `false`.
    let short_circuit_eval = r#"
        function add_one(counter) {
            counter.value += 1;
            return false;
        }
        let counter = { value: 0 };
        let _ = add_one(counter) || add_one(counter);
        counter.value
        "#;
    assert_eq!(exec(short_circuit_eval), String::from("2"));

    // AND operation
    assert_eq!(exec("true && true"), String::from("true"));
    assert_eq!(exec("true && false"), String::from("false"));
    assert_eq!(exec("false && true"), String::from("false"));
    assert_eq!(exec("false && false"), String::from("false"));

    // the second operand must be evaluated if the first one resolve to `true`.
    let short_circuit_eval = r#"
        function add_one(counter) {
            counter.value += 1;
            return true;
        }
        let counter = { value: 0 };
        let _ = add_one(counter) && add_one(counter);
        counter.value
        "#;
    assert_eq!(exec(short_circuit_eval), String::from("2"));

    // the second operand must NOT be evaluated if the first one resolve to `false`.
    let short_circuit_eval = r#"
        function add_one(counter) {
            counter.value += 1;
            return false;
        }
        let counter = { value: 0 };
        let _ = add_one(counter) && add_one(counter);
        counter.value
        "#;
    assert_eq!(exec(short_circuit_eval), String::from("1"));
}

#[test]
<<<<<<< HEAD
fn test_console_assert() {
    let multi_args = r#"
        console.assert(12 > 13, "we should see that!", "that one too!", "that is not normal :/");
    "#;
    exec(multi_args);

    let condition_only = "console.assert(12 > 13);";
    exec(condition_only);

    let false_string =
        r#"console.assert("false", "if you can see that, assert's not working properly");"#;
    exec(false_string);

    let no_arguments = "console.assert();";
    exec(no_arguments);

    assert_eq!(true, true);
=======
fn assign_operator_precedence() {
    let src = r#"
        let a = 1;
        a = a + 1;
        a
    "#;
    assert_eq!(exec(src), String::from("2"));
}

#[test]
fn test_do_while_loop() {
    let simple_one = r#"
        a = 0;
        do {
            a += 1;
        } while (a < 10);

        a
         "#;
    assert_eq!(exec(simple_one), String::from("10"));

    let multiline_statement = r#"
        pow = 0;
        b = 1;
        do {
            pow += 1;
            b *= 2;
        } while (pow < 8);
        b
        "#;
    assert_eq!(exec(multiline_statement), String::from("256"));

    let body_is_executed_at_least_once = r#"
        a = 0;
        do
        {
            a += 1;
        }
        while (false);
        a
        "#;
    assert_eq!(exec(body_is_executed_at_least_once), String::from("1"));
>>>>>>> 505df912
}<|MERGE_RESOLUTION|>--- conflicted
+++ resolved
@@ -249,25 +249,6 @@
 }
 
 #[test]
-<<<<<<< HEAD
-fn test_console_assert() {
-    let multi_args = r#"
-        console.assert(12 > 13, "we should see that!", "that one too!", "that is not normal :/");
-    "#;
-    exec(multi_args);
-
-    let condition_only = "console.assert(12 > 13);";
-    exec(condition_only);
-
-    let false_string =
-        r#"console.assert("false", "if you can see that, assert's not working properly");"#;
-    exec(false_string);
-
-    let no_arguments = "console.assert();";
-    exec(no_arguments);
-
-    assert_eq!(true, true);
-=======
 fn assign_operator_precedence() {
     let src = r#"
         let a = 1;
@@ -310,5 +291,24 @@
         a
         "#;
     assert_eq!(exec(body_is_executed_at_least_once), String::from("1"));
->>>>>>> 505df912
+}
+
+#[test]
+fn test_console_assert() {
+    let multi_args = r#"
+        console.assert(12 > 13, "we should see that!", "that one too!", "that is not normal :/");
+    "#;
+    exec(multi_args);
+
+    let condition_only = "console.assert(12 > 13);";
+    exec(condition_only);
+
+    let false_string =
+        r#"console.assert("false", "if you can see that, assert's not working properly");"#;
+    exec(false_string);
+
+    let no_arguments = "console.assert();";
+    exec(no_arguments);
+
+    assert_eq!(true, true);
 }