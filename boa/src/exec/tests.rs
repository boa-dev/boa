<<<<<<< HEAD
use crate::{
    builtins::Number, check_output, exec, forward, forward_val, Context, TestAction, Value,
};
=======
use crate::{builtins::Number, exec, forward, forward_val, Context, JsValue};
>>>>>>> 0f380a9d

#[test]
fn function_declaration_returns_undefined() {
    let scenario = r#"
        function abc() {}
        "#;

    assert_eq!(&exec(scenario), "undefined");
}

#[test]
fn empty_function_returns_undefined() {
    let scenario = "(function () {}) ()";
    assert_eq!(&exec(scenario), "undefined");
}

#[test]
fn property_accessor_member_expression_dot_notation_on_string_literal() {
    let scenario = r#"
        typeof 'asd'.matchAll;
        "#;

    assert_eq!(&exec(scenario), "\"function\"");
}

#[test]
fn property_accessor_member_expression_bracket_notation_on_string_literal() {
    let scenario = r#"
        typeof 'asd'['matchAll'];
        "#;

    assert_eq!(&exec(scenario), "\"function\"");
}

#[test]
fn length_correct_value_on_string_literal() {
    let scenario = r#"
    'hello'.length;
    "#;

    assert_eq!(&exec(scenario), "5");
}

#[test]
fn property_accessor_member_expression_dot_notation_on_function() {
    let scenario = r#"
        function asd () {};
        asd.name;
        "#;

    assert_eq!(&exec(scenario), "\"asd\"");
}

#[test]
fn property_accessor_member_expression_bracket_notation_on_function() {
    let scenario = r#"
        function asd () {};
        asd['name'];
        "#;

    assert_eq!(&exec(scenario), "\"asd\"");
}

#[test]
fn empty_let_decl_undefined() {
    let scenario = r#"
        let a;
        a === undefined;
        "#;

    assert_eq!(&exec(scenario), "true");
}

#[test]
fn semicolon_expression_stop() {
    let scenario = r#"
        var a = 1;
        + 1;
        a
        "#;

    assert_eq!(&exec(scenario), "1");
}

#[test]
fn empty_var_decl_undefined() {
    let scenario = r#"
        let b;
        b === undefined;
        "#;

    assert_eq!(&exec(scenario), "true");
}

#[test]
fn identifier_on_global_object_undefined() {
    let scenario = r#"
        try {
            bar;
        } catch (err) {
            err.message
        }
        "#;

    assert_eq!(&exec(scenario), "\"bar is not defined\"");
}

#[test]
fn object_field_set() {
    let scenario = r#"
        let m = {};
        m['key'] = 22;
        m['key']
        "#;
    assert_eq!(&exec(scenario), "22");
}

#[test]
fn spread_with_arguments() {
    let scenario = r#"
            const a = [1, "test", 3, 4];
            function foo(...a) {
                return arguments;
            }

            var result = foo(...a);
        "#;

    check_output(&[
        TestAction::Execute(scenario),
        TestAction::TestEq("result[0]", "1"),
        TestAction::TestEq("result[1]", "\"test\""),
        TestAction::TestEq("result[2]", "3"),
        TestAction::TestEq("result[3]", "4"),
    ]);
}

#[test]
fn array_rest_with_arguments() {
    let scenario = r#"
                var b = [4, 5, 6]
                var a = [1, 2, 3, ...b];
            "#;

    check_output(&[
        TestAction::Execute(scenario),
        TestAction::TestEq("a", "[ 1, 2, 3, 4, 5, 6 ]"),
    ]);
}

#[test]
fn array_field_set() {
    let element_changes = r#"
            let m = [1, 2, 3];
            m[1] = 5;
            m[1]
            "#;
    assert_eq!(&exec(element_changes), "5");

    let length_changes = r#"
            let m = [1, 2, 3];
            m[10] = 52;
            m.length
            "#;
    assert_eq!(&exec(length_changes), "11");

    let negative_index_wont_affect_length = r#"
            let m = [1, 2, 3];
            m[-11] = 5;
            m.length
            "#;
    assert_eq!(&exec(negative_index_wont_affect_length), "3");

    let non_num_key_wont_affect_length = r#"
            let m = [1, 2, 3];
            m["magic"] = 5;
            m.length
            "#;
    assert_eq!(&exec(non_num_key_wont_affect_length), "3");
}

#[test]
fn tilde_operator() {
    let float = r#"
            let f = -1.2;
            ~f
            "#;
    assert_eq!(&exec(float), "0");

    let numeric = r#"
            let f = 1789;
            ~f
            "#;
    assert_eq!(&exec(numeric), "-1790");

    let nan = r#"
    var m = NaN;
    ~m
    "#;
    assert_eq!(&exec(nan), "-1");

    let object = r#"
        let m = {};
        ~m
        "#;
    assert_eq!(&exec(object), "-1");

    let boolean_true = r#"
        ~true
        "#;
    assert_eq!(&exec(boolean_true), "-2");

    let boolean_false = r#"
        ~false
        "#;
    assert_eq!(&exec(boolean_false), "-1");
}

#[test]
fn early_return() {
    let early_return = r#"
        function early_return() {
            if (true) {
                return true;
            }
            return false;
        }
        early_return()
        "#;
    assert_eq!(&exec(early_return), "true");

    let early_return = r#"
        function nested_fnct() {
            return "nested";
        }
        function outer_fnct() {
            nested_fnct();
            return "outer";
        }
        outer_fnct()
        "#;
    assert_eq!(&exec(early_return), "\"outer\"");
}

#[test]
fn short_circuit_evaluation() {
    // OR operation
    assert_eq!(&exec("true || true"), "true");
    assert_eq!(&exec("true || false"), "true");
    assert_eq!(&exec("false || true"), "true");
    assert_eq!(&exec("false || false"), "false");

    // the second operand must NOT be evaluated if the first one resolve to `true`.
    let short_circuit_eval = r#"
        function add_one(counter) {
            counter.value += 1;
            return true;
        }
        let counter = { value: 0 };
        let _ = add_one(counter) || add_one(counter);
        counter.value
        "#;
    assert_eq!(&exec(short_circuit_eval), "1");

    // the second operand must be evaluated if the first one resolve to `false`.
    let short_circuit_eval = r#"
        function add_one(counter) {
            counter.value += 1;
            return false;
        }
        let counter = { value: 0 };
        let _ = add_one(counter) || add_one(counter);
        counter.value
        "#;
    assert_eq!(&exec(short_circuit_eval), "2");

    // AND operation
    assert_eq!(&exec("true && true"), "true");
    assert_eq!(&exec("true && false"), "false");
    assert_eq!(&exec("false && true"), "false");
    assert_eq!(&exec("false && false"), "false");

    // the second operand must be evaluated if the first one resolve to `true`.
    let short_circuit_eval = r#"
        function add_one(counter) {
            counter.value += 1;
            return true;
        }
        let counter = { value: 0 };
        let _ = add_one(counter) && add_one(counter);
        counter.value
        "#;
    assert_eq!(&exec(short_circuit_eval), "2");

    // the second operand must NOT be evaluated if the first one resolve to `false`.
    let short_circuit_eval = r#"
        function add_one(counter) {
            counter.value += 1;
            return false;
        }
        let counter = { value: 0 };
        let _ = add_one(counter) && add_one(counter);
        counter.value
        "#;
    assert_eq!(&exec(short_circuit_eval), "1");
}

#[test]
fn assign_operator_precedence() {
    let src = r#"
        let a = 1;
        a = a + 1;
        a
    "#;
    assert_eq!(&exec(src), "2");
}

#[test]
fn do_while_loop() {
    let simple_one = r#"
        a = 0;
        do {
            a += 1;
        } while (a < 10);

        a
         "#;
    assert_eq!(&exec(simple_one), "10");

    let multiline_statement = r#"
        pow = 0;
        b = 1;
        do {
            pow += 1;
            b *= 2;
        } while (pow < 8);
        b
        "#;
    assert_eq!(&exec(multiline_statement), "256");
}

#[test]
fn do_while_loop_at_least_once() {
    let body_is_executed_at_least_once = r#"
        a = 0;
        do
        {
            a += 1;
        }
        while (false);
        a
        "#;
    assert_eq!(&exec(body_is_executed_at_least_once), "1");
}

#[test]
fn do_while_post_inc() {
    let with_post_incrementors = r#"
        var i = 0;
        do {} while(i++ < 10) i;
    "#;
    assert_eq!(&exec(with_post_incrementors), "11");
}

#[test]
fn for_loop() {
    let simple = r#"
        const a = ['h', 'e', 'l', 'l', 'o'];
        let b = '';
        for (let i = 0; i < a.length; i++) {
            b = b + a[i];
        }
        b
        "#;
    assert_eq!(&exec(simple), "\"hello\"");

    let without_init_and_inc_step = r#"
        let a = 0;
        let i = 0;
        for (;i < 10;) {
            a = a + i;
            i++;
        }

        a
        "#;
    assert_eq!(&exec(without_init_and_inc_step), "45");

    let body_should_not_execute_on_false_condition = r#"
        let a = 0
        for (;false;) {
            a++;
        }

        a
        "#;
    assert_eq!(&exec(body_should_not_execute_on_false_condition), "0");
}

#[test]
fn for_loop_iteration_variable_does_not_leak() {
    let inner_scope = r#"
        for (let i = 0;false;) {}

        try {
            i
        } catch (err) {
            err.message
        }
        "#;

    assert_eq!(&exec(inner_scope), "\"i is not defined\"");
}

#[test]
fn unary_pre() {
    let unary_inc = r#"
        let a = 5;
        ++a;
        a;
    "#;
    assert_eq!(&exec(unary_inc), "6");

    let unary_dec = r#"
        let a = 5;
        --a;
        a;
    "#;
    assert_eq!(&exec(unary_dec), "4");

    let inc_obj_prop = r#"
        const a = { b: 5 };
        ++a.b;
        a['b'];
    "#;
    assert_eq!(&exec(inc_obj_prop), "6");

    let inc_obj_field = r#"
        const a = { b: 5 };
        ++a['b'];
        a.b;
    "#;
    assert_eq!(&exec(inc_obj_field), "6");

    let execs_before_inc = r#"
        let a = 5;
        ++a === 6;
    "#;
    assert_eq!(&exec(execs_before_inc), "true");

    let execs_before_dec = r#"
        let a = 5;
        --a === 4;
    "#;
    assert_eq!(&exec(execs_before_dec), "true");
}

#[test]
fn typeof_string() {
    let typeof_string = r#"
        const a = String();
        typeof a;
    "#;
    assert_eq!(&exec(typeof_string), "\"string\"");
}

#[test]
fn typeof_int() {
    let typeof_int = r#"
        let a = 5;
        typeof a;
    "#;
    assert_eq!(&exec(typeof_int), "\"number\"");
}

#[test]
fn typeof_rational() {
    let typeof_rational = r#"
        let a = 0.5;
        typeof a;
    "#;
    assert_eq!(&exec(typeof_rational), "\"number\"");
}

#[test]
fn typeof_undefined() {
    let typeof_undefined = r#"
        let a = undefined;
        typeof a;
    "#;
    assert_eq!(&exec(typeof_undefined), "\"undefined\"");
}

#[test]
fn typeof_undefined_directly() {
    let typeof_undefined = r#"
        typeof undefined;
    "#;
    assert_eq!(&exec(typeof_undefined), "\"undefined\"");
}

#[test]
fn typeof_boolean() {
    let typeof_boolean = r#"
        let a = true;
        typeof a;
    "#;
    assert_eq!(&exec(typeof_boolean), "\"boolean\"");
}

#[test]
fn typeof_null() {
    let typeof_null = r#"
        let a = null;
        typeof a;
    "#;
    assert_eq!(&exec(typeof_null), "\"object\"");
}

#[test]
fn typeof_object() {
    let typeof_object = r#"
        let a = {};
        typeof a;
    "#;
    assert_eq!(&exec(typeof_object), "\"object\"");
}

#[test]
fn typeof_symbol() {
    let typeof_symbol = r#"
        let a = Symbol();
        typeof a;
    "#;
    assert_eq!(&exec(typeof_symbol), "\"symbol\"");
}

#[test]
fn typeof_function() {
    let typeof_function = r#"
        let a = function(){};
        typeof a;
    "#;
    assert_eq!(&exec(typeof_function), "\"function\"");
}

#[test]
fn unary_post() {
    let unary_inc = r#"
        let a = 5;
        a++;
        a;
    "#;
    assert_eq!(&exec(unary_inc), "6");

    let unary_dec = r#"
        let a = 5;
        a--;
        a;
    "#;
    assert_eq!(&exec(unary_dec), "4");

    let inc_obj_prop = r#"
        const a = { b: 5 };
        a.b++;
        a['b'];
    "#;
    assert_eq!(&exec(inc_obj_prop), "6");

    let inc_obj_field = r#"
        const a = { b: 5 };
        a['b']++;
        a.b;
    "#;
    assert_eq!(&exec(inc_obj_field), "6");

    let execs_after_inc = r#"
        let a = 5;
        a++ === 5;
    "#;
    assert_eq!(&exec(execs_after_inc), "true");

    let execs_after_dec = r#"
        let a = 5;
        a-- === 5;
    "#;
    assert_eq!(&exec(execs_after_dec), "true");
}

#[test]
fn unary_void() {
    let void_should_return_undefined = r#"
        const a = 0;
        void a;
    "#;
    assert_eq!(&exec(void_should_return_undefined), "undefined");

    let void_invocation = r#"
        let a = 0;
        const test = () => a = 42;
        const b = void test() + '';
        a + b
    "#;
    assert_eq!(&exec(void_invocation), "\"42undefined\"");
}

#[test]
fn unary_delete() {
    let delete_var = r#"
        let a = 5;
        const b = delete a + '';
        a + b
    "#;
    assert_eq!(&exec(delete_var), "\"5false\"");

    let delete_prop = r#"
        const a = { b: 5 };
        const c = delete a.b + '';
        a.b + c
    "#;
    assert_eq!(&exec(delete_prop), "\"undefinedtrue\"");

    let delete_not_existing_prop = r#"
        const a = { b: 5 };
        const c = delete a.c + '';
        a.b + c
    "#;
    assert_eq!(&exec(delete_not_existing_prop), "\"5true\"");

    let delete_field = r#"
        const a = { b: 5 };
        const c = delete a['b'] + '';
        a.b + c
    "#;
    assert_eq!(&exec(delete_field), "\"undefinedtrue\"");

    let delete_object = r#"
        const a = { b: 5 };
        delete a
    "#;
    assert_eq!(&exec(delete_object), "false");

    let delete_array = r#"
        delete [];
    "#;
    assert_eq!(&exec(delete_array), "true");

    let delete_func = r#"
        delete function() {};
    "#;
    assert_eq!(&exec(delete_func), "true");

    let delete_recursive = r#"
        delete delete delete 1;
    "#;
    assert_eq!(&exec(delete_recursive), "true");
}

#[cfg(test)]
mod in_operator {
    use super::*;
    use crate::forward_val;
    #[test]
    fn propery_in_object() {
        let p_in_o = r#"
            var o = {a: 'a'};
            var p = 'a';
            p in o
        "#;
        assert_eq!(&exec(p_in_o), "true");
    }

    #[test]
    fn property_in_property_chain() {
        let p_in_o = r#"
            var o = {};
            var p = 'toString';
            p in o
        "#;
        assert_eq!(&exec(p_in_o), "true");
    }

    #[test]
    fn property_not_in_object() {
        let p_not_in_o = r#"
            var o = {a: 'a'};
            var p = 'b';
            p in o
        "#;
        assert_eq!(&exec(p_not_in_o), "false");
    }

    #[test]
    fn number_in_array() {
        // Note: this is valid because the LHS is converted to a prop key with ToPropertyKey
        // and arrays are just fancy objects like {'0': 'a'}
        let num_in_array = r#"
            var n = 0;
            var a = ['a'];
            n in a
        "#;
        assert_eq!(&exec(num_in_array), "true");
    }

    #[test]
    fn symbol_in_object() {
        let sym_in_object = r#"
            var sym = Symbol('hi');
            var o = {};
            o[sym] = 'hello';
            sym in o
        "#;
        assert_eq!(&exec(sym_in_object), "true");
    }

    #[test]
    fn should_type_error_when_rhs_not_object() {
        let scenario = r#"
            var x = false;
            try {
                'fail' in undefined
            } catch(e) {
                x = true;
            }
        "#;

        check_output(&[
            TestAction::Execute(scenario),
            TestAction::TestEq("x", "true"),
        ]);
    }

    #[test]
    fn should_set_this_value() {
        let scenario = r#"
        function Foo() {
            this.a = "a";
            this.b = "b";
          }

          var bar = new Foo();
        "#;
        check_output(&[
            TestAction::Execute(scenario),
            TestAction::TestEq("bar.a", "\"a\""),
            TestAction::TestEq("bar.b", "\"b\""),
        ]);
    }

    #[test]
    fn should_type_error_when_new_is_not_constructor() {
        let scenario = r#"
            const a = "";
            new a();
        "#;

        check_output(&[TestAction::TestEq(
            &scenario,
            "Uncaught \"TypeError\": \"a is not a constructor\"",
        )]);
    }

    #[test]
    fn new_instance_should_point_to_prototype() {
        // A new instance should point to a prototype object created with the constructor function
        let mut context = Context::new();

        let scenario = r#"
            function Foo() {}
            var bar = new Foo();
        "#;
        forward(&mut context, scenario);
        let bar_val = forward_val(&mut context, "bar").unwrap();
        let bar_obj = bar_val.as_object().unwrap();
        let foo_val = forward_val(&mut context, "Foo").unwrap();
        assert!(bar_obj
            .prototype_instance()
            .strict_equals(&foo_val.get_field("prototype", &mut context).unwrap()));
    }
}

#[test]
fn var_decl_hoisting_simple() {
    let scenario = r#"
        x = 5;

        var x;
        x;
    "#;
    assert_eq!(&exec(scenario), "5");
}

#[test]
fn var_decl_hoisting_with_initialization() {
    let scenario = r#"
        x = 5;

        var x = 10;
        x;
    "#;
    assert_eq!(&exec(scenario), "10");
}

#[test]
#[ignore]
fn var_decl_hoisting_2_variables_hoisting() {
    let scenario = r#"
        x = y;

        var x = 10;
        var y = 5;

        x;
    "#;
    assert_eq!(&exec(scenario), "10");
}

#[test]
#[ignore]
fn var_decl_hoisting_2_variables_hoisting_2() {
    let scenario = r#"
        var x = y;

        var y = 5;
        x;
    "#;
    assert_eq!(&exec(scenario), "undefined");
}

#[test]
#[ignore]
fn var_decl_hoisting_2_variables_hoisting_3() {
    let scenario = r#"
        let y = x;
        x = 5;

        var x = 10;
        y;
    "#;
    assert_eq!(&exec(scenario), "undefined");
}

#[test]
fn function_decl_hoisting() {
    let scenario = r#"
        let a = hello();
        function hello() { return 5 }

        a;
    "#;
    assert_eq!(&exec(scenario), "5");

    let scenario = r#"
        x = hello();

        function hello() {return 5}
        var x;
        x;
    "#;
    assert_eq!(&exec(scenario), "5");

    let scenario = r#"
        hello = function() { return 5 }
        x = hello();

        x;
    "#;
    assert_eq!(&exec(scenario), "5");

    let scenario = r#"
        let x = b();

        function a() {return 5}
        function b() {return a()}

        x;
    "#;
    assert_eq!(&exec(scenario), "5");

    let scenario = r#"
        let x = b();

        function b() {return a()}
        function a() {return 5}

        x;
    "#;
    assert_eq!(&exec(scenario), "5");
}

#[test]
fn to_bigint() {
    let mut context = Context::new();

    assert!(JsValue::null().to_bigint(&mut context).is_err());
    assert!(JsValue::undefined().to_bigint(&mut context).is_err());
    assert!(JsValue::new(55).to_bigint(&mut context).is_ok());
    assert!(JsValue::new(10.0).to_bigint(&mut context).is_ok());
    assert!(JsValue::new("100").to_bigint(&mut context).is_ok());
}

#[test]
fn to_index() {
    let mut context = Context::new();

    assert_eq!(JsValue::undefined().to_index(&mut context).unwrap(), 0);
    assert!(JsValue::new(-1).to_index(&mut context).is_err());
}

#[test]
fn to_integer() {
    let mut context = Context::new();

    assert!(Number::equal(
        JsValue::nan().to_integer(&mut context).unwrap(),
        0.0
    ));
    assert!(Number::equal(
        JsValue::new(f64::NEG_INFINITY)
            .to_integer(&mut context)
            .unwrap(),
        f64::NEG_INFINITY
    ));
    assert!(Number::equal(
        JsValue::new(f64::INFINITY)
            .to_integer(&mut context)
            .unwrap(),
        f64::INFINITY
    ));
    assert!(Number::equal(
        JsValue::new(0.0).to_integer(&mut context).unwrap(),
        0.0
    ));
    let number = JsValue::new(-0.0).to_integer(&mut context).unwrap();
    assert!(!number.is_sign_negative());
    assert!(Number::equal(number, 0.0));
    assert!(Number::equal(
        JsValue::new(20.9).to_integer(&mut context).unwrap(),
        20.0
    ));
    assert!(Number::equal(
        JsValue::new(-20.9).to_integer(&mut context).unwrap(),
        -20.0
    ));
}

#[test]
fn to_length() {
    let mut context = Context::new();

    assert_eq!(JsValue::new(f64::NAN).to_length(&mut context).unwrap(), 0);
    assert_eq!(
        JsValue::new(f64::NEG_INFINITY)
            .to_length(&mut context)
            .unwrap(),
        0
    );
    assert_eq!(
        JsValue::new(f64::INFINITY).to_length(&mut context).unwrap(),
        Number::MAX_SAFE_INTEGER as usize
    );
    assert_eq!(JsValue::new(0.0).to_length(&mut context).unwrap(), 0);
    assert_eq!(JsValue::new(-0.0).to_length(&mut context).unwrap(), 0);
    assert_eq!(JsValue::new(20.9).to_length(&mut context).unwrap(), 20);
    assert_eq!(JsValue::new(-20.9).to_length(&mut context).unwrap(), 0);
    assert_eq!(
        JsValue::new(100000000000.0)
            .to_length(&mut context)
            .unwrap() as u64,
        100000000000
    );
    assert_eq!(
        JsValue::new(4010101101.0).to_length(&mut context).unwrap(),
        4010101101
    );
}

#[test]
fn to_int32() {
    let mut context = Context::new();

    macro_rules! check_to_int32 {
        ($from:expr => $to:expr) => {
            assert_eq!(JsValue::new($from).to_i32(&mut context).unwrap(), $to);
        };
    }

    check_to_int32!(f64::NAN => 0);
    check_to_int32!(f64::NEG_INFINITY => 0);
    check_to_int32!(f64::INFINITY => 0);
    check_to_int32!(0 => 0);
    check_to_int32!(-0.0 => 0);

    check_to_int32!(20.9 => 20);
    check_to_int32!(-20.9 => -20);

    check_to_int32!(Number::MIN_VALUE => 0);
    check_to_int32!(-Number::MIN_VALUE => 0);
    check_to_int32!(0.1 => 0);
    check_to_int32!(-0.1 => 0);
    check_to_int32!(1 => 1);
    check_to_int32!(1.1 => 1);
    check_to_int32!(-1 => -1);
    check_to_int32!(0.6 => 0);
    check_to_int32!(1.6 => 1);
    check_to_int32!(-0.6 => 0);
    check_to_int32!(-1.6 => -1);

    check_to_int32!(2147483647.0 => 2147483647);
    check_to_int32!(2147483648.0 => -2147483648);
    check_to_int32!(2147483649.0 => -2147483647);

    check_to_int32!(4294967295.0 => -1);
    check_to_int32!(4294967296.0 => 0);
    check_to_int32!(4294967297.0 => 1);

    check_to_int32!(-2147483647.0 => -2147483647);
    check_to_int32!(-2147483648.0 => -2147483648);
    check_to_int32!(-2147483649.0 => 2147483647);

    check_to_int32!(-4294967295.0 => 1);
    check_to_int32!(-4294967296.0 => 0);
    check_to_int32!(-4294967297.0 => -1);

    check_to_int32!(2147483648.25 => -2147483648);
    check_to_int32!(2147483648.5 => -2147483648);
    check_to_int32!(2147483648.75 => -2147483648);
    check_to_int32!(4294967295.25 => -1);
    check_to_int32!(4294967295.5 => -1);
    check_to_int32!(4294967295.75 => -1);
    check_to_int32!(3000000000.25 => -1294967296);
    check_to_int32!(3000000000.5 => -1294967296);
    check_to_int32!(3000000000.75 => -1294967296);

    check_to_int32!(-2147483648.25 => -2147483648);
    check_to_int32!(-2147483648.5 => -2147483648);
    check_to_int32!(-2147483648.75 => -2147483648);
    check_to_int32!(-4294967295.25 => 1);
    check_to_int32!(-4294967295.5 => 1);
    check_to_int32!(-4294967295.75 => 1);
    check_to_int32!(-3000000000.25 => 1294967296);
    check_to_int32!(-3000000000.5 => 1294967296);
    check_to_int32!(-3000000000.75 => 1294967296);

    let base = 2f64.powf(64.0);
    check_to_int32!(base + 0.0 => 0);
    check_to_int32!(base + 1117.0 => 0);
    check_to_int32!(base + 2234.0 => 4096);
    check_to_int32!(base + 3351.0 => 4096);
    check_to_int32!(base + 4468.0 => 4096);
    check_to_int32!(base + 5585.0 => 4096);
    check_to_int32!(base + 6702.0 => 8192);
    check_to_int32!(base + 7819.0 => 8192);
    check_to_int32!(base + 8936.0 => 8192);
    check_to_int32!(base + 10053.0 => 8192);
    check_to_int32!(base + 11170.0 => 12288);
    check_to_int32!(base + 12287.0 => 12288);
    check_to_int32!(base + 13404.0 => 12288);
    check_to_int32!(base + 14521.0 => 16384);
    check_to_int32!(base + 15638.0 => 16384);
    check_to_int32!(base + 16755.0 => 16384);
    check_to_int32!(base + 17872.0 => 16384);
    check_to_int32!(base + 18989.0 => 20480);
    check_to_int32!(base + 20106.0 => 20480);
    check_to_int32!(base + 21223.0 => 20480);
    check_to_int32!(base + 22340.0 => 20480);
    check_to_int32!(base + 23457.0 => 24576);
    check_to_int32!(base + 24574.0 => 24576);
    check_to_int32!(base + 25691.0 => 24576);
    check_to_int32!(base + 26808.0 => 28672);
    check_to_int32!(base + 27925.0 => 28672);
    check_to_int32!(base + 29042.0 => 28672);
    check_to_int32!(base + 30159.0 => 28672);
    check_to_int32!(base + 31276.0 => 32768);

    // bignum is (2^53 - 1) * 2^31 - highest number with bit 31 set.
    let bignum = 2f64.powf(84.0) - 2f64.powf(31.0);
    check_to_int32!(bignum => -2147483648);
    check_to_int32!(-bignum => -2147483648);
    check_to_int32!(2.0 * bignum => 0);
    check_to_int32!(-(2.0 * bignum) => 0);
    check_to_int32!(bignum - 2f64.powf(31.0) => 0);
    check_to_int32!(-(bignum - 2f64.powf(31.0)) => 0);

    // max_fraction is largest number below 1.
    let max_fraction = 1.0 - 2f64.powf(-53.0);
    check_to_int32!(max_fraction => 0);
    check_to_int32!(-max_fraction => 0);
}

#[test]
fn to_string() {
    let mut context = Context::new();

    assert_eq!(JsValue::null().to_string(&mut context).unwrap(), "null");
    assert_eq!(
        JsValue::undefined().to_string(&mut context).unwrap(),
        "undefined"
    );
    assert_eq!(JsValue::new(55).to_string(&mut context).unwrap(), "55");
    assert_eq!(JsValue::new(55.0).to_string(&mut context).unwrap(), "55");
    assert_eq!(
        JsValue::new("hello").to_string(&mut context).unwrap(),
        "hello"
    );
}

#[test]
fn calling_function_with_unspecified_arguments() {
    let mut context = Context::new();
    let scenario = r#"
        function test(a, b) {
            return b;
        }

        test(10)
    "#;

    assert_eq!(forward(&mut context, scenario), "undefined");
}

#[test]
fn to_object() {
    let mut context = Context::new();

    assert!(JsValue::undefined()
        .to_object(&mut context)
        .unwrap_err()
        .is_object());
    assert!(JsValue::null()
        .to_object(&mut context)
        .unwrap_err()
        .is_object());
}

#[test]
fn check_this_binding_in_object_literal() {
    let mut context = Context::new();
    let init = r#"
        var foo = {
            a: 3,
            bar: function () { return this.a + 5 }
        };

        foo.bar()
        "#;

    assert_eq!(forward(&mut context, init), "8");
}

#[test]
fn array_creation_benchmark() {
    let mut context = Context::new();
    let init = r#"
        (function(){
            let testArr = [];
            for (let a = 0; a <= 500; a++) {
                testArr[a] = ('p' + a);
            }

            return testArr;
        })();
        "#;

    assert_eq!(forward(&mut context, init), "[ \"p0\", \"p1\", \"p2\", \"p3\", \"p4\", \"p5\", \"p6\", \"p7\", \"p8\", \"p9\", \"p10\", \"p11\", \"p12\", \"p13\", \"p14\", \"p15\", \"p16\", \"p17\", \"p18\", \"p19\", \"p20\", \"p21\", \"p22\", \"p23\", \"p24\", \"p25\", \"p26\", \"p27\", \"p28\", \"p29\", \"p30\", \"p31\", \"p32\", \"p33\", \"p34\", \"p35\", \"p36\", \"p37\", \"p38\", \"p39\", \"p40\", \"p41\", \"p42\", \"p43\", \"p44\", \"p45\", \"p46\", \"p47\", \"p48\", \"p49\", \"p50\", \"p51\", \"p52\", \"p53\", \"p54\", \"p55\", \"p56\", \"p57\", \"p58\", \"p59\", \"p60\", \"p61\", \"p62\", \"p63\", \"p64\", \"p65\", \"p66\", \"p67\", \"p68\", \"p69\", \"p70\", \"p71\", \"p72\", \"p73\", \"p74\", \"p75\", \"p76\", \"p77\", \"p78\", \"p79\", \"p80\", \"p81\", \"p82\", \"p83\", \"p84\", \"p85\", \"p86\", \"p87\", \"p88\", \"p89\", \"p90\", \"p91\", \"p92\", \"p93\", \"p94\", \"p95\", \"p96\", \"p97\", \"p98\", \"p99\", \"p100\", \"p101\", \"p102\", \"p103\", \"p104\", \"p105\", \"p106\", \"p107\", \"p108\", \"p109\", \"p110\", \"p111\", \"p112\", \"p113\", \"p114\", \"p115\", \"p116\", \"p117\", \"p118\", \"p119\", \"p120\", \"p121\", \"p122\", \"p123\", \"p124\", \"p125\", \"p126\", \"p127\", \"p128\", \"p129\", \"p130\", \"p131\", \"p132\", \"p133\", \"p134\", \"p135\", \"p136\", \"p137\", \"p138\", \"p139\", \"p140\", \"p141\", \"p142\", \"p143\", \"p144\", \"p145\", \"p146\", \"p147\", \"p148\", \"p149\", \"p150\", \"p151\", \"p152\", \"p153\", \"p154\", \"p155\", \"p156\", \"p157\", \"p158\", \"p159\", \"p160\", \"p161\", \"p162\", \"p163\", \"p164\", \"p165\", \"p166\", \"p167\", \"p168\", \"p169\", \"p170\", \"p171\", \"p172\", \"p173\", \"p174\", \"p175\", \"p176\", \"p177\", \"p178\", \"p179\", \"p180\", \"p181\", \"p182\", \"p183\", \"p184\", \"p185\", \"p186\", \"p187\", \"p188\", \"p189\", \"p190\", \"p191\", \"p192\", \"p193\", \"p194\", \"p195\", \"p196\", \"p197\", \"p198\", \"p199\", \"p200\", \"p201\", \"p202\", \"p203\", \"p204\", \"p205\", \"p206\", \"p207\", \"p208\", \"p209\", \"p210\", \"p211\", \"p212\", \"p213\", \"p214\", \"p215\", \"p216\", \"p217\", \"p218\", \"p219\", \"p220\", \"p221\", \"p222\", \"p223\", \"p224\", \"p225\", \"p226\", \"p227\", \"p228\", \"p229\", \"p230\", \"p231\", \"p232\", \"p233\", \"p234\", \"p235\", \"p236\", \"p237\", \"p238\", \"p239\", \"p240\", \"p241\", \"p242\", \"p243\", \"p244\", \"p245\", \"p246\", \"p247\", \"p248\", \"p249\", \"p250\", \"p251\", \"p252\", \"p253\", \"p254\", \"p255\", \"p256\", \"p257\", \"p258\", \"p259\", \"p260\", \"p261\", \"p262\", \"p263\", \"p264\", \"p265\", \"p266\", \"p267\", \"p268\", \"p269\", \"p270\", \"p271\", \"p272\", \"p273\", \"p274\", \"p275\", \"p276\", \"p277\", \"p278\", \"p279\", \"p280\", \"p281\", \"p282\", \"p283\", \"p284\", \"p285\", \"p286\", \"p287\", \"p288\", \"p289\", \"p290\", \"p291\", \"p292\", \"p293\", \"p294\", \"p295\", \"p296\", \"p297\", \"p298\", \"p299\", \"p300\", \"p301\", \"p302\", \"p303\", \"p304\", \"p305\", \"p306\", \"p307\", \"p308\", \"p309\", \"p310\", \"p311\", \"p312\", \"p313\", \"p314\", \"p315\", \"p316\", \"p317\", \"p318\", \"p319\", \"p320\", \"p321\", \"p322\", \"p323\", \"p324\", \"p325\", \"p326\", \"p327\", \"p328\", \"p329\", \"p330\", \"p331\", \"p332\", \"p333\", \"p334\", \"p335\", \"p336\", \"p337\", \"p338\", \"p339\", \"p340\", \"p341\", \"p342\", \"p343\", \"p344\", \"p345\", \"p346\", \"p347\", \"p348\", \"p349\", \"p350\", \"p351\", \"p352\", \"p353\", \"p354\", \"p355\", \"p356\", \"p357\", \"p358\", \"p359\", \"p360\", \"p361\", \"p362\", \"p363\", \"p364\", \"p365\", \"p366\", \"p367\", \"p368\", \"p369\", \"p370\", \"p371\", \"p372\", \"p373\", \"p374\", \"p375\", \"p376\", \"p377\", \"p378\", \"p379\", \"p380\", \"p381\", \"p382\", \"p383\", \"p384\", \"p385\", \"p386\", \"p387\", \"p388\", \"p389\", \"p390\", \"p391\", \"p392\", \"p393\", \"p394\", \"p395\", \"p396\", \"p397\", \"p398\", \"p399\", \"p400\", \"p401\", \"p402\", \"p403\", \"p404\", \"p405\", \"p406\", \"p407\", \"p408\", \"p409\", \"p410\", \"p411\", \"p412\", \"p413\", \"p414\", \"p415\", \"p416\", \"p417\", \"p418\", \"p419\", \"p420\", \"p421\", \"p422\", \"p423\", \"p424\", \"p425\", \"p426\", \"p427\", \"p428\", \"p429\", \"p430\", \"p431\", \"p432\", \"p433\", \"p434\", \"p435\", \"p436\", \"p437\", \"p438\", \"p439\", \"p440\", \"p441\", \"p442\", \"p443\", \"p444\", \"p445\", \"p446\", \"p447\", \"p448\", \"p449\", \"p450\", \"p451\", \"p452\", \"p453\", \"p454\", \"p455\", \"p456\", \"p457\", \"p458\", \"p459\", \"p460\", \"p461\", \"p462\", \"p463\", \"p464\", \"p465\", \"p466\", \"p467\", \"p468\", \"p469\", \"p470\", \"p471\", \"p472\", \"p473\", \"p474\", \"p475\", \"p476\", \"p477\", \"p478\", \"p479\", \"p480\", \"p481\", \"p482\", \"p483\", \"p484\", \"p485\", \"p486\", \"p487\", \"p488\", \"p489\", \"p490\", \"p491\", \"p492\", \"p493\", \"p494\", \"p495\", \"p496\", \"p497\", \"p498\", \"p499\", \"p500\" ]");
}

#[test]
fn array_pop_benchmark() {
    let mut context = Context::new();
    let init = r#"
    (function(){
        let testArray = [83, 93, 27, 29, 2828, 234, 23, 56, 32, 56, 67, 77, 32,
                         45, 93, 17, 28, 83, 62, 99, 36, 28, 93, 27, 29, 2828,
                         234, 23, 56, 32, 56, 67, 77, 32, 45, 93, 17, 28, 83, 62,
                         99, 36, 28, 93, 27, 29, 2828, 234, 23, 56, 32, 56, 67,
                         77, 32, 45, 93, 17, 28, 83, 62, 99, 36, 28, 93, 27, 29,
                         2828, 234, 23, 56, 32, 56, 67, 77, 32, 45, 93, 17, 28,
                         83, 62, 99, 36, 28, 93, 27, 29, 2828, 234, 23, 56, 32,
                         56, 67, 77, 32, 45, 93, 17, 28, 83, 62, 99, 36, 28, 93,
                         27, 29, 2828, 234, 23, 56, 32, 56, 67, 77, 32, 45, 93,
                         17, 28, 83, 62, 99, 36, 28, 93, 27, 29, 2828, 234, 23,
                         56, 32, 56, 67, 77, 32, 45, 93, 17, 28, 83, 62, 99, 36,
                         28, 93, 27, 29, 2828, 234, 23, 56, 32, 56, 67, 77, 32,
                         45, 93, 17, 28, 83, 62, 99, 36, 28, 93, 27, 29, 2828, 234,
                         23, 56, 32, 56, 67, 77, 32, 45, 93, 17, 28, 83, 62, 99,
                         36, 28, 93, 27, 29, 2828, 234, 23, 56, 32, 56, 67, 77, 32,
                         45, 93, 17, 28, 83, 62, 99, 36, 28];

        while (testArray.length > 0) {
            testArray.pop();
        }

        return testArray;
    })();
    "#;

    assert_eq!(forward(&mut context, init), "[]");
}

#[test]
fn number_object_access_benchmark() {
    let mut context = Context::new();
    let init = r#"
    new Number(
        new Number(
            new Number(
                new Number(100).valueOf() - 10.5
            ).valueOf() + 100
        ).valueOf() * 1.6
    )
    "#;

    assert!(forward_val(&mut context, init).is_ok());
}

#[test]
fn not_a_function() {
    let init = r#"
        let a = {};
        let b = true;
        "#;
    let scenario1 = r#"
        try {
            a();
        } catch(e) {
            e.toString()
        }
    "#;
    let scenario2 = r#"
        try {
            a.a();
        } catch(e) {
            e.toString()
        }
    "#;
    let scenario3 = r#"
        try {
            b();
        } catch(e) {
            e.toString()
        }
    "#;

    check_output(&[
        TestAction::Execute(init),
        TestAction::TestEq(scenario1, "\"TypeError: not a function\""),
        TestAction::TestEq(scenario2, "\"TypeError: not a function\""),
        TestAction::TestEq(scenario3, "\"TypeError: not a function\""),
    ]);
}

#[test]
fn comma_operator() {
    let scenario = r#"
        var a, b;
        b = 10;
        a = (b++, b);
        a
    "#;
    assert_eq!(&exec(scenario), "11");

    let scenario = r#"
        var a, b;
        b = 10;
        a = (b += 5, b /= 3, b - 3);
        a
    "#;
    assert_eq!(&exec(scenario), "2");
}

#[test]
fn assignment_to_non_assignable() {
    // Relates to the behaviour described at
    // https://tc39.es/ecma262/#sec-assignment-operators-static-semantics-early-errors
    let mut context = Context::new();

    // Tests all assignment operators as per [spec] and [mdn]
    //
    // [mdn]: https://developer.mozilla.org/en-US/docs/Web/JavaScript/Guide/Expressions_and_Operators#Assignment
    // [spec]: https://tc39.es/ecma262/#prod-AssignmentOperator
    let test_cases = [
        "3 -= 5", "3 *= 5", "3 /= 5", "3 %= 5", "3 &= 5", "3 ^= 5", "3 |= 5", "3 += 5", "3 = 5",
    ];

    for case in test_cases.iter() {
        let string = forward(&mut context, case);

        assert!(string.starts_with("Uncaught \"SyntaxError\": "));
        assert!(string.contains("1:3"));
    }
}

#[test]
fn multicharacter_assignment_to_non_assignable() {
    // Relates to the behaviour described at
    // https://tc39.es/ecma262/#sec-assignment-operators-static-semantics-early-errors
    let mut context = Context::new();

    let test_cases = ["3 **= 5", "3 <<= 5", "3 >>= 5"];

    for case in test_cases.iter() {
        let string = dbg!(forward(&mut context, case));

        assert!(string.starts_with("Uncaught \"SyntaxError\": "));
        assert!(string.contains("1:3"));
    }
}

#[test]
#[ignore]
fn multicharacter_bitwise_assignment_to_non_assignable() {
    let mut context = Context::new();

    // Disabled - awaiting implementation.
    let test_cases = ["3 >>>= 5", "3 &&= 5", "3 ||= 5", "3 ??= 5"];

    for case in test_cases.iter() {
        let string = dbg!(forward(&mut context, case));

        assert!(string.starts_with("Uncaught \"SyntaxError\": "));
        assert!(string.contains("1:3"));
    }
}

#[test]
fn assign_to_array_decl() {
    check_output(&[
        TestAction::TestStartsWith("[1] = [2]", "Uncaught \"SyntaxError\": "),
        TestAction::TestStartsWith("[3, 5] = [7, 8]", "Uncaught \"SyntaxError\": "),
        TestAction::TestStartsWith("[6, 8] = [2]", "Uncaught \"SyntaxError\": "),
        TestAction::TestStartsWith("[6] = [2, 9]", "Uncaught \"SyntaxError\": "),
    ]);
}

#[test]
fn assign_to_object_decl() {
    let mut context = Context::new();

    const ERR_MSG: &str =
        "Uncaught \"SyntaxError\": \"unexpected token '=', primary expression at line 1, col 8\"";

    assert_eq!(forward(&mut context, "{a: 3} = {a: 5};"), ERR_MSG);
}

#[test]
fn multiline_str_concat() {
    let scenario = r#"
        let a = 'hello ' +
                'world';

        a"#;
    assert_eq!(&exec(scenario), "\"hello world\"");
}

#[test]
fn test_result_of_empty_block() {
    let scenario = "{}";
    assert_eq!(&exec(scenario), "undefined");
}

#[test]
fn test_undefined_constant() {
    let scenario = "undefined";
    assert_eq!(&exec(scenario), "undefined");
}

#[test]
fn test_undefined_type() {
    let scenario = "typeof undefined";
    assert_eq!(&exec(scenario), "\"undefined\"");
}

#[test]
fn test_conditional_op() {
    let scenario = "1 === 2 ? 'a' : 'b'";
    assert_eq!(&exec(scenario), "\"b\"");
}

#[test]
fn test_identifier_op() {
    let scenario = "break = 1";
    assert_eq!(&exec(scenario), "\"SyntaxError\": \"expected token \'identifier\', got \'=\' in binding identifier at line 1, col 7\"");
}

#[test]
fn test_strict_mode_octal() {
    // Checks as per https://tc39.es/ecma262/#sec-literals-numeric-literals that 0 prefix
    // octal number literal syntax is a syntax error in strict mode.

    let scenario = r#"
    'use strict';
    var n = 023;
    "#;

    check_output(&[TestAction::TestStartsWith(
        scenario,
        "Uncaught \"SyntaxError\": ",
    )]);
}

#[test]
fn test_strict_mode_with() {
    // Checks as per https://tc39.es/ecma262/#sec-with-statement-static-semantics-early-errors
    // that a with statement is an error in strict mode code.

    let scenario = r#"
    'use strict';
    function f(x, o) {
        with (o) {
            console.log(x);
        }
    }
    "#;

    check_output(&[TestAction::TestStartsWith(
        scenario,
        "Uncaught \"SyntaxError\": ",
    )]);
}

#[test]
fn test_strict_mode_delete() {
    // Checks as per https://tc39.es/ecma262/#sec-delete-operator-static-semantics-early-errors
    // that delete on a variable name is an error in strict mode code.

    let scenario = r#"
    'use strict';
    let x = 10;
    delete x;
    "#;

    check_output(&[TestAction::TestStartsWith(
        scenario,
        "Uncaught \"SyntaxError\": ",
    )]);
}

#[test]
fn test_strict_mode_reserved_name() {
    // Checks that usage of a reserved keyword for an identifier name is
    // an error in strict mode code as per https://tc39.es/ecma262/#sec-strict-mode-of-ecmascript.

    let test_cases = [
        "var implements = 10;",
        "var interface = 10;",
        "var package = 10;",
        "var private = 10;",
        "var protected = 10;",
        "var public = 10;",
        "var static = 10;",
        "var eval = 10;",
        "var arguments = 10;",
        "var let = 10;",
        "var yield = 10;",
    ];

    for case in test_cases.iter() {
        let mut context = Context::new();
        let scenario = format!("'use strict'; \n {}", case);

        let string = dbg!(forward(&mut context, &scenario));

        assert!(string.starts_with("Uncaught \"SyntaxError\": "));
    }
}

#[test]
fn test_strict_mode_func_decl_in_block() {
    // Checks that a function declaration in a block is an error in
    // strict mode code as per https://tc39.es/ecma262/#early-error.

    let scenario = r#"
    'use strict';
    let a = 4;
    let b = 5;
    if (a < b) { function f() {} }
    "#;

    check_output(&[TestAction::TestStartsWith(
        scenario,
        "Uncaught \"SyntaxError\": ",
    )]);
}

#[test]
fn test_strict_mode_dup_func_parameters() {
    // Checks that a function cannot contain duplicate parameter
    // names in strict mode code as per https://tc39.es/ecma262/#sec-function-definitions-static-semantics-early-errors.

    let scenario = r#"
    'use strict';
    function f(a, b, b) {}
    "#;

    check_output(&[TestAction::TestStartsWith(
        scenario,
        "Uncaught \"SyntaxError\": ",
    )]);
}

#[test]
fn test_empty_statement() {
    let src = r#"
        ;;;let a = 10;;
        if(a) ;
        a
    "#;
    assert_eq!(&exec(src), "10");
}<|MERGE_RESOLUTION|>--- conflicted
+++ resolved
@@ -1,10 +1,6 @@
-<<<<<<< HEAD
 use crate::{
-    builtins::Number, check_output, exec, forward, forward_val, Context, TestAction, Value,
+    builtins::Number, check_output, exec, forward, forward_val, Context, JsValue, TestAction,
 };
-=======
-use crate::{builtins::Number, exec, forward, forward_val, Context, JsValue};
->>>>>>> 0f380a9d
 
 #[test]
 fn function_declaration_returns_undefined() {
