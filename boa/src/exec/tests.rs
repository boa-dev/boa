use crate::{builtins::Value, exec, exec::Interpreter, forward, realm::Realm};

#[test]
fn function_declaration_returns_undefined() {
    let scenario = r#"
        function abc() {}
        "#;

    assert_eq!(&exec(scenario), "undefined");
}

#[test]
fn empty_var_decl_undefined() {
    let scenario = r#"
        let b;
        b === undefined;
        "#;

    assert_eq!(&exec(scenario), "true");
}

#[test]
fn property_accessor_member_expression_dot_notation_on_string_literal() {
    let scenario = r#"
        typeof 'asd'.matchAll;
        "#;

    assert_eq!(&exec(scenario), "function");
}

#[test]
fn property_accessor_member_expression_bracket_notation_on_string_literal() {
    let scenario = r#"
        typeof 'asd'['matchAll'];
        "#;

    assert_eq!(&exec(scenario), "function");
}

#[test]
fn property_accessor_member_expression_dot_notation_on_function() {
    let scenario = r#"
        function asd () {};
        asd.name;
        "#;

    assert_eq!(&exec(scenario), "asd");
}

#[test]
fn property_accessor_member_expression_bracket_notation_on_function() {
    let scenario = r#"
        function asd () {};
        asd['name'];
        "#;

    assert_eq!(&exec(scenario), "asd");
}

#[test]
#[ignore] // will be solved with undefined added to global property
fn empty_let_decl_undefined() {
    let scenario = r#"
        let a;
        a === undefined;
        "#;

    assert_eq!(&exec(scenario), "true");
}

#[test]
fn semicolon_expression_stop() {
    let scenario = r#"
        var a = 1;
        + 1;
        a
        "#;

    assert_eq!(&exec(scenario), "1");
}

#[test]
<<<<<<< HEAD
#[ignore] // will be fixed with undefined added as global property
fn empty_var_decl_undefined() {
    let scenario = r#"
        let b;
        b === undefined;
        "#;

    assert_eq!(&exec(scenario), "true");
}

#[test]
#[ignore]
fn identifier_on_global_object_undefined() {
    let scenario = r#"
        try {
            b;
        } catch (err) {
            err instanceof ReferenceError;
        }
        "#;

    assert_eq!(&exec(scenario), "true");
}

#[test]
=======
>>>>>>> 64fca0c1
fn object_field_set() {
    let scenario = r#"
        let m = {};
        m['key'] = 22;
        m['key']
        "#;
    assert_eq!(&exec(scenario), "22");
}

#[test]
fn spread_with_arguments() {
    let realm = Realm::create();
    let mut engine = Interpreter::new(realm);

    let scenario = r#"
            const a = [1, "test", 3, 4];
            function foo(...a) {
                return arguments;
            }

            var result = foo(...a);
        "#;
    forward(&mut engine, scenario);
    let one = forward(&mut engine, "result[0]");
    assert_eq!(one, String::from("1"));

    let two = forward(&mut engine, "result[1]");
    assert_eq!(two, String::from("test"));

    let three = forward(&mut engine, "result[2]");
    assert_eq!(three, String::from("3"));

    let four = forward(&mut engine, "result[3]");
    assert_eq!(four, String::from("4"));
}

#[test]
fn array_rest_with_arguments() {
    let realm = Realm::create();
    let mut engine = Interpreter::new(realm);

    let scenario = r#"
            var b = [4, 5, 6]
            var a = [1, 2, 3, ...b];
        "#;
    forward(&mut engine, scenario);
    let one = forward(&mut engine, "a");
    assert_eq!(one, String::from("[ 1, 2, 3, 4, 5, 6 ]"));
}

#[test]
fn array_field_set() {
    let element_changes = r#"
        let m = [1, 2, 3];
        m[1] = 5;
        m[1]
        "#;
    assert_eq!(&exec(element_changes), "5");

    let length_changes = r#"
        let m = [1, 2, 3];
        m[10] = 52;
        m.length
        "#;
    assert_eq!(&exec(length_changes), "11");

    let negative_index_wont_affect_length = r#"
        let m = [1, 2, 3];
        m[-11] = 5;
        m.length
        "#;
    assert_eq!(&exec(negative_index_wont_affect_length), "3");

    let non_num_key_wont_affect_length = r#"
        let m = [1, 2, 3];
        m["magic"] = 5;
        m.length
        "#;
    assert_eq!(&exec(non_num_key_wont_affect_length), "3");
}

#[test]
fn tilde_operator() {
    let float = r#"
        let f = -1.2;
        ~f
        "#;
    assert_eq!(&exec(float), "0");

    let numeric = r#"
        let f = 1789;
        ~f
        "#;
    assert_eq!(&exec(numeric), "-1790");

    // TODO: enable test after we have NaN
    // let nan = r#"
    // var m = NaN;
    // ~m
    // "#;
    // assert_eq!(&exec(nan), "-1");

    let object = r#"
        let m = {};
        ~m
        "#;
    assert_eq!(&exec(object), "-1");

    let boolean_true = r#"
        ~true
        "#;
    assert_eq!(&exec(boolean_true), "-2");

    let boolean_false = r#"
        ~false
        "#;
    assert_eq!(&exec(boolean_false), "-1");
}

#[test]
fn early_return() {
    let early_return = r#"
        function early_return() {
            if (true) {
                return true;
            }
            return false;
        }
        early_return()
        "#;
    assert_eq!(&exec(early_return), "true");

    let early_return = r#"
        function nested_fnct() {
            return "nested";
        }
        function outer_fnct() {
            nested_fnct();
            return "outer";
        }
        outer_fnct()
        "#;
    assert_eq!(&exec(early_return), "outer");
}

#[test]
fn short_circuit_evaluation() {
    // OR operation
    assert_eq!(&exec("true || true"), "true");
    assert_eq!(&exec("true || false"), "true");
    assert_eq!(&exec("false || true"), "true");
    assert_eq!(&exec("false || false"), "false");

    // the second operand must NOT be evaluated if the first one resolve to `true`.
    let short_circuit_eval = r#"
        function add_one(counter) {
            counter.value += 1;
            return true;
        }
        let counter = { value: 0 };
        let _ = add_one(counter) || add_one(counter);
        counter.value
        "#;
    assert_eq!(&exec(short_circuit_eval), "1");

    // the second operand must be evaluated if the first one resolve to `false`.
    let short_circuit_eval = r#"
        function add_one(counter) {
            counter.value += 1;
            return false;
        }
        let counter = { value: 0 };
        let _ = add_one(counter) || add_one(counter);
        counter.value
        "#;
    assert_eq!(&exec(short_circuit_eval), "2");

    // AND operation
    assert_eq!(&exec("true && true"), "true");
    assert_eq!(&exec("true && false"), "false");
    assert_eq!(&exec("false && true"), "false");
    assert_eq!(&exec("false && false"), "false");

    // the second operand must be evaluated if the first one resolve to `true`.
    let short_circuit_eval = r#"
        function add_one(counter) {
            counter.value += 1;
            return true;
        }
        let counter = { value: 0 };
        let _ = add_one(counter) && add_one(counter);
        counter.value
        "#;
    assert_eq!(&exec(short_circuit_eval), "2");

    // the second operand must NOT be evaluated if the first one resolve to `false`.
    let short_circuit_eval = r#"
        function add_one(counter) {
            counter.value += 1;
            return false;
        }
        let counter = { value: 0 };
        let _ = add_one(counter) && add_one(counter);
        counter.value
        "#;
    assert_eq!(&exec(short_circuit_eval), "1");
}

#[test]
fn assign_operator_precedence() {
    let src = r#"
        let a = 1;
        a = a + 1;
        a
    "#;
    assert_eq!(&exec(src), "2");
}

#[test]
fn do_while_loop() {
    let simple_one = r#"
        a = 0;
        do {
            a += 1;
        } while (a < 10);

        a
         "#;
    assert_eq!(&exec(simple_one), "10");

    let multiline_statement = r#"
        pow = 0;
        b = 1;
        do {
            pow += 1;
            b *= 2;
        } while (pow < 8);
        b
        "#;
    assert_eq!(&exec(multiline_statement), "256");

    let body_is_executed_at_least_once = r#"
        a = 0;
        do
        {
            a += 1;
        }
        while (false);
        a
        "#;
    assert_eq!(&exec(body_is_executed_at_least_once), "1");
}

#[test]
fn do_while_post_inc() {
    let with_post_incrementors = r#"
        var i = 0;
        do {} while(i++ < 10) i;
    "#;
    assert_eq!(&exec(with_post_incrementors), "11");
}

#[test]
fn for_loop() {
    let simple = r#"
        const a = ['h', 'e', 'l', 'l', 'o'];
        let b = '';
        for (let i = 0; i < a.length; i++) {
            b = b + a[i];
        }
        b
        "#;
    assert_eq!(&exec(simple), "hello");

    let without_init_and_inc_step = r#"
        let a = 0;
        let i = 0;
        for (;i < 10;) {
            a = a + i;
            i++;
        }

        a
        "#;
    assert_eq!(&exec(without_init_and_inc_step), "45");

    let body_should_not_execute_on_false_condition = r#"
        let a = 0
        for (;false;) {
            a++;
        }

        a
        "#;
    assert_eq!(&exec(body_should_not_execute_on_false_condition), "0");
}

#[test]
#[ignore]
fn for_loop_iteration_variable_does_not_leak() {
    let inner_scope = r#"
        for (let i = 0;false;) {}

        i
        "#;
    // awaiting agreement on unhandled error handling
    assert_eq!(&exec(inner_scope), "undefined");
}

#[test]
fn unary_pre() {
    let unary_inc = r#"
        let a = 5;
        ++a;
        a;
    "#;
    assert_eq!(&exec(unary_inc), "6");

    let unary_dec = r#"
        let a = 5;
        --a;
        a;
    "#;
    assert_eq!(&exec(unary_dec), "4");

    let inc_obj_prop = r#"
        const a = { b: 5 };
        ++a.b;
        a['b'];
    "#;
    assert_eq!(&exec(inc_obj_prop), "6");

    let inc_obj_field = r#"
        const a = { b: 5 };
        ++a['b'];
        a.b;
    "#;
    assert_eq!(&exec(inc_obj_field), "6");

    let execs_before_inc = r#"
        let a = 5;
        ++a === 6;
    "#;
    assert_eq!(&exec(execs_before_inc), "true");

    let execs_before_dec = r#"
        let a = 5;
        --a === 4;
    "#;
    assert_eq!(&exec(execs_before_dec), "true");
}

#[test]
fn typeof_string() {
    let typeof_string = r#"
        const a = String();
        typeof a;
    "#;
    assert_eq!(&exec(typeof_string), "string");
}

#[test]
fn typeof_int() {
    let typeof_int = r#"
        let a = 5;
        typeof a;
    "#;
    assert_eq!(&exec(typeof_int), "number");
}

#[test]
fn typeof_rational() {
    let typeof_rational = r#"
        let a = 0.5;
        typeof a;
    "#;
    assert_eq!(&exec(typeof_rational), "number");
}

#[test]
#[ignore] // Will be fixed when global property undefined is added
fn typeof_undefined() {
    let typeof_undefined = r#"
        let a = undefined;
        typeof a;
    "#;
    assert_eq!(&exec(typeof_undefined), "undefined");
}

#[test]
fn typeof_boolean() {
    let typeof_boolean = r#"
        let a = true;
        typeof a;
    "#;
    assert_eq!(&exec(typeof_boolean), "boolean");
}

#[test]
fn typeof_null() {
    let typeof_null = r#"
        let a = null;
        typeof a;
    "#;
    assert_eq!(&exec(typeof_null), "object");
}

#[test]
fn typeof_object() {
    let typeof_object = r#"
        let a = {};
        typeof a;
    "#;
    assert_eq!(&exec(typeof_object), "object");
}

#[test]
fn typeof_symbol() {
    let typeof_symbol = r#"
        let a = Symbol();
        typeof a;
    "#;
    assert_eq!(&exec(typeof_symbol), "symbol");
}

#[test]
fn typeof_function() {
    let typeof_function = r#"
        let a = function(){};
        typeof a;
    "#;
    assert_eq!(&exec(typeof_function), "function");
}

#[test]
fn unary_post() {
    let unary_inc = r#"
        let a = 5;
        a++;
        a;
    "#;
    assert_eq!(&exec(unary_inc), "6");

    let unary_dec = r#"
        let a = 5;
        a--;
        a;
    "#;
    assert_eq!(&exec(unary_dec), "4");

    let inc_obj_prop = r#"
        const a = { b: 5 };
        a.b++;
        a['b'];
    "#;
    assert_eq!(&exec(inc_obj_prop), "6");

    let inc_obj_field = r#"
        const a = { b: 5 };
        a['b']++;
        a.b;
    "#;
    assert_eq!(&exec(inc_obj_field), "6");

    let execs_after_inc = r#"
        let a = 5;
        a++ === 5;
    "#;
    assert_eq!(&exec(execs_after_inc), "true");

    let execs_after_dec = r#"
        let a = 5;
        a-- === 5;
    "#;
    assert_eq!(&exec(execs_after_dec), "true");
}

#[test]
fn unary_void() {
    let void_should_return_undefined = r#"
        const a = 0;
        void a;
    "#;
    assert_eq!(&exec(void_should_return_undefined), "undefined");

    let void_invocation = r#"
        let a = 0;
        const test = () => a = 42;
        const b = void test() + '';
        a + b
    "#;
    assert_eq!(&exec(void_invocation), "42undefined");
}

#[test]
fn unary_delete() {
    let delete_var = r#"
        let a = 5;
        const b = delete a + '';
        a + b
    "#;
    assert_eq!(&exec(delete_var), "5false");

    let delete_prop = r#"
        const a = { b: 5 };
        const c = delete a.b + '';
        a.b + c
    "#;
    assert_eq!(&exec(delete_prop), "undefinedtrue");

    let delete_not_existing_prop = r#"
        const a = { b: 5 };
        const c = delete a.c + '';
        a.b + c
    "#;
    assert_eq!(&exec(delete_not_existing_prop), "5false");

    let delete_field = r#"
        const a = { b: 5 };
        const c = delete a['b'] + '';
        a.b + c
    "#;
    assert_eq!(&exec(delete_field), "undefinedtrue");

    let delete_object = r#"
        const a = { b: 5 };
        delete a
    "#;
    assert_eq!(&exec(delete_object), "false");

    let delete_array = r#"
        delete [];
    "#;
    assert_eq!(&exec(delete_array), "true");

    let delete_func = r#"
        delete function() {};
    "#;
    assert_eq!(&exec(delete_func), "true");

    let delete_recursive = r#"
        delete delete delete 1;
    "#;
    assert_eq!(&exec(delete_recursive), "true");
}

#[cfg(test)]
mod in_operator {
    use super::*;
    use crate::{builtins::object::INSTANCE_PROTOTYPE, forward_val};
    #[test]
    fn propery_in_object() {
        let p_in_o = r#"
            var o = {a: 'a'};
            var p = 'a';
            p in o
        "#;
        assert_eq!(&exec(p_in_o), "true");
    }

    #[test]
    fn property_in_property_chain() {
        let p_in_o = r#"
            var o = {};
            var p = 'toString';
            p in o
        "#;
        assert_eq!(&exec(p_in_o), "true");
    }

    #[test]
    fn property_not_in_object() {
        let p_not_in_o = r#"
            var o = {a: 'a'};
            var p = 'b';
            p in o
        "#;
        assert_eq!(&exec(p_not_in_o), "false");
    }

    #[test]
    fn number_in_array() {
        // Note: this is valid because the LHS is converted to a prop key with ToPropertyKey
        // and arrays are just fancy objects like {'0': 'a'}
        let num_in_array = r#"
            var n = 0;
            var a = ['a'];
            n in a
        "#;
        assert_eq!(&exec(num_in_array), "true");
    }

    #[test]
    #[ignore]
    fn symbol_in_object() {
        // FIXME: this scenario works in Firefox's console, this is probably an issue
        // with Symbol comparison.
        let sym_in_object = r#"
            var sym = Symbol('hi');
            var o = {};
            o[sym] = 'hello';
            sym in o
        "#;
        assert_eq!(&exec(sym_in_object), "true");
    }

    #[test]
    fn should_type_error_when_rhs_not_object() {
        let realm = Realm::create();
        let mut engine = Interpreter::new(realm);

        let scenario = r#"
            var x = false;
            try {
                'fail' in undefined
            } catch(e) {
                x = true;
            }
        "#;

        forward(&mut engine, scenario);
        assert_eq!(forward(&mut engine, "x"), "true");
    }

    #[test]
    fn should_set_this_value() {
        let realm = Realm::create();
        let mut engine = Interpreter::new(realm);

        let scenario = r#"
        function Foo() {
            this.a = "a";
            this.b = "b";
          }

          var bar = new Foo();
        "#;
        forward(&mut engine, scenario);
        assert_eq!(forward(&mut engine, "bar.a"), "a");
        assert_eq!(forward(&mut engine, "bar.b"), "b");
    }

    #[test]
    fn new_instance_should_point_to_prototype() {
        // A new instance should point to a prototype object created with the constructor function
        let realm = Realm::create();
        let mut engine = Interpreter::new(realm);

        let scenario = r#"
            function Foo() {}
            var bar = new Foo();
        "#;
        forward(&mut engine, scenario);
        let a = forward_val(&mut engine, "bar").unwrap();
        assert!(a.get_internal_slot(INSTANCE_PROTOTYPE).is_object(), true);
    }
}

#[test]
#[ignore] // maybe will be solved when undefined added to global property
fn var_decl_hoisting() {
    let scenario = r#"
        x = 5;

        var x;
        x;
    "#;
    assert_eq!(&exec(scenario), "5");

    let scenario = r#"
        x = 5;

        var x = 10;
        x;
    "#;
    assert_eq!(&exec(scenario), "10");

    let scenario = r#"
        x = y;

        var x = 10;
        var y = 5;

        x;
    "#;
    assert_eq!(&exec(scenario), "10");

    let scenario = r#"
        var x = y;

        var y = 5;
        x;
    "#;
    assert_eq!(&exec(scenario), "undefined");

    let scenario = r#"
        let y = x;
        x = 5;

        var x = 10;
        y;
    "#;
    assert_eq!(&exec(scenario), "undefined");
}

#[test]
fn function_decl_hoisting() {
    let scenario = r#"
        let a = hello();
        function hello() { return 5 }

        a;
    "#;
    assert_eq!(&exec(scenario), "5");

    let scenario = r#"
        x = hello();

        function hello() {return 5}
        var x;
        x;
    "#;
    assert_eq!(&exec(scenario), "5");

    let scenario = r#"
        hello = function() { return 5 }
        x = hello();

        x;
    "#;
    assert_eq!(&exec(scenario), "5");

    let scenario = r#"
        let x = b();

        function a() {return 5}
        function b() {return a()}

        x;
    "#;
    assert_eq!(&exec(scenario), "5");

    let scenario = r#"
        let x = b();

        function b() {return a()}
        function a() {return 5}

        x;
    "#;
    assert_eq!(&exec(scenario), "5");
}

#[test]
fn to_bigint() {
    let realm = Realm::create();
    let mut engine = Interpreter::new(realm);

    assert!(engine.to_bigint(&Value::null()).is_err());
    assert!(engine.to_bigint(&Value::undefined()).is_err());
    assert!(engine.to_bigint(&Value::integer(55)).is_ok());
    assert!(engine.to_bigint(&Value::rational(10.0)).is_ok());
    assert!(engine.to_bigint(&Value::string("100")).is_ok());
}

#[test]
fn to_index() {
    let realm = Realm::create();
    let mut engine = Interpreter::new(realm);

    assert_eq!(engine.to_index(&Value::undefined()).unwrap(), 0);
    assert!(engine.to_index(&Value::integer(-1)).is_err());
}

#[test]
fn to_integer() {
    let realm = Realm::create();
    let mut engine = Interpreter::new(realm);

    assert_eq!(engine.to_integer(&Value::number(f64::NAN)).unwrap(), 0);
    assert_eq!(engine.to_integer(&Value::number(0.0f64)).unwrap(), 0);
    assert_eq!(engine.to_integer(&Value::number(20.9)).unwrap(), 20);
    assert_eq!(engine.to_integer(&Value::number(-20.9)).unwrap(), -20);
}

#[test]
fn to_string() {
    let realm = Realm::create();
    let mut engine = Interpreter::new(realm);

    assert_eq!(engine.to_string(&Value::null()).unwrap(), "null");
    assert_eq!(engine.to_string(&Value::undefined()).unwrap(), "undefined");
    assert_eq!(engine.to_string(&Value::integer(55)).unwrap(), "55");
    assert_eq!(engine.to_string(&Value::rational(55.0)).unwrap(), "55");
    assert_eq!(engine.to_string(&Value::string("hello")).unwrap(), "hello");
}<|MERGE_RESOLUTION|>--- conflicted
+++ resolved
@@ -80,7 +80,6 @@
 }
 
 #[test]
-<<<<<<< HEAD
 #[ignore] // will be fixed with undefined added as global property
 fn empty_var_decl_undefined() {
     let scenario = r#"
@@ -106,8 +105,6 @@
 }
 
 #[test]
-=======
->>>>>>> 64fca0c1
 fn object_field_set() {
     let scenario = r#"
         let m = {};
