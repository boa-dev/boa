use crate::exec;
use crate::exec::Executor;
use crate::forward;
use crate::realm::Realm;

#[test]
fn empty_let_decl_undefined() {
    let scenario = r#"
        let a;
        a == undefined;
        "#;

    let pass = String::from("true");

    assert_eq!(exec(scenario), pass);
}

#[test]
fn semicolon_expression_stop() {
    let scenario = r#"
        var a = 1;
        + 1;
        a
        "#;

    let pass = String::from("1");

    assert_eq!(exec(scenario), pass);
}

#[test]
fn empty_var_decl_undefined() {
    let scenario = r#"
        let b;
        b == undefined;
        "#;

    let pass = String::from("true");

    assert_eq!(exec(scenario), pass);
}

#[test]
fn object_field_set() {
    let scenario = r#"
        let m = {};
        m['key'] = 22;
        m['key']
        "#;
    assert_eq!(exec(scenario), String::from("22"));
}

#[test]
fn spread_with_arguments() {
    let realm = Realm::create();
    let mut engine = Executor::new(realm);

    let scenario = r#"
            const a = [1, "test", 3, 4];
            function foo(...a) {
                return arguments;
            }

            var result = foo(...a);
        "#;
    forward(&mut engine, scenario);
    let one = forward(&mut engine, "result[0]");
    assert_eq!(one, String::from("1"));

    let two = forward(&mut engine, "result[1]");
    assert_eq!(two, String::from("test"));

    let three = forward(&mut engine, "result[2]");
    assert_eq!(three, String::from("3"));

    let four = forward(&mut engine, "result[3]");
    assert_eq!(four, String::from("4"));
}

#[test]
fn array_rest_with_arguments() {
    let realm = Realm::create();
    let mut engine = Executor::new(realm);

    let scenario = r#"
            var b = [4, 5, 6]
            var a = [1, 2, 3, ...b];
        "#;
    forward(&mut engine, scenario);
    let one = forward(&mut engine, "a");
    assert_eq!(one, String::from("[ 1, 2, 3, 4, 5, 6 ]"));
}

#[test]
fn array_field_set() {
    let element_changes = r#"
        let m = [1, 2, 3];
        m[1] = 5;
        m[1]
        "#;
    assert_eq!(exec(element_changes), String::from("5"));

    let length_changes = r#"
        let m = [1, 2, 3];
        m[10] = 52;
        m.length
        "#;
    assert_eq!(exec(length_changes), String::from("11"));

    let negative_index_wont_affect_length = r#"
        let m = [1, 2, 3];
        m[-11] = 5;
        m.length
        "#;
    assert_eq!(exec(negative_index_wont_affect_length), String::from("3"));

    let non_num_key_wont_affect_length = r#"
        let m = [1, 2, 3];
        m["magic"] = 5;
        m.length
        "#;
    assert_eq!(exec(non_num_key_wont_affect_length), String::from("3"));
}

#[test]
fn test_tilde_operator() {
    let float = r#"
        let f = -1.2;
        ~f
        "#;
    assert_eq!(exec(float), String::from("0"));

    let numeric = r#"
        let f = 1789;
        ~f
        "#;
    assert_eq!(exec(numeric), String::from("-1790"));

    // TODO: enable test after we have NaN
    // let nan = r#"
    // var m = NaN;
    // ~m
    // "#;
    // assert_eq!(exec(nan), String::from("-1"));

    let object = r#"
        let m = {};
        ~m
        "#;
    assert_eq!(exec(object), String::from("-1"));

    let boolean_true = r#"
        ~true
        "#;
    assert_eq!(exec(boolean_true), String::from("-2"));

    let boolean_false = r#"
        ~false
        "#;
    assert_eq!(exec(boolean_false), String::from("-1"));
}

#[test]
fn test_early_return() {
    let early_return = r#"
        function early_return() {
            if (true) {
                return true;
            }
            return false;
        }
        early_return()
        "#;
    assert_eq!(exec(early_return), String::from("true"));
    let early_return = r#"
        function nested_fnct() {
            return "nested";
        }
        function outer_fnct() {
            nested_fnct();
            return "outer";
        }
        outer_fnct()
        "#;
    assert_eq!(exec(early_return), String::from("outer"));
}

#[test]
fn test_short_circuit_evaluation() {
    // OR operation
    assert_eq!(exec("true || true"), String::from("true"));
    assert_eq!(exec("true || false"), String::from("true"));
    assert_eq!(exec("false || true"), String::from("true"));
    assert_eq!(exec("false || false"), String::from("false"));

    // the second operand must NOT be evaluated if the first one resolve to `true`.
    let short_circuit_eval = r#"
        function add_one(counter) {
            counter.value += 1;
            return true;
        }
        let counter = { value: 0 };
        let _ = add_one(counter) || add_one(counter);
        counter.value
        "#;
    assert_eq!(exec(short_circuit_eval), String::from("1"));

    // the second operand must be evaluated if the first one resolve to `false`.
    let short_circuit_eval = r#"
        function add_one(counter) {
            counter.value += 1;
            return false;
        }
        let counter = { value: 0 };
        let _ = add_one(counter) || add_one(counter);
        counter.value
        "#;
    assert_eq!(exec(short_circuit_eval), String::from("2"));

    // AND operation
    assert_eq!(exec("true && true"), String::from("true"));
    assert_eq!(exec("true && false"), String::from("false"));
    assert_eq!(exec("false && true"), String::from("false"));
    assert_eq!(exec("false && false"), String::from("false"));

    // the second operand must be evaluated if the first one resolve to `true`.
    let short_circuit_eval = r#"
        function add_one(counter) {
            counter.value += 1;
            return true;
        }
        let counter = { value: 0 };
        let _ = add_one(counter) && add_one(counter);
        counter.value
        "#;
    assert_eq!(exec(short_circuit_eval), String::from("2"));

    // the second operand must NOT be evaluated if the first one resolve to `false`.
    let short_circuit_eval = r#"
        function add_one(counter) {
            counter.value += 1;
            return false;
        }
        let counter = { value: 0 };
        let _ = add_one(counter) && add_one(counter);
        counter.value
        "#;
    assert_eq!(exec(short_circuit_eval), String::from("1"));
}

#[test]
<<<<<<< HEAD
fn assign_operator_precedence() {
    let src = r#"
        let a = 1;
        a = a + 1;
        a
    "#;
    assert_eq!(exec(src), String::from("2"));
}

#[test]
=======
>>>>>>> 30edcc78
fn test_do_while_loop() {
    let simple_one = r#"
        a = 0;
        do {
            a += 1;
        } while (a < 10);

        a
         "#;
    assert_eq!(exec(simple_one), String::from("10"));

    let multiline_statement = r#"
        pow = 0;
        b = 1;
        do {
            pow += 1;
            b *= 2;
        } while (pow < 8);
        b
        "#;
    assert_eq!(exec(multiline_statement), String::from("256"));

    let body_is_executed_at_least_once = r#"
        a = 0;
        do
        {
            a += 1;
        }
        while (false);
        a
        "#;
    assert_eq!(exec(body_is_executed_at_least_once), String::from("1"));
<<<<<<< HEAD
}

#[test]
fn test_console_assert() {
    let multi_args = r#"
        console.assert(12 > 13, "we should see that!", "that one too!", "that is not normal :/");
    "#;
    exec(multi_args);

    let condition_only = "console.assert(12 > 13);";
    exec(condition_only);

    let false_string =
        r#"console.assert("false", "if you can see that, assert's not working properly");"#;
    exec(false_string);

    let no_arguments = "console.assert();";
    exec(no_arguments);

    assert_eq!(true, true);
=======
>>>>>>> 30edcc78
}<|MERGE_RESOLUTION|>--- conflicted
+++ resolved
@@ -249,7 +249,6 @@
 }
 
 #[test]
-<<<<<<< HEAD
 fn assign_operator_precedence() {
     let src = r#"
         let a = 1;
@@ -260,8 +259,6 @@
 }
 
 #[test]
-=======
->>>>>>> 30edcc78
 fn test_do_while_loop() {
     let simple_one = r#"
         a = 0;
@@ -294,7 +291,6 @@
         a
         "#;
     assert_eq!(exec(body_is_executed_at_least_once), String::from("1"));
-<<<<<<< HEAD
 }
 
 #[test]
@@ -315,6 +311,39 @@
     exec(no_arguments);
 
     assert_eq!(true, true);
-=======
->>>>>>> 30edcc78
+}
+
+#[test]
+fn test_do_while_loop() {
+    let simple_one = r#"
+        a = 0;
+        do {
+            a += 1;
+        } while (a < 10);
+
+        a
+         "#;
+    assert_eq!(exec(simple_one), String::from("10"));
+
+    let multiline_statement = r#"
+        pow = 0;
+        b = 1;
+        do {
+            pow += 1;
+            b *= 2;
+        } while (pow < 8);
+        b
+        "#;
+    assert_eq!(exec(multiline_statement), String::from("256"));
+
+    let body_is_executed_at_least_once = r#"
+        a = 0;
+        do
+        {
+            a += 1;
+        }
+        while (false);
+        a
+        "#;
+    assert_eq!(exec(body_is_executed_at_least_once), String::from("1"));
 }