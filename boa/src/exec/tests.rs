use crate::exec;
use crate::exec::Executor;
use crate::forward;
use crate::realm::Realm;

#[test]
fn empty_let_decl_undefined() {
    let scenario = r#"
        let a;
        a == undefined;
        "#;

    let pass = String::from("true");

    assert_eq!(exec(scenario), pass);
}

#[test]
fn semicolon_expression_stop() {
    let scenario = r#"
        var a = 1;
        + 1;
        a
        "#;

    let pass = String::from("1");

    assert_eq!(exec(scenario), pass);
}

#[test]
fn empty_var_decl_undefined() {
    let scenario = r#"
        let b;
        b == undefined;
        "#;

    let pass = String::from("true");

    assert_eq!(exec(scenario), pass);
}

#[test]
fn object_field_set() {
    let scenario = r#"
        let m = {};
        m['key'] = 22;
        m['key']
        "#;
    assert_eq!(exec(scenario), String::from("22"));
}

#[test]
fn spread_with_arguments() {
    let realm = Realm::create();
    let mut engine = Executor::new(realm);

    let scenario = r#"
            const a = [1, "test", 3, 4];
            function foo(...a) {
                return arguments;
            }

            var result = foo(...a);
        "#;
    forward(&mut engine, scenario);
    let one = forward(&mut engine, "result[0]");
    assert_eq!(one, String::from("1"));

    let two = forward(&mut engine, "result[1]");
    assert_eq!(two, String::from("test"));

    let three = forward(&mut engine, "result[2]");
    assert_eq!(three, String::from("3"));

    let four = forward(&mut engine, "result[3]");
    assert_eq!(four, String::from("4"));
}

#[test]
fn array_rest_with_arguments() {
    let realm = Realm::create();
    let mut engine = Executor::new(realm);

    let scenario = r#"
            var b = [4, 5, 6]
            var a = [1, 2, 3, ...b];
        "#;
    forward(&mut engine, scenario);
    let one = forward(&mut engine, "a");
    assert_eq!(one, String::from("[ 1, 2, 3, 4, 5, 6 ]"));
}

#[test]
fn array_field_set() {
    let element_changes = r#"
        let m = [1, 2, 3];
        m[1] = 5;
        m[1]
        "#;
    assert_eq!(exec(element_changes), String::from("5"));

    let length_changes = r#"
        let m = [1, 2, 3];
        m[10] = 52;
        m.length
        "#;
    assert_eq!(exec(length_changes), String::from("11"));

    let negative_index_wont_affect_length = r#"
        let m = [1, 2, 3];
        m[-11] = 5;
        m.length
        "#;
    assert_eq!(exec(negative_index_wont_affect_length), String::from("3"));

    let non_num_key_wont_affect_length = r#"
        let m = [1, 2, 3];
        m["magic"] = 5;
        m.length
        "#;
    assert_eq!(exec(non_num_key_wont_affect_length), String::from("3"));
}

#[test]
fn tilde_operator() {
    let float = r#"
        let f = -1.2;
        ~f
        "#;
    assert_eq!(exec(float), String::from("0"));

    let numeric = r#"
        let f = 1789;
        ~f
        "#;
    assert_eq!(exec(numeric), String::from("-1790"));

    // TODO: enable test after we have NaN
    // let nan = r#"
    // var m = NaN;
    // ~m
    // "#;
    // assert_eq!(exec(nan), String::from("-1"));

    let object = r#"
        let m = {};
        ~m
        "#;
    assert_eq!(exec(object), String::from("-1"));

    let boolean_true = r#"
        ~true
        "#;
    assert_eq!(exec(boolean_true), String::from("-2"));

    let boolean_false = r#"
        ~false
        "#;
    assert_eq!(exec(boolean_false), String::from("-1"));
}

#[test]
fn early_return() {
    let early_return = r#"
        function early_return() {
            if (true) {
                return true;
            }
            return false;
        }
        early_return()
        "#;
    assert_eq!(exec(early_return), String::from("true"));

    let early_return = r#"
        function nested_fnct() {
            return "nested";
        }
        function outer_fnct() {
            nested_fnct();
            return "outer";
        }
        outer_fnct()
        "#;
    assert_eq!(exec(early_return), String::from("outer"));
}

#[test]
fn short_circuit_evaluation() {
    // OR operation
    assert_eq!(exec("true || true"), String::from("true"));
    assert_eq!(exec("true || false"), String::from("true"));
    assert_eq!(exec("false || true"), String::from("true"));
    assert_eq!(exec("false || false"), String::from("false"));

    // the second operand must NOT be evaluated if the first one resolve to `true`.
    let short_circuit_eval = r#"
        function add_one(counter) {
            counter.value += 1;
            return true;
        }
        let counter = { value: 0 };
        let _ = add_one(counter) || add_one(counter);
        counter.value
        "#;
    assert_eq!(exec(short_circuit_eval), String::from("1"));

    // the second operand must be evaluated if the first one resolve to `false`.
    let short_circuit_eval = r#"
        function add_one(counter) {
            counter.value += 1;
            return false;
        }
        let counter = { value: 0 };
        let _ = add_one(counter) || add_one(counter);
        counter.value
        "#;
    assert_eq!(exec(short_circuit_eval), String::from("2"));

    // AND operation
    assert_eq!(exec("true && true"), String::from("true"));
    assert_eq!(exec("true && false"), String::from("false"));
    assert_eq!(exec("false && true"), String::from("false"));
    assert_eq!(exec("false && false"), String::from("false"));

    // the second operand must be evaluated if the first one resolve to `true`.
    let short_circuit_eval = r#"
        function add_one(counter) {
            counter.value += 1;
            return true;
        }
        let counter = { value: 0 };
        let _ = add_one(counter) && add_one(counter);
        counter.value
        "#;
    assert_eq!(exec(short_circuit_eval), String::from("2"));

    // the second operand must NOT be evaluated if the first one resolve to `false`.
    let short_circuit_eval = r#"
        function add_one(counter) {
            counter.value += 1;
            return false;
        }
        let counter = { value: 0 };
        let _ = add_one(counter) && add_one(counter);
        counter.value
        "#;
    assert_eq!(exec(short_circuit_eval), String::from("1"));
}

#[test]
fn assign_operator_precedence() {
    let src = r#"
        let a = 1;
        a = a + 1;
        a
    "#;
    assert_eq!(exec(src), String::from("2"));
}

#[test]
fn do_while_loop() {
    let simple_one = r#"
        a = 0;
        do {
            a += 1;
        } while (a < 10);

        a
         "#;
    assert_eq!(exec(simple_one), String::from("10"));

    let multiline_statement = r#"
        pow = 0;
        b = 1;
        do {
            pow += 1;
            b *= 2;
        } while (pow < 8);
        b
        "#;
    assert_eq!(exec(multiline_statement), String::from("256"));

    let body_is_executed_at_least_once = r#"
        a = 0;
        do
        {
            a += 1;
        }
        while (false);
        a
        "#;
    assert_eq!(exec(body_is_executed_at_least_once), String::from("1"));
}

#[test]
<<<<<<< HEAD
fn test_do_while_post_inc() {
=======
#[ignore]
fn do_while_post_inc() {
>>>>>>> 35f5f0b5
    let with_post_incrementors = r#"
        var i = 0;
        do {} while(i++ < 10) i;
    "#;
    assert_eq!(exec(with_post_incrementors), String::from("11"));
}

#[test]
fn test_for_loop() {
    let simple = r#"
        const a = ['h', 'e', 'l', 'l', 'o'];
        let b = '';
        for (let i = 0; i < a.length; i++) {
            b = b + a[i];
        }
        b
        "#;
    assert_eq!(exec(simple), String::from("hello"));

    let without_init_and_inc_step = r#"
        let a = 0;
        let i = 0;
        for (;i < 10;) {
            a = a + i;
            i++;
        }

        a
        "#;
    assert_eq!(exec(without_init_and_inc_step), String::from("45"));

    let body_should_not_execute_on_false_condition = r#"
        let a = 0
        for (;false;) {
            a++;
        }

        a
        "#;
    assert_eq!(
        exec(body_should_not_execute_on_false_condition),
        String::from("0")
    );

    let inner_scope = r#"
        for (let i = 0;false;) {}

        i
        "#;
    assert_eq!(exec(inner_scope), String::from("undefined"));
}

#[test]
<<<<<<< HEAD
fn test_unary_pre() {
=======
#[ignore]
fn unary_pre() {
>>>>>>> 35f5f0b5
    let unary_inc = r#"
        let a = 5;
        ++a;
        a;
    "#;
    assert_eq!(exec(unary_inc), String::from("6"));

    let unary_dec = r#"
        let a = 5;
        --a;
        a;
    "#;
    assert_eq!(exec(unary_dec), String::from("4"));

    let inc_obj_prop = r#"
        const a = { b: 5 };
        ++a.b;
        a['b'];
    "#;
    assert_eq!(exec(inc_obj_prop), String::from("6"));

    let inc_obj_field = r#"
        const a = { b: 5 };
        ++a['b'];
        a.b;
    "#;
    assert_eq!(exec(inc_obj_field), String::from("6"));

    let execs_before_inc = r#"
        let a = 5;
        ++a === 6;
    "#;
    assert_eq!(exec(execs_before_inc), String::from("true"));

    let execs_before_dec = r#"
        let a = 5;
        --a === 4;
    "#;
    assert_eq!(exec(execs_before_dec), String::from("true"));
}

#[test]
<<<<<<< HEAD
fn test_unary_post() {
=======
#[ignore]
fn unary_post() {
>>>>>>> 35f5f0b5
    let unary_inc = r#"
        let a = 5;
        a++;
        a;
    "#;
    assert_eq!(exec(unary_inc), String::from("6"));

    let unary_dec = r#"
        let a = 5;
        a--;
        a;
    "#;
    assert_eq!(exec(unary_dec), String::from("4"));

    let inc_obj_prop = r#"
        const a = { b: 5 };
        a.b++;
        a['b'];
    "#;
    assert_eq!(exec(inc_obj_prop), String::from("6"));

    let inc_obj_field = r#"
        const a = { b: 5 };
        a['b']++;
        a.b;
    "#;
    assert_eq!(exec(inc_obj_field), String::from("6"));

    let execs_after_inc = r#"
        let a = 5;
        a++ === 5;
    "#;
    assert_eq!(exec(execs_after_inc), String::from("true"));

    let execs_after_dec = r#"
        let a = 5;
        a-- === 5;
    "#;
    assert_eq!(exec(execs_after_dec), String::from("true"));
}

#[cfg(test)]
mod in_operator {
    use super::*;
    #[test]
    fn propery_in_object() {
        let p_in_o = r#"
            var o = {a: 'a'};
            var p = 'a';
            p in o
        "#;
        assert_eq!(exec(p_in_o), String::from("true"));
    }

    #[test]
    fn property_in_property_chain() {
        let p_in_o = r#"
            var o = {};
            var p = 'toString';
            p in o
        "#;
        assert_eq!(exec(p_in_o), String::from("true"));
    }

    #[test]
    fn property_not_in_object() {
        let p_not_in_o = r#"
            var o = {a: 'a'};
            var p = 'b';
            p in o
        "#;
        assert_eq!(exec(p_not_in_o), String::from("false"));
    }

    #[test]
    fn number_in_array() {
        // Note: this is valid because the LHS is converted to a prop key with ToPropertyKey
        // and arrays are just fancy objects like {'0': 'a'}
        let num_in_array = r#"
            var n = 0;
            var a = ['a'];
            n in a
        "#;
        assert_eq!(exec(num_in_array), String::from("true"));
    }

    #[test]
    #[ignore]
    fn symbol_in_object() {
        // FIXME: this scenario works in Firefox's console, this is probably an issue
        // with Symbol comparison.
        let sym_in_object = r#"
            var sym = Symbol('hi');
            var o = {};
            o[sym] = 'hello';
            sym in o
        "#;
        assert_eq!(exec(sym_in_object), String::from("true"));
    }

    #[test]
    #[should_panic(expected = "TypeError: undefined is not an Object.")]
    fn should_type_error_when_rhs_not_object() {
        let scenario = r#"
            'fail' in undefined
        "#;
        exec(scenario);
    }
}<|MERGE_RESOLUTION|>--- conflicted
+++ resolved
@@ -295,12 +295,7 @@
 }
 
 #[test]
-<<<<<<< HEAD
-fn test_do_while_post_inc() {
-=======
-#[ignore]
 fn do_while_post_inc() {
->>>>>>> 35f5f0b5
     let with_post_incrementors = r#"
         var i = 0;
         do {} while(i++ < 10) i;
@@ -354,12 +349,7 @@
 }
 
 #[test]
-<<<<<<< HEAD
-fn test_unary_pre() {
-=======
-#[ignore]
 fn unary_pre() {
->>>>>>> 35f5f0b5
     let unary_inc = r#"
         let a = 5;
         ++a;
@@ -402,12 +392,7 @@
 }
 
 #[test]
-<<<<<<< HEAD
-fn test_unary_post() {
-=======
-#[ignore]
 fn unary_post() {
->>>>>>> 35f5f0b5
     let unary_inc = r#"
         let a = 5;
         a++;
