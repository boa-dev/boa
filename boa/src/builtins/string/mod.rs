--- conflicted
+++ resolved
@@ -169,13 +169,8 @@
                     .expect("'Symbol::to_string' returns 'Value::String'")
                     .clone()
             }
-<<<<<<< HEAD
             Some(value) => value.to_string(context)?,
-            None => RcString::default(),
-=======
-            Some(ref value) => value.to_string(context)?,
             None => JsString::default(),
->>>>>>> beecb2db
         };
 
         if new_target.is_undefined() {
@@ -700,32 +695,6 @@
         // 3. Let string be ? ToString(O).
         let this_str = this.to_string(context)?;
 
-<<<<<<< HEAD
-                    result
-                }
-                Value::Object(_) => {
-                    // This will return the matched substring first, then captured parenthesized groups later
-                    let mut results: Vec<Value> = mat
-                        .groups()
-                        .map(|group| match group {
-                            Some(range) => Value::from(&primitive_val[range]),
-                            None => Value::undefined(),
-                        })
-                        .collect();
-
-                    // Returns the starting byte offset of the match
-                    let start = mat.start();
-                    results.push(Value::from(start));
-                    // Push the whole string being examined
-                    results.push(Value::from(primitive_val.to_string()));
-
-                    let result = context.call(replace_object, this, &results)?;
-
-                    result.to_string(context)?.to_string()
-                }
-                _ => "undefined".to_string(),
-            }
-=======
         // 4. Let searchString be ? ToString(searchValue).
         let search_str = search_value.to_string(context)?;
 
@@ -764,7 +733,6 @@
                     ],
                 )?
                 .to_string(context)?
->>>>>>> beecb2db
         } else {
             // a. Assert: Type(replaceValue) is String.
             // b. Let captures be a new empty List.
