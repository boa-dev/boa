//! This module implements the global `String` object.
//!
//! The `String` global object is a constructor for strings or a sequence of characters.
//!
//! More information:
//!  - [ECMAScript reference][spec]
//!  - [MDN documentation][mdn]
//!
//! [spec]: https://tc39.es/ecma262/#sec-string-object
//! [mdn]: https://developer.mozilla.org/en-US/docs/Web/JavaScript/Reference/Global_Objects/String

#[cfg(test)]
mod tests;

use super::function::{make_builtin_fn, make_constructor_fn};
use crate::{
    builtins::{
        object::{Object, ObjectData},
<<<<<<< HEAD
        property::{Attribute, Property},
        value::{RcString, ResultValue, Value},
=======
        property::Property,
        value::{RcString, Value},
>>>>>>> d025207f
        RegExp,
    },
    exec::Interpreter,
    BoaProfiler, Result,
};
use regex::Regex;
use std::borrow::BorrowMut;
use std::string::String as StdString;
use std::{
    cmp::{max, min},
    f64::NAN,
};

/// JavaScript `String` implementation.
#[derive(Debug, Clone, Copy)]
pub(crate) struct String;

impl String {
    /// The name of the object.
    pub(crate) const NAME: &'static str = "String";

    /// The amount of arguments this function object takes.
    pub(crate) const LENGTH: usize = 1;

    ///  JavaScript strings must be between `0` and less than positive `Infinity` and cannot be a negative number.
    /// The range of allowed values can be described like this: `[0, +∞)`.
    ///
    /// The resulting string can also not be larger than the maximum string size,
    /// which can differ in JavaScript engines. In Boa it is `2^32 - 1`
    pub(crate) const MAX_STRING_LENGTH: f64 = u32::MAX as f64;

    fn this_string_value(this: &Value, ctx: &mut Interpreter) -> Result<RcString> {
        match this {
            Value::String(ref string) => return Ok(string.clone()),
            Value::Object(ref object) => {
                let object = object.borrow();
                if let Some(string) = object.as_string() {
                    return Ok(string);
                }
            }
            _ => {}
        }

        Err(ctx.construct_type_error("'this' is not a string"))
    }

    /// [[Construct]] - Creates a new instance `this`
    ///
    /// [[Call]] - Returns a new native `string`
    /// <https://tc39.es/ecma262/#sec-string-constructor-string-value>
    pub(crate) fn make_string(
        this: &Value,
        args: &[Value],
        ctx: &mut Interpreter,
    ) -> Result<Value> {
        // This value is used by console.log and other routines to match Obexpecty"failed to parse argument for String method"pe
        // to its Javascript Identifier (global constructor method name)
        let string = match args.get(0) {
            Some(ref value) => value.to_string(ctx)?,
            None => RcString::default(),
        };

        let length = string.chars().count();

        this.set_field("length", Value::from(length as i32));

        this.set_data(ObjectData::String(string.clone()));

        Ok(Value::from(string))
    }

    /// Get the string value to a primitive string
    #[allow(clippy::wrong_self_convention)]
    #[inline]
    pub(crate) fn to_string(this: &Value, _: &[Value], ctx: &mut Interpreter) -> Result<Value> {
        // Get String from String Object and send it back as a new value
        Ok(Value::from(Self::this_string_value(this, ctx)?))
    }

    /// `String.prototype.charAt( index )`
    ///
    /// The `String` object's `charAt()` method returns a new string consisting of the single UTF-16 code unit located at the specified offset into the string.
    ///
    /// Characters in a string are indexed from left to right. The index of the first character is `0`,
    /// and the index of the last character—in a string called `stringName`—is `stringName.length - 1`.
    /// If the `index` you supply is out of this range, JavaScript returns an empty string.
    ///
    /// If no index is provided to `charAt()`, the default is `0`.
    ///
    /// More information:
    ///  - [ECMAScript reference][spec]
    ///  - [MDN documentation][mdn]
    ///
    /// [spec]: https://tc39.es/ecma262/#sec-string.prototype.charat
    /// [mdn]: https://developer.mozilla.org/en-US/docs/Web/JavaScript/Reference/Global_Objects/String/charAt
    pub(crate) fn char_at(this: &Value, args: &[Value], ctx: &mut Interpreter) -> Result<Value> {
        // First we get it the actual string a private field stored on the object only the engine has access to.
        // Then we convert it into a Rust String by wrapping it in from_value
        let primitive_val = this.to_string(ctx)?;
        let pos = args
            .get(0)
            .expect("failed to get argument for String method")
            .to_integer(ctx)? as i32;

        // Calling .len() on a string would give the wrong result, as they are bytes not the number of
        // unicode code points
        // Note that this is an O(N) operation (because UTF-8 is complex) while getting the number of
        // bytes is an O(1) operation.
        let length = primitive_val.chars().count();

        // We should return an empty string is pos is out of range
        if pos >= length as i32 || pos < 0 {
            return Ok("".into());
        }

        Ok(Value::from(
            primitive_val
                .chars()
                .nth(pos as usize)
                .expect("failed to get value"),
        ))
    }

    /// `String.prototype.charCodeAt( index )`
    ///
    /// The `charCodeAt()` method returns an integer between `0` and `65535` representing the UTF-16 code unit at the given index.
    ///
    /// Unicode code points range from `0` to `1114111` (`0x10FFFF`). The first 128 Unicode code points are a direct match of the ASCII character encoding.
    ///
    /// `charCodeAt()` returns `NaN` if the given index is less than `0`, or if it is equal to or greater than the `length` of the string.
    ///
    /// More information:
    ///  - [ECMAScript reference][spec]
    ///  - [MDN documentation][mdn]
    ///
    /// [spec]: https://tc39.es/ecma262/#sec-string.prototype.charcodeat
    /// [mdn]: https://developer.mozilla.org/en-US/docs/Web/JavaScript/Reference/Global_Objects/String/charCodeAt
    pub(crate) fn char_code_at(
        this: &Value,
        args: &[Value],
        ctx: &mut Interpreter,
    ) -> Result<Value> {
        // First we get it the actual string a private field stored on the object only the engine has access to.
        // Then we convert it into a Rust String by wrapping it in from_value
        let primitive_val = this.to_string(ctx)?;

        // Calling .len() on a string would give the wrong result, as they are bytes not the number of unicode code points
        // Note that this is an O(N) operation (because UTF-8 is complex) while getting the number of bytes is an O(1) operation.
        let length = primitive_val.chars().count();
        let pos = args
            .get(0)
            .expect("failed to get argument for String method")
            .to_integer(ctx)? as i32;

        if pos >= length as i32 || pos < 0 {
            return Ok(Value::from(NAN));
        }

        let utf16_val = primitive_val
            .encode_utf16()
            .nth(pos as usize)
            .expect("failed to get utf16 value");
        // If there is no element at that index, the result is NaN
        // TODO: We currently don't have NaN
        Ok(Value::from(f64::from(utf16_val)))
    }

    /// `String.prototype.concat( str1[, ...strN] )`
    ///
    /// The `concat()` method concatenates the string arguments to the calling string and returns a new string.
    ///
    /// Changes to the original string or the returned string don't affect the other.
    ///
    /// If the arguments are not of the type string, they are converted to string values before concatenating.
    ///
    /// More information:
    ///  - [ECMAScript reference][spec]
    ///  - [MDN documentation][mdn]
    ///
    /// [spec]: https://tc39.es/ecma262/#sec-string.prototype.concat
    /// [mdn]: https://developer.mozilla.org/en-US/docs/Web/JavaScript/Reference/Global_Objects/String/concat
    pub(crate) fn concat(this: &Value, args: &[Value], ctx: &mut Interpreter) -> Result<Value> {
        let object = ctx.require_object_coercible(this)?;
        let mut string = object.to_string(ctx)?.to_string();

        for arg in args {
            string.push_str(&arg.to_string(ctx)?);
        }

        Ok(Value::from(string))
    }

    /// `String.prototype.repeat( count )`
    ///
    /// The `repeat()` method constructs and returns a new string which contains the specified number of
    /// copies of the string on which it was called, concatenated together.
    ///
    /// More information:
    ///  - [ECMAScript reference][spec]
    ///  - [MDN documentation][mdn]
    ///
    /// [spec]: https://tc39.es/ecma262/#sec-string.prototype.repeat
    /// [mdn]: https://developer.mozilla.org/en-US/docs/Web/JavaScript/Reference/Global_Objects/String/repeat
    pub(crate) fn repeat(this: &Value, args: &[Value], ctx: &mut Interpreter) -> Result<Value> {
        let object = ctx.require_object_coercible(this)?;
        let string = object.to_string(ctx)?;

        if let Some(arg) = args.get(0) {
            let n = arg.to_integer(ctx)?;
            if n < 0.0 {
                return ctx.throw_range_error("repeat count cannot be a negative number");
            }

            if n.is_infinite() {
                return ctx.throw_range_error("repeat count cannot be infinity");
            }

            if n * (string.len() as f64) > Self::MAX_STRING_LENGTH {
                return ctx
                    .throw_range_error("repeat count must not overflow maximum string length");
            }
            Ok(string.repeat(n as usize).into())
        } else {
            Ok("".into())
        }
    }

    /// `String.prototype.slice( beginIndex [, endIndex] )`
    ///
    /// The `slice()` method extracts a section of a string and returns it as a new string, without modifying the original string.
    ///
    /// More information:
    ///  - [ECMAScript reference][spec]
    ///  - [MDN documentation][mdn]
    ///
    /// [spec]: https://tc39.es/ecma262/#sec-string.prototype.slice
    /// [mdn]: https://developer.mozilla.org/en-US/docs/Web/JavaScript/Reference/Global_Objects/String/slice
    pub(crate) fn slice(this: &Value, args: &[Value], ctx: &mut Interpreter) -> Result<Value> {
        // First we get it the actual string a private field stored on the object only the engine has access to.
        // Then we convert it into a Rust String by wrapping it in from_value
        let primitive_val = this.to_string(ctx)?;

        let start = args
            .get(0)
            .expect("failed to get argument for String method")
            .to_integer(ctx)? as i32;

        let end = args
            .get(1)
            .expect("failed to get argument in slice")
            .to_integer(ctx)? as i32;

        // Calling .len() on a string would give the wrong result, as they are bytes not the number of unicode code points
        // Note that this is an O(N) operation (because UTF-8 is complex) while getting the number of bytes is an O(1) operation.
        let length = primitive_val.chars().count() as i32;

        let from = if start < 0 {
            max(length.wrapping_add(start), 0)
        } else {
            min(start, length)
        };
        let to = if end < 0 {
            max(length.wrapping_add(end), 0)
        } else {
            min(end, length)
        };

        let span = max(to.wrapping_sub(from), 0);

        let new_str: StdString = primitive_val
            .chars()
            .skip(from as usize)
            .take(span as usize)
            .collect();
        Ok(Value::from(new_str))
    }

    /// `String.prototype.startWith( searchString[, position] )`
    ///
    /// The `startsWith()` method determines whether a string begins with the characters of a specified string, returning `true` or `false` as appropriate.
    ///
    /// More information:
    ///  - [ECMAScript reference][spec]
    ///  - [MDN documentation][mdn]
    ///
    /// [spec]: https://tc39.es/ecma262/#sec-string.prototype.startswith
    /// [mdn]: https://developer.mozilla.org/en-US/docs/Web/JavaScript/Reference/Global_Objects/String/startsWith
    pub(crate) fn starts_with(
        this: &Value,
        args: &[Value],
        ctx: &mut Interpreter,
    ) -> Result<Value> {
        // First we get it the actual string a private field stored on the object only the engine has access to.
        // Then we convert it into a Rust String by wrapping it in from_value
        let primitive_val = this.to_string(ctx)?;

        // TODO: Should throw TypeError if pattern is regular expression
        let search_string = args
            .get(0)
            .expect("failed to get argument for String method")
            .to_string(ctx)?;

        let length = primitive_val.chars().count() as i32;
        let search_length = search_string.chars().count() as i32;

        // If less than 2 args specified, position is 'undefined', defaults to 0
        let position = if args.len() < 2 {
            0
        } else {
            args.get(1).expect("failed to get arg").to_integer(ctx)? as i32
        };

        let start = min(max(position, 0), length);
        let end = start.wrapping_add(search_length);

        if end > length {
            Ok(Value::from(false))
        } else {
            // Only use the part of the string from "start"
            let this_string: StdString = primitive_val.chars().skip(start as usize).collect();
            Ok(Value::from(this_string.starts_with(search_string.as_str())))
        }
    }

    /// `String.prototype.endsWith( searchString[, length] )`
    ///
    /// The `endsWith()` method determines whether a string ends with the characters of a specified string, returning `true` or `false` as appropriate.
    ///
    /// More information:
    ///  - [ECMAScript reference][spec]
    ///  - [MDN documentation][mdn]
    ///
    /// [spec]: https://tc39.es/ecma262/#sec-string.prototype.endswith
    /// [mdn]: https://developer.mozilla.org/en-US/docs/Web/JavaScript/Reference/Global_Objects/String/endsWith
    pub(crate) fn ends_with(this: &Value, args: &[Value], ctx: &mut Interpreter) -> Result<Value> {
        // First we get it the actual string a private field stored on the object only the engine has access to.
        // Then we convert it into a Rust String by wrapping it in from_value
        let primitive_val = this.to_string(ctx)?;

        // TODO: Should throw TypeError if search_string is regular expression
        let search_string = args
            .get(0)
            .expect("failed to get argument for String method")
            .to_string(ctx)?;

        let length = primitive_val.chars().count() as i32;
        let search_length = search_string.chars().count() as i32;

        // If less than 2 args specified, end_position is 'undefined', defaults to
        // length of this
        let end_position = if args.len() < 2 {
            length
        } else {
            args.get(1)
                .expect("Could not get argumetn")
                .to_integer(ctx)? as i32
        };

        let end = min(max(end_position, 0), length);
        let start = end.wrapping_sub(search_length);

        if start < 0 {
            Ok(Value::from(false))
        } else {
            // Only use the part of the string up to "end"
            let this_string: StdString = primitive_val.chars().take(end as usize).collect();
            Ok(Value::from(this_string.ends_with(search_string.as_str())))
        }
    }

    /// `String.prototype.includes( searchString[, position] )`
    ///
    /// The `includes()` method determines whether one string may be found within another string, returning `true` or `false` as appropriate.
    ///
    /// More information:
    ///  - [ECMAScript reference][spec]
    ///  - [MDN documentation][mdn]
    ///
    /// [spec]: https://tc39.es/ecma262/#sec-string.prototype.includes
    /// [mdn]: https://developer.mozilla.org/en-US/docs/Web/JavaScript/Reference/Global_Objects/String/includes
    pub(crate) fn includes(this: &Value, args: &[Value], ctx: &mut Interpreter) -> Result<Value> {
        // First we get it the actual string a private field stored on the object only the engine has access to.
        // Then we convert it into a Rust String by wrapping it in from_value
        let primitive_val = this.to_string(ctx)?;

        // TODO: Should throw TypeError if search_string is regular expression
        let search_string = args
            .get(0)
            .expect("failed to get argument for String method")
            .to_string(ctx)?;

        let length = primitive_val.chars().count() as i32;

        // If less than 2 args specified, position is 'undefined', defaults to 0
        let position = if args.len() < 2 {
            0
        } else {
            args.get(1)
                .expect("Could not get argument")
                .to_integer(ctx)? as i32
        };

        let start = min(max(position, 0), length);

        // Take the string from "this" and use only the part of it after "start"
        let this_string: StdString = primitive_val.chars().skip(start as usize).collect();

        Ok(Value::from(this_string.contains(search_string.as_str())))
    }

    /// Return either the string itself or the string of the regex equivalent
    fn get_regex_string(value: &Value) -> StdString {
        match value {
            Value::String(ref body) => body.to_string(),
            Value::Object(ref obj) => {
                let obj = obj.borrow();

                if let Some(regexp) = obj.as_regexp() {
                    // first argument is another `RegExp` object, so copy its pattern and flags
                    return regexp.original_source.clone();
                }
                "undefined".to_string()
            }
            _ => "undefined".to_string(),
        }
    }

    /// `String.prototype.replace( regexp|substr, newSubstr|function )`
    ///
    /// The `replace()` method returns a new string with some or all matches of a `pattern` replaced by a `replacement`.
    ///
    /// The `pattern` can be a string or a `RegExp`, and the `replacement` can be a string or a function to be called for each match.
    /// If `pattern` is a string, only the first occurrence will be replaced.
    ///
    /// The original string is left unchanged.
    ///
    /// More information:
    ///  - [ECMAScript reference][spec]
    ///  - [MDN documentation][mdn]
    ///
    /// [spec]: https://tc39.es/ecma262/#sec-string.prototype.replace
    /// [mdn]: https://developer.mozilla.org/en-US/docs/Web/JavaScript/Reference/Global_Objects/String/replace
    pub(crate) fn replace(this: &Value, args: &[Value], ctx: &mut Interpreter) -> Result<Value> {
        // TODO: Support Symbol replacer
        let primitive_val = this.to_string(ctx)?;
        if args.is_empty() {
            return Ok(Value::from(primitive_val));
        }

        let regex_body = Self::get_regex_string(args.get(0).expect("Value needed"));
        let re = Regex::new(&regex_body).expect("unable to convert regex to regex object");
        let mat = re.find(&primitive_val).expect("unable to find value");
        let caps = re
            .captures(&primitive_val)
            .expect("unable to get capture groups from text");

        let replace_value = if args.len() > 1 {
            // replace_object could be a string or function or not exist at all
            let replace_object: &Value = args.get(1).expect("second argument expected");
            match replace_object {
                Value::String(val) => {
                    // https://tc39.es/ecma262/#table-45
                    let mut result = val.to_string();
                    let re = Regex::new(r"\$(\d)").unwrap();

                    if val.find("$$").is_some() {
                        result = val.replace("$$", "$")
                    }

                    if val.find("$`").is_some() {
                        let start_of_match = mat.start();
                        let slice = &primitive_val[..start_of_match];
                        result = val.replace("$`", slice);
                    }

                    if val.find("$'").is_some() {
                        let end_of_match = mat.end();
                        let slice = &primitive_val[end_of_match..];
                        result = val.replace("$'", slice);
                    }

                    if val.find("$&").is_some() {
                        // get matched value
                        let matched = caps.get(0).expect("cannot get matched value");
                        result = val.replace("$&", matched.as_str());
                    }

                    // Capture $1, $2, $3 etc
                    if re.is_match(&result) {
                        let mat_caps = re.captures(&result).unwrap();
                        let group_str = mat_caps.get(1).unwrap().as_str();
                        let group_int = group_str.parse::<usize>().unwrap();
                        result = re
                            .replace(result.as_str(), caps.get(group_int).unwrap().as_str())
                            .to_string()
                    }

                    result
                }
                Value::Object(_) => {
                    // This will return the matched substring first, then captured parenthesized groups later
                    let mut results: Vec<Value> = caps
                        .iter()
                        .map(|capture| Value::from(capture.unwrap().as_str()))
                        .collect();

                    // Returns the starting byte offset of the match
                    let start = caps
                        .get(0)
                        .expect("Unable to get Byte offset from string for match")
                        .start();
                    results.push(Value::from(start));
                    // Push the whole string being examined
                    results.push(Value::from(primitive_val.to_string()));

                    let result = ctx.call(&replace_object, this, &results).unwrap();

                    result.to_string(ctx)?.to_string()
                }
                _ => "undefined".to_string(),
            }
        } else {
            "undefined".to_string()
        };

        Ok(Value::from(primitive_val.replacen(
            &mat.as_str(),
            &replace_value,
            1,
        )))
    }

    /// `String.prototype.indexOf( searchValue[, fromIndex] )`
    ///
    /// The `indexOf()` method returns the index within the calling `String` object of the first occurrence
    /// of the specified value, starting the search at `fromIndex`.
    ///
    /// Returns `-1` if the value is not found.
    ///
    /// More information:
    ///  - [ECMAScript reference][spec]
    ///  - [MDN documentation][mdn]
    ///
    /// [spec]: https://tc39.es/ecma262/#sec-string.prototype.indexof
    /// [mdn]: https://developer.mozilla.org/en-US/docs/Web/JavaScript/Reference/Global_Objects/String/indexOf
    pub(crate) fn index_of(this: &Value, args: &[Value], ctx: &mut Interpreter) -> Result<Value> {
        let this = ctx.require_object_coercible(this)?;
        let string = this.to_string(ctx)?;

        let search_string = args
            .get(0)
            .cloned()
            .unwrap_or_else(Value::undefined)
            .to_string(ctx)?;

        let length = string.chars().count();
        let start = args
            .get(1)
            .map(|position| position.to_integer(ctx))
            .transpose()?
            .map_or(0, |position| position.max(0.0).min(length as f64) as usize);

        if search_string.is_empty() {
            return Ok(start.min(length).into());
        }

        if start < length {
            if let Some(position) = string.find(search_string.as_str()) {
                return Ok(string[..position].chars().count().into());
            }
        }

        Ok(Value::from(-1))
    }

    /// `String.prototype.lastIndexOf( searchValue[, fromIndex] )`
    ///
    /// The `lastIndexOf()` method returns the index within the calling `String` object of the last occurrence
    /// of the specified value, searching backwards from `fromIndex`.
    ///
    /// Returns `-1` if the value is not found.
    ///
    /// More information:
    ///  - [ECMAScript reference][spec]
    ///  - [MDN documentation][mdn]
    ///
    /// [spec]: https://tc39.es/ecma262/#sec-string.prototype.lastindexof
    /// [mdn]: https://developer.mozilla.org/en-US/docs/Web/JavaScript/Reference/Global_Objects/String/lastIndexOf
    pub(crate) fn last_index_of(
        this: &Value,
        args: &[Value],
        ctx: &mut Interpreter,
    ) -> Result<Value> {
        let this = ctx.require_object_coercible(this)?;
        let string = this.to_string(ctx)?;

        let search_string = args
            .get(0)
            .cloned()
            .unwrap_or_else(Value::undefined)
            .to_string(ctx)?;

        let length = string.chars().count();
        let start = args
            .get(1)
            .map(|position| position.to_integer(ctx))
            .transpose()?
            .map_or(0, |position| position.max(0.0).min(length as f64) as usize);

        if search_string.is_empty() {
            return Ok(start.min(length).into());
        }

        if start < length {
            if let Some(position) = string.rfind(search_string.as_str()) {
                return Ok(string[..position].chars().count().into());
            }
        }

        Ok(Value::from(-1))
    }

    /// `String.prototype.match( regexp )`
    ///
    /// The `match()` method retrieves the result of matching a **string** against a [`regular expression`][regex].
    ///
    /// More information:
    ///  - [ECMAScript reference][spec]
    ///  - [MDN documentation][mdn]
    ///
    /// [spec]: https://tc39.es/ecma262/#sec-string.prototype.match
    /// [mdn]: https://developer.mozilla.org/en-US/docs/Web/JavaScript/Reference/Global_Objects/String/match
    /// [regex]: https://developer.mozilla.org/en-US/docs/Web/JavaScript/Guide/Regular_Expressions
    pub(crate) fn r#match(this: &Value, args: &[Value], ctx: &mut Interpreter) -> Result<Value> {
        let re = RegExp::make_regexp(&Value::from(Object::default()), &[args[0].clone()], ctx)?;
        RegExp::r#match(&re, this.to_string(ctx)?, ctx)
    }

    /// Abstract method `StringPad`.
    ///
    /// Performs the actual string padding for padStart/End.
    /// <https://tc39.es/ecma262/#sec-stringpad/>
    fn string_pad(
        primitive: RcString,
        max_length: i32,
        fill_string: Option<RcString>,
        at_start: bool,
    ) -> Result<Value> {
        let primitive_length = primitive.len() as i32;

        if max_length <= primitive_length {
            return Ok(Value::from(primitive));
        }

        let filter = fill_string.as_deref().unwrap_or(" ");

        let fill_len = max_length.wrapping_sub(primitive_length);
        let mut fill_str = StdString::new();

        while fill_str.len() < fill_len as usize {
            fill_str.push_str(filter);
        }
        // Cut to size max_length
        let concat_fill_str: StdString = fill_str.chars().take(fill_len as usize).collect();

        if at_start {
            Ok(Value::from(format!("{}{}", concat_fill_str, &primitive)))
        } else {
            Ok(Value::from(format!("{}{}", primitive, &concat_fill_str)))
        }
    }

    /// `String.prototype.padEnd( targetLength[, padString] )`
    ///
    /// The `padEnd()` method pads the current string with a given string (repeated, if needed) so that the resulting string reaches a given length.
    ///
    /// The padding is applied from the end of the current string.
    ///
    /// More information:
    ///  - [ECMAScript reference][spec]
    ///  - [MDN documentation][mdn]
    ///
    /// [spec]: https://tc39.es/ecma262/#sec-string.prototype.padend
    /// [mdn]: https://developer.mozilla.org/en-US/docs/Web/JavaScript/Reference/Global_Objects/String/padEnd
    pub(crate) fn pad_end(this: &Value, args: &[Value], ctx: &mut Interpreter) -> Result<Value> {
        let primitive = this.to_string(ctx)?;
        if args.is_empty() {
            return Err(Value::from("padEnd requires maxLength argument"));
        }
        let max_length = args
            .get(0)
            .expect("failed to get argument for String method")
            .to_integer(ctx)? as i32;

        let fill_string = args.get(1).map(|arg| arg.to_string(ctx)).transpose()?;

        Self::string_pad(primitive, max_length, fill_string, false)
    }

    /// `String.prototype.padStart( targetLength [, padString] )`
    ///
    /// The `padStart()` method pads the current string with another string (multiple times, if needed) until the resulting string reaches the given length.
    ///
    /// The padding is applied from the start of the current string.
    ///
    /// More information:
    ///  - [ECMAScript reference][spec]
    ///  - [MDN documentation][mdn]
    ///
    /// [spec]: https://tc39.es/ecma262/#sec-string.prototype.padstart
    /// [mdn]: https://developer.mozilla.org/en-US/docs/Web/JavaScript/Reference/Global_Objects/String/padStart
    pub(crate) fn pad_start(this: &Value, args: &[Value], ctx: &mut Interpreter) -> Result<Value> {
        let primitive = this.to_string(ctx)?;
        if args.is_empty() {
            return Err(Value::from("padStart requires maxLength argument"));
        }
        let max_length = args
            .get(0)
            .expect("failed to get argument for String method")
            .to_integer(ctx)? as i32;

        let fill_string = args.get(1).map(|arg| arg.to_string(ctx)).transpose()?;

        Self::string_pad(primitive, max_length, fill_string, true)
    }

    /// Helper function to check if a `char` is trimmable.
    #[inline]
    fn is_trimmable_whitespace(c: char) -> bool {
        // The rust implementation of `trim` does not regard the same characters whitespace as ecma standard does
        //
        // Rust uses \p{White_Space} by default, which also includes:
        // `\u{0085}' (next line)
        // And does not include:
        // '\u{FEFF}' (zero width non-breaking space)
        match c {
        // Explicit whitespace: https://tc39.es/ecma262/#sec-white-space
        '\u{0009}' | '\u{000B}' | '\u{000C}' | '\u{0020}' | '\u{00A0}' | '\u{FEFF}' |
        // Unicode Space_Seperator category
        '\u{1680}' | '\u{2000}'..='\u{200A}' | '\u{202F}' | '\u{205F}' | '\u{3000}' |
        // Line terminators: https://tc39.es/ecma262/#sec-line-terminators
        '\u{000A}' | '\u{000D}' | '\u{2028}' | '\u{2029}' => true,
        _ => false,
    }
    }

    /// String.prototype.trim()
    ///
    /// The `trim()` method removes whitespace from both ends of a string.
    ///
    /// Whitespace in this context is all the whitespace characters (space, tab, no-break space, etc.) and all the line terminator characters (LF, CR, etc.).
    ///
    /// More information:
    ///  - [ECMAScript reference][spec]
    ///  - [MDN documentation][mdn]
    ///
    /// [spec]: https://tc39.es/ecma262/#sec-string.prototype.trim
    /// [mdn]: https://developer.mozilla.org/en-US/docs/Web/JavaScript/Reference/Global_Objects/String/trim
    pub(crate) fn trim(this: &Value, _: &[Value], ctx: &mut Interpreter) -> Result<Value> {
        let this = ctx.require_object_coercible(this)?;
        let string = this.to_string(ctx)?;
        Ok(Value::from(
            string.trim_matches(Self::is_trimmable_whitespace),
        ))
    }

    /// `String.prototype.trimStart()`
    ///
    /// The `trimStart()` method removes whitespace from the beginning of a string.
    ///
    /// Whitespace in this context is all the whitespace characters (space, tab, no-break space, etc.) and all the line terminator characters (LF, CR, etc.).
    ///
    /// More information:
    ///  - [ECMAScript reference][spec]
    ///  - [MDN documentation][mdn]
    ///
    /// [spec]: https://tc39.es/ecma262/#sec-string.prototype.trimstart
    /// [mdn]: https://developer.mozilla.org/en-US/docs/Web/JavaScript/Reference/Global_Objects/String/trimStart
    pub(crate) fn trim_start(this: &Value, _: &[Value], ctx: &mut Interpreter) -> Result<Value> {
        let this = ctx.require_object_coercible(this)?;
        let string = this.to_string(ctx)?;
        Ok(Value::from(
            string.trim_start_matches(Self::is_trimmable_whitespace),
        ))
    }

    /// String.prototype.trimEnd()
    ///
    /// The `trimEnd()` method removes whitespace from the end of a string.
    ///
    /// Whitespace in this context is all the whitespace characters (space, tab, no-break space, etc.) and all the line terminator characters (LF, CR, etc.).
    ///
    /// More information:
    ///  - [ECMAScript reference][spec]
    ///  - [MDN documentation][mdn]
    ///
    /// [spec]: https://tc39.es/ecma262/#sec-string.prototype.trimend
    /// [mdn]: https://developer.mozilla.org/en-US/docs/Web/JavaScript/Reference/Global_Objects/String/trimEnd
    pub(crate) fn trim_end(this: &Value, _: &[Value], ctx: &mut Interpreter) -> Result<Value> {
        let this = ctx.require_object_coercible(this)?;
        let string = this.to_string(ctx)?;
        Ok(Value::from(
            string.trim_end_matches(Self::is_trimmable_whitespace),
        ))
    }

    /// `String.prototype.toLowerCase()`
    ///
    /// The `toLowerCase()` method returns the calling string value converted to lower case.
    ///
    /// More information:
    ///  - [ECMAScript reference][spec]
    ///  - [MDN documentation][mdn]
    ///
    /// [spec]: https://tc39.es/ecma262/#sec-string.prototype.tolowercase
    /// [mdn]: https://developer.mozilla.org/en-US/docs/Web/JavaScript/Reference/Global_Objects/String/toLowerCase
    #[allow(clippy::wrong_self_convention)]
    pub(crate) fn to_lowercase(this: &Value, _: &[Value], ctx: &mut Interpreter) -> Result<Value> {
        // First we get it the actual string a private field stored on the object only the engine has access to.
        // Then we convert it into a Rust String by wrapping it in from_value
        let this_str = this.to_string(ctx)?;
        // The Rust String is mapped to uppercase using the builtin .to_lowercase().
        // There might be corner cases where it does not behave exactly like Javascript expects
        Ok(Value::from(this_str.to_lowercase()))
    }

    /// `String.prototype.toUpperCase()`
    ///
    /// The `toUpperCase()` method returns the calling string value converted to uppercase.
    ///
    /// The value will be **converted** to a string if it isn't one
    ///
    /// More information:
    ///  - [ECMAScript reference][spec]
    ///  - [MDN documentation][mdn]
    ///
    /// [spec]: https://tc39.es/ecma262/#sec-string.prototype.toUppercase
    /// [mdn]: https://developer.mozilla.org/en-US/docs/Web/JavaScript/Reference/Global_Objects/String/toUpperCase
    #[allow(clippy::wrong_self_convention)]
    pub(crate) fn to_uppercase(this: &Value, _: &[Value], ctx: &mut Interpreter) -> Result<Value> {
        // First we get it the actual string a private field stored on the object only the engine has access to.
        // Then we convert it into a Rust String by wrapping it in from_value
        let this_str = this.to_string(ctx)?;
        // The Rust String is mapped to uppercase using the builtin .to_uppercase().
        // There might be corner cases where it does not behave exactly like Javascript expects
        Ok(Value::from(this_str.to_uppercase()))
    }

    /// `String.prototype.substring( indexStart[, indexEnd] )`
    ///
    /// The `substring()` method returns the part of the `string` between the start and end indexes, or to the end of the string.
    ///
    /// More information:
    ///  - [ECMAScript reference][spec]
    ///  - [MDN documentation][mdn]
    ///
    /// [spec]: https://tc39.es/ecma262/#sec-string.prototype.substring
    /// [mdn]: https://developer.mozilla.org/en-US/docs/Web/JavaScript/Reference/Global_Objects/String/substring
    pub(crate) fn substring(this: &Value, args: &[Value], ctx: &mut Interpreter) -> Result<Value> {
        // First we get it the actual string a private field stored on the object only the engine has access to.
        // Then we convert it into a Rust String by wrapping it in from_value
        let primitive_val = this.to_string(ctx)?;
        // If no args are specified, start is 'undefined', defaults to 0
        let start = if args.is_empty() {
            0
        } else {
            args.get(0)
                .expect("failed to get argument for String method")
                .to_integer(ctx)? as i32
        };
        let length = primitive_val.chars().count() as i32;
        // If less than 2 args specified, end is the length of the this object converted to a String
        let end = if args.len() < 2 {
            length
        } else {
            args.get(1)
                .expect("Could not get argument")
                .to_integer(ctx)? as i32
        };
        // Both start and end args replaced by 0 if they were negative
        // or by the length of the String if they were greater
        let final_start = min(max(start, 0), length);
        let final_end = min(max(end, 0), length);
        // Start and end are swapped if start is greater than end
        let from = min(final_start, final_end) as usize;
        let to = max(final_start, final_end) as usize;
        // Extract the part of the string contained between the start index and the end index
        // where start is guaranteed to be smaller or equals to end
        let extracted_string: StdString = primitive_val
            .chars()
            .skip(from)
            .take(to.wrapping_sub(from))
            .collect();
        Ok(Value::from(extracted_string))
    }

    /// `String.prototype.substr( start[, length] )`
    ///
    /// The `substr()` method returns a portion of the string, starting at the specified index and extending for a given number of characters afterward.
    ///
    /// More information:
    ///  - [ECMAScript reference][spec]
    ///  - [MDN documentation][mdn]
    ///
    /// [spec]: https://tc39.es/ecma262/#sec-string.prototype.substr
    /// [mdn]: https://developer.mozilla.org/en-US/docs/Web/JavaScript/Reference/Global_Objects/String/substr
    /// <https://tc39.es/ecma262/#sec-string.prototype.substr>
    pub(crate) fn substr(this: &Value, args: &[Value], ctx: &mut Interpreter) -> Result<Value> {
        // First we get it the actual string a private field stored on the object only the engine has access to.
        // Then we convert it into a Rust String by wrapping it in from_value
        let primitive_val = this.to_string(ctx)?;
        // If no args are specified, start is 'undefined', defaults to 0
        let mut start = if args.is_empty() {
            0
        } else {
            args.get(0)
                .expect("failed to get argument for String method")
                .to_integer(ctx)? as i32
        };
        let length = primitive_val.chars().count() as i32;
        // If less than 2 args specified, end is +infinity, the maximum number value.
        // Using i32::max_value() should be safe because the final length used is at most
        // the number of code units from start to the end of the string,
        // which should always be smaller or equals to both +infinity and i32::max_value
        let end = if args.len() < 2 {
            i32::max_value()
        } else {
            args.get(1)
                .expect("Could not get argument")
                .to_integer(ctx)? as i32
        };
        // If start is negative it become the number of code units from the end of the string
        if start < 0 {
            start = max(length.wrapping_add(start), 0);
        }
        // length replaced by 0 if it was negative
        // or by the number of code units from start to the end of the string if it was greater
        let result_length = min(max(end, 0), length.wrapping_sub(start));
        // If length is negative we return an empty string
        // otherwise we extract the part of the string from start and is length code units long
        if result_length <= 0 {
            Ok(Value::from(""))
        } else {
            let extracted_string: StdString = primitive_val
                .chars()
                .skip(start as usize)
                .take(result_length as usize)
                .collect();

            Ok(Value::from(extracted_string))
        }
    }

    /// String.prototype.valueOf()
    ///
    /// The `valueOf()` method returns the primitive value of a `String` object.
    ///
    /// More information:
    ///  - [ECMAScript reference][spec]
    ///  - [MDN documentation][mdn]
    ///
    /// [spec]: https://tc39.es/ecma262/#sec-string.prototype.value_of
    /// [mdn]: https://developer.mozilla.org/en-US/docs/Web/JavaScript/Reference/Global_Objects/String/valueOf
    pub(crate) fn value_of(this: &Value, args: &[Value], ctx: &mut Interpreter) -> Result<Value> {
        // Use the to_string method because it is specified to do the same thing in this case
        Self::to_string(this, args, ctx)
    }

    /// `String.prototype.matchAll( regexp )`
    ///
    /// The `matchAll()` method returns an iterator of all results matching a string against a [`regular expression`][regex], including [capturing groups][cg].
    ///
    /// More information:
    ///  - [ECMAScript reference][spec]
    ///  - [MDN documentation][mdn]
    ///
    /// [spec]: https://tc39.es/ecma262/#sec-string.prototype.matchall
    /// [mdn]: https://developer.mozilla.org/en-US/docs/Web/JavaScript/Reference/Global_Objects/String/matchAll
    /// [regex]: https://developer.mozilla.org/en-US/docs/Web/JavaScript/Guide/Regular_Expressions
    /// [cg]: https://developer.mozilla.org/en-US/docs/Web/JavaScript/Guide/Regular_Expressions/Groups_and_Ranges
    // TODO: update this method to return iterator
    pub(crate) fn match_all(this: &Value, args: &[Value], ctx: &mut Interpreter) -> Result<Value> {
        let re: Value = match args.get(0) {
            Some(arg) => {
                if arg.is_null() {
                    RegExp::make_regexp(
                        &Value::from(Object::default()),
                        &[Value::from(arg.to_string(ctx)?), Value::from("g")],
                        ctx,
                    )
                } else if arg.is_undefined() {
                    RegExp::make_regexp(
                        &Value::from(Object::default()),
                        &[Value::undefined(), Value::from("g")],
                        ctx,
                    )
                } else {
                    Ok(arg.clone())
                }
            }
            None => RegExp::make_regexp(
                &Value::from(Object::default()),
                &[Value::from(""), Value::from("g")],
                ctx,
            ),
        }?;

        RegExp::match_all(&re, this.to_string(ctx)?.to_string())
    }

    /// Initialise the `String` object on the global object.
    #[inline]
    pub(crate) fn init(interpreter: &mut Interpreter) {
        let _timer = BoaProfiler::global().start_event(Self::NAME, "init");

        // Create `String` `prototype`

        let global = interpreter.global();
        let prototype = Value::new_object(Some(global));
        let length = Property::default().value(Value::from(0));

        prototype.set_property("length", length);

        make_builtin_fn(Self::char_at, "charAt", &prototype, 1, interpreter);
        make_builtin_fn(Self::char_code_at, "charCodeAt", &prototype, 1, interpreter);
        make_builtin_fn(Self::to_string, "toString", &prototype, 0, interpreter);
        make_builtin_fn(Self::concat, "concat", &prototype, 1, interpreter);
        make_builtin_fn(Self::repeat, "repeat", &prototype, 1, interpreter);
        make_builtin_fn(Self::slice, "slice", &prototype, 2, interpreter);
        make_builtin_fn(Self::starts_with, "startsWith", &prototype, 1, interpreter);
        make_builtin_fn(Self::ends_with, "endsWith", &prototype, 1, interpreter);
        make_builtin_fn(Self::includes, "includes", &prototype, 1, interpreter);
        make_builtin_fn(Self::index_of, "indexOf", &prototype, 1, interpreter);
        make_builtin_fn(
            Self::last_index_of,
            "lastIndexOf",
            &prototype,
            1,
            interpreter,
        );
        make_builtin_fn(Self::r#match, "match", &prototype, 1, interpreter);
        make_builtin_fn(Self::pad_end, "padEnd", &prototype, 1, interpreter);
        make_builtin_fn(Self::pad_start, "padStart", &prototype, 1, interpreter);
        make_builtin_fn(Self::trim, "trim", &prototype, 0, interpreter);
        make_builtin_fn(Self::trim_start, "trimStart", &prototype, 0, interpreter);
        make_builtin_fn(Self::trim_end, "trimEnd", &prototype, 0, interpreter);
        make_builtin_fn(
            Self::to_lowercase,
            "toLowerCase",
            &prototype,
            0,
            interpreter,
        );
        make_builtin_fn(
            Self::to_uppercase,
            "toUpperCase",
            &prototype,
            0,
            interpreter,
        );
        make_builtin_fn(Self::substring, "substring", &prototype, 2, interpreter);
        make_builtin_fn(Self::substr, "substr", &prototype, 2, interpreter);
        make_builtin_fn(Self::value_of, "valueOf", &prototype, 0, interpreter);
        make_builtin_fn(Self::match_all, "matchAll", &prototype, 1, interpreter);
        make_builtin_fn(Self::replace, "replace", &prototype, 2, interpreter);

        let string_object = make_constructor_fn(
            Self::NAME,
            Self::LENGTH,
            Self::make_string,
            global,
            prototype,
            true,
            true,
        );

        let mut global = interpreter.global().as_object_mut().expect("Expect object");
        global.borrow_mut().insert_property(
            Self::NAME,
            string_object,
            Attribute::WRITABLE | Attribute::NON_ENUMERABLE | Attribute::CONFIGURABLE,
        );
    }
}<|MERGE_RESOLUTION|>--- conflicted
+++ resolved
@@ -16,13 +16,8 @@
 use crate::{
     builtins::{
         object::{Object, ObjectData},
-<<<<<<< HEAD
         property::{Attribute, Property},
-        value::{RcString, ResultValue, Value},
-=======
-        property::Property,
         value::{RcString, Value},
->>>>>>> d025207f
         RegExp,
     },
     exec::Interpreter,
