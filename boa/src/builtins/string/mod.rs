--- conflicted
+++ resolved
@@ -124,7 +124,26 @@
     /// which can differ in JavaScript engines. In Boa it is `2^32 - 1`
     pub(crate) const MAX_STRING_LENGTH: f64 = u32::MAX as f64;
 
-<<<<<<< HEAD
+    /// `String( value )`
+    ///
+    /// <https://tc39.es/ecma262/#sec-string-constructor-string-value>
+    pub(crate) fn constructor(this: &Value, args: &[Value], ctx: &mut Context) -> Result<Value> {
+        // This value is used by console.log and other routines to match Obexpecty"failed to parse argument for String method"pe
+        // to its Javascript Identifier (global constructor method name)
+        let string = match args.get(0) {
+            Some(ref value) => value.to_string(ctx)?,
+            None => RcString::default(),
+        };
+
+        let length = string.encode_utf16().count();
+
+        this.set_field("length", Value::from(length as i32));
+
+        this.set_data(ObjectData::String(string.clone()));
+
+        Ok(Value::from(string))
+    }
+
     fn this_string_value(this: &Value, ctx: &mut Context) -> Result<RcString> {
         match this {
             Value::String(ref string) => return Ok(string.clone()),
@@ -138,44 +157,6 @@
         }
 
         Err(ctx.construct_type_error("'this' is not a string")?)
-    }
-
-    /// [[Construct]] - Creates a new instance `this`
-=======
-    /// `String( value )`
->>>>>>> e60d081f
-    ///
-    /// <https://tc39.es/ecma262/#sec-string-constructor-string-value>
-    pub(crate) fn constructor(this: &Value, args: &[Value], ctx: &mut Context) -> Result<Value> {
-        // This value is used by console.log and other routines to match Obexpecty"failed to parse argument for String method"pe
-        // to its Javascript Identifier (global constructor method name)
-        let string = match args.get(0) {
-            Some(ref value) => value.to_string(ctx)?,
-            None => RcString::default(),
-        };
-
-        let length = string.encode_utf16().count();
-
-        this.set_field("length", Value::from(length as i32));
-
-        this.set_data(ObjectData::String(string.clone()));
-
-        Ok(Value::from(string))
-    }
-
-    fn this_string_value(this: &Value, ctx: &mut Context) -> Result<RcString> {
-        match this {
-            Value::String(ref string) => return Ok(string.clone()),
-            Value::Object(ref object) => {
-                let object = object.borrow();
-                if let Some(string) = object.as_string() {
-                    return Ok(string);
-                }
-            }
-            _ => {}
-        }
-
-        Err(ctx.construct_type_error("'this' is not a string"))
     }
 
     /// Get the string value to a primitive string
