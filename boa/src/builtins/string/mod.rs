--- conflicted
+++ resolved
@@ -864,63 +864,30 @@
     /// [regex]: https://developer.mozilla.org/en-US/docs/Web/JavaScript/Guide/Regular_Expressions
     pub(crate) fn r#match(this: &Value, args: &[Value], context: &mut Context) -> Result<Value> {
         // 1. Let O be ? RequireObjectCoercible(this value).
-<<<<<<< HEAD
-        let this = this.require_object_coercible(context)?;
-        let regexp = args.get(0).cloned().unwrap_or_default();
-        // 2. If regexp is neither undefined nor null, then
-=======
         let object = this.require_object_coercible(context)?;
 
         // 2. If regexp is neither undefined nor null, then
         let regexp = args.get(0).cloned().unwrap_or_default();
->>>>>>> aa507f3c
         if !regexp.is_null_or_undefined() {
             // a. Let matcher be ? GetMethod(regexp, @@match).
             // b. If matcher is not undefined, then
             if let Some(matcher) = regexp
-<<<<<<< HEAD
                 .to_object(context)?
                 .get_method(context, WellKnownSymbols::match_())?
             {
                 // i. Return ? Call(matcher, regexp, « O »).
                 return matcher.call(&regexp, &[this.clone()], context);
-=======
-                .as_object()
-                .unwrap_or_default()
-                .get_method(context, "match")?
-            {
-                // i. Return ? Call(matcher, regexp, « O »).
-                return matcher.call(&regexp, &[object.clone()], context);
->>>>>>> aa507f3c
             }
         }
 
         // 3. Let S be ? ToString(O).
-<<<<<<< HEAD
-        let s = this.to_string(context)?;
-=======
         let arg_str = object.to_string(context)?;
->>>>>>> aa507f3c
 
         // 4. Let rx be ? RegExpCreate(regexp, undefined).
         let rx = RegExp::constructor(&Value::from(Object::default()), &[regexp], context)?;
 
-<<<<<<< HEAD
-        // 5. Return ? Invoke(rx, @@search, « string »).
-        // todo: work out why below doesn't work
-        // if let Some(matcher) = rx
-        //     .to_object(context)?
-        //     .get_method(context, WellKnownSymbols::match_())?
-        // {
-        //     matcher.call(&rx, &[Value::from(s)], context)
-        // } else {
-        //     context.throw_type_error("regexp[Symbol.match] is not a function")
-        // }
-        RegExp::r#match(&rx, s, context)
-=======
         // 5. Return ? Invoke(rx, @@match, « S »).
         RegExp::r#match(&rx, &[Value::from(arg_str)], context)
->>>>>>> aa507f3c
     }
 
     /// Abstract method `StringPad`.
