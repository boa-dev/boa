--- conflicted
+++ resolved
@@ -336,11 +336,7 @@
 
         // Fast path returning NaN when pos is obviously out of range
         if pos < 0 || pos >= primitive_val.len() as i32 {
-<<<<<<< HEAD
-            return Ok(Value::from(f64::NAN));
-=======
             return Ok(Value::nan());
->>>>>>> 75a361bd
         }
 
         // Calling .len() on a string would give the wrong result, as they are bytes not the number of unicode code points
@@ -349,11 +345,7 @@
         if let Some(utf16_val) = primitive_val.encode_utf16().nth(pos as usize) {
             Ok(Value::from(f64::from(utf16_val)))
         } else {
-<<<<<<< HEAD
-            Ok(Value::from(f64::NAN))
-=======
             Ok(Value::nan())
->>>>>>> 75a361bd
         }
     }
 
