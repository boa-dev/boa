use crate::{exec::Interpreter, forward, forward_val, realm::Realm};

///TODO: re-enable when getProperty() is finished;
#[test]
#[ignore]
fn length() {
    //TEST262: https://github.com/tc39/test262/blob/master/test/built-ins/String/length.js
    let realm = Realm::create();
    let mut engine = Interpreter::new(realm);
    let init = r#"
    const a = new String(' ');
    const b = new String('\ud834\udf06');
    const c = new String(' \b ');
    cosnt d = new String('中文长度')
    "#;
    eprintln!("{}", forward(&mut engine, init));
    let a = forward(&mut engine, "a.length");
    assert_eq!(a, "1");
    let b = forward(&mut engine, "b.length");
    // TODO: fix this
    // unicode surrogate pair length should be 1
    // utf16/usc2 length should be 2
    // utf8 length should be 4
    assert_eq!(b, "2");
    let c = forward(&mut engine, "c.length");
    assert_eq!(c, "3");
    let d = forward(&mut engine, "d.length");
    assert_eq!(d, "4");
}

#[test]
fn new_string_has_length() {
    let realm = Realm::create();
    let mut engine = Interpreter::new(realm);
    let init = r#"
        let a = new String("1234");
        a
        "#;

    forward(&mut engine, init);
    assert_eq!(forward(&mut engine, "a.length"), "4");
}

#[test]
fn new_utf8_string_has_length() {
    let realm = Realm::create();
    let mut engine = Interpreter::new(realm);
    let init = r#"
        let a = new String("中文");
        a
        "#;

    forward(&mut engine, init);
    assert_eq!(forward(&mut engine, "a.length"), "2");
}

#[test]
fn concat() {
    let realm = Realm::create();
    let mut engine = Interpreter::new(realm);
    let init = r#"
        var hello = new String('Hello, ');
        var world = new String('world! ');
        var nice = new String('Have a nice day.');
        "#;
    eprintln!("{}", forward(&mut engine, init));

    let a = forward(&mut engine, "hello.concat(world, nice)");
    assert_eq!(a, "\"Hello, world! Have a nice day.\"");

    let b = forward(&mut engine, "hello + world + nice");
    assert_eq!(b, "\"Hello, world! Have a nice day.\"");
}

#[test]
fn generic_concat() {
    let realm = Realm::create();
    let mut engine = Interpreter::new(realm);
    let init = r#"
        Number.prototype.concat = String.prototype.concat;
        let number = new Number(100);
        "#;
    eprintln!("{}", forward(&mut engine, init));

    let a = forward(&mut engine, "number.concat(' - 50', ' = 50')");
    assert_eq!(a, "\"100 - 50 = 50\"");
}

#[allow(clippy::unwrap_used)]
#[test]
/// Test the correct type is returned from call and construct
fn construct_and_call() {
    let realm = Realm::create();
    let mut engine = Interpreter::new(realm);
    let init = r#"
        var hello = new String('Hello');
        var world = String('world');
        "#;

    forward(&mut engine, init);

    let hello = forward_val(&mut engine, "hello").unwrap();
    let world = forward_val(&mut engine, "world").unwrap();

    assert_eq!(hello.is_object(), true);
    assert_eq!(world.is_string(), true);
}

#[test]
fn repeat() {
    let realm = Realm::create();
    let mut engine = Interpreter::new(realm);
    let init = r#"
        var empty = new String('');
        var en = new String('english');
        var zh = new String('中文');
        "#;

    forward(&mut engine, init);

    assert_eq!(forward(&mut engine, "empty.repeat(0)"), "\"\"");
    assert_eq!(forward(&mut engine, "empty.repeat(1)"), "\"\"");

    assert_eq!(forward(&mut engine, "en.repeat(0)"), "\"\"");
    assert_eq!(forward(&mut engine, "zh.repeat(0)"), "\"\"");

    assert_eq!(forward(&mut engine, "en.repeat(1)"), "\"english\"");
    assert_eq!(forward(&mut engine, "zh.repeat(2)"), "\"中文中文\"");
}

#[test]
fn repeat_throws_when_count_is_negative() {
    let realm = Realm::create();
    let mut engine = Interpreter::new(realm);

    assert_eq!(
        forward(
            &mut engine,
            r#"
        try {
            'x'.repeat(-1)
        } catch (e) {
            e.toString()
        }
    "#
        ),
        "RangeError: repeat count cannot be a negative number"
    );
}

#[test]
fn repeat_throws_when_count_is_infinity() {
    let realm = Realm::create();
    let mut engine = Interpreter::new(realm);

    assert_eq!(
        forward(
            &mut engine,
            r#"
        try {
            'x'.repeat(Infinity)
        } catch (e) {
            e.toString()
        }
    "#
        ),
        "RangeError: repeat count cannot be infinity"
    );
}

#[test]
fn repeat_throws_when_count_overflows_max_length() {
    let realm = Realm::create();
    let mut engine = Interpreter::new(realm);

    assert_eq!(
        forward(
            &mut engine,
            r#"
        try {
            'x'.repeat(2 ** 64)
        } catch (e) {
            e.toString()
        }
    "#
        ),
        "RangeError: repeat count must not overflow maximum string length"
    );
}

#[test]
fn repeat_generic() {
    let realm = Realm::create();
    let mut engine = Interpreter::new(realm);
    let init = "Number.prototype.repeat = String.prototype.repeat;";

    forward(&mut engine, init);

    assert_eq!(forward(&mut engine, "(0).repeat(0)"), "");
    assert_eq!(forward(&mut engine, "(1).repeat(1)"), "1");

    assert_eq!(forward(&mut engine, "(1).repeat(5)"), "11111");
    assert_eq!(forward(&mut engine, "(12).repeat(3)"), "121212");
}

#[test]
fn replace() {
    let realm = Realm::create();
    let mut engine = Interpreter::new(realm);
    let init = r#"
        var a = "abc";
        a = a.replace("a", "2");
        a
        "#;

    forward(&mut engine, init);

    assert_eq!(forward(&mut engine, "a"), "\"2bc\"");
}

#[test]
fn replace_with_function() {
    let realm = Realm::create();
    let mut engine = Interpreter::new(realm);
    let init = r#"
        var a = "ecmascript is cool";
        var p1, p2, p3;
        var replacer = (match, cap1, cap2, cap3) => {
            p1 = cap1;
            p2 = cap2;
            p3 = cap3;
            return "awesome!";
        };

        a = a.replace(/c(o)(o)(l)/, replacer);
        a;
        "#;

    forward(&mut engine, init);

    assert_eq!(forward(&mut engine, "a"), "\"ecmascript is awesome!\"");

    assert_eq!(forward(&mut engine, "p1"), "\"o\"");
    assert_eq!(forward(&mut engine, "p2"), "\"o\"");
    assert_eq!(forward(&mut engine, "p3"), "\"l\"");
}

#[test]
fn starts_with() {
    let realm = Realm::create();
    let mut engine = Interpreter::new(realm);
    let init = r#"
        var empty = new String('');
        var en = new String('english');
        var zh = new String('中文');

        var emptyLiteral = '';
        var enLiteral = 'english';
        var zhLiteral = '中文';
        "#;

    forward(&mut engine, init);

    assert_eq!(forward(&mut engine, "empty.startsWith('')"), "true");
    assert_eq!(forward(&mut engine, "en.startsWith('e')"), "true");
    assert_eq!(forward(&mut engine, "zh.startsWith('中')"), "true");

    assert_eq!(forward(&mut engine, "emptyLiteral.startsWith('')"), "true");
    assert_eq!(forward(&mut engine, "enLiteral.startsWith('e')"), "true");
    assert_eq!(forward(&mut engine, "zhLiteral.startsWith('中')"), "true");
}

#[test]
fn ends_with() {
    let realm = Realm::create();
    let mut engine = Interpreter::new(realm);
    let init = r#"
        var empty = new String('');
        var en = new String('english');
        var zh = new String('中文');

        var emptyLiteral = '';
        var enLiteral = 'english';
        var zhLiteral = '中文';
        "#;

    forward(&mut engine, init);

    assert_eq!(forward(&mut engine, "empty.endsWith('')"), "true");
    assert_eq!(forward(&mut engine, "en.endsWith('h')"), "true");
    assert_eq!(forward(&mut engine, "zh.endsWith('文')"), "true");

    assert_eq!(forward(&mut engine, "emptyLiteral.endsWith('')"), "true");
    assert_eq!(forward(&mut engine, "enLiteral.endsWith('h')"), "true");
    assert_eq!(forward(&mut engine, "zhLiteral.endsWith('文')"), "true");
}

#[test]
fn match_all() {
    let realm = Realm::create();
    let mut engine = Interpreter::new(realm);

    assert_eq!(forward(&mut engine, "'aa'.matchAll(null).length"), "0");
    assert_eq!(forward(&mut engine, "'aa'.matchAll(/b/).length"), "0");
    assert_eq!(forward(&mut engine, "'aa'.matchAll(/a/).length"), "1");
    assert_eq!(forward(&mut engine, "'aa'.matchAll(/a/g).length"), "2");

    forward(
        &mut engine,
        "var groupMatches = 'test1test2'.matchAll(/t(e)(st(\\d?))/g)",
    );

    assert_eq!(forward(&mut engine, "groupMatches.length"), "2");
    assert_eq!(forward(&mut engine, "groupMatches[0][1]"), "\"e\"");
    assert_eq!(forward(&mut engine, "groupMatches[0][2]"), "\"st1\"");
    assert_eq!(forward(&mut engine, "groupMatches[0][3]"), "\"1\"");
    assert_eq!(forward(&mut engine, "groupMatches[1][3]"), "\"2\"");

    assert_eq!(
        forward(
            &mut engine,
            "'test1test2'.matchAll(/t(e)(st(\\d?))/).length"
        ),
        "1"
    );

    let init = r#"
        var regexp = RegExp('foo[a-z]*','g');
        var str = 'table football, foosball';
        var matches = str.matchAll(regexp);
        "#;

    forward(&mut engine, init);

    assert_eq!(forward(&mut engine, "matches[0][0]"), "\"football\"");
    assert_eq!(forward(&mut engine, "matches[0].index"), "6");
    assert_eq!(forward(&mut engine, "matches[1][0]"), "\"foosball\"");
    assert_eq!(forward(&mut engine, "matches[1].index"), "16");
}

#[test]
fn test_match() {
    let realm = Realm::create();
    let mut engine = Interpreter::new(realm);
    let init = r#"
        var str = new String('The Quick Brown Fox Jumps Over The Lazy Dog');
        var result1 = str.match(/quick\s(brown).+?(jumps)/i);
        var result2 = str.match(/[A-Z]/g);
        var result3 = str.match("T");
        var result4 = str.match(RegExp("B", 'g'));
        "#;

    forward(&mut engine, init);

    assert_eq!(
        forward(&mut engine, "result1[0]"),
        "\"Quick Brown Fox Jumps\""
    );
    assert_eq!(forward(&mut engine, "result1[1]"), "\"Brown\"");
    assert_eq!(forward(&mut engine, "result1[2]"), "\"Jumps\"");
    assert_eq!(forward(&mut engine, "result1.index"), "4");
    assert_eq!(
        forward(&mut engine, "result1.input"),
        "\"The Quick Brown Fox Jumps Over The Lazy Dog\""
    );

    assert_eq!(forward(&mut engine, "result2[0]"), "\"T\"");
    assert_eq!(forward(&mut engine, "result2[1]"), "\"Q\"");
    assert_eq!(forward(&mut engine, "result2[2]"), "\"B\"");
    assert_eq!(forward(&mut engine, "result2[3]"), "\"F\"");
    assert_eq!(forward(&mut engine, "result2[4]"), "\"J\"");
    assert_eq!(forward(&mut engine, "result2[5]"), "\"O\"");
    assert_eq!(forward(&mut engine, "result2[6]"), "\"T\"");
    assert_eq!(forward(&mut engine, "result2[7]"), "\"L\"");
    assert_eq!(forward(&mut engine, "result2[8]"), "\"D\"");

    assert_eq!(forward(&mut engine, "result3[0]"), "\"T\"");
    assert_eq!(forward(&mut engine, "result3.index"), "0");
    assert_eq!(
        forward(&mut engine, "result3.input"),
        "\"The Quick Brown Fox Jumps Over The Lazy Dog\""
    );
<<<<<<< HEAD
    assert_eq!(forward(&mut engine, "result4[0]"), "\"B\"");
=======
    assert_eq!(forward(&mut engine, "result4[0]"), "B");
}

#[test]
fn trim() {
    let realm = Realm::create();
    let mut engine = Interpreter::new(realm);
    assert_eq!(forward(&mut engine, "'Hello'.trim()"), "Hello");
    assert_eq!(forward(&mut engine, "' \nHello'.trim()"), "Hello");
    assert_eq!(forward(&mut engine, "'Hello \n\r'.trim()"), "Hello");
    assert_eq!(forward(&mut engine, "' Hello '.trim()"), "Hello");
}

#[test]
fn trim_start() {
    let realm = Realm::create();
    let mut engine = Interpreter::new(realm);
    assert_eq!(forward(&mut engine, "'Hello'.trimStart()"), "Hello");
    assert_eq!(forward(&mut engine, "' \nHello'.trimStart()"), "Hello");
    assert_eq!(forward(&mut engine, "'Hello \n'.trimStart()"), "Hello \n");
    assert_eq!(forward(&mut engine, "' Hello '.trimStart()"), "Hello ");
}

#[test]
fn trim_end() {
    let realm = Realm::create();
    let mut engine = Interpreter::new(realm);
    assert_eq!(forward(&mut engine, "'Hello'.trimEnd()"), "Hello");
    assert_eq!(forward(&mut engine, "' \nHello'.trimEnd()"), " \nHello");
    assert_eq!(forward(&mut engine, "'Hello \n'.trimEnd()"), "Hello");
    assert_eq!(forward(&mut engine, "' Hello '.trimEnd()"), " Hello");
>>>>>>> 795adc51
}<|MERGE_RESOLUTION|>--- conflicted
+++ resolved
@@ -144,7 +144,7 @@
         }
     "#
         ),
-        "RangeError: repeat count cannot be a negative number"
+        "\"RangeError: repeat count cannot be a negative number\""
     );
 }
 
@@ -164,7 +164,7 @@
         }
     "#
         ),
-        "RangeError: repeat count cannot be infinity"
+        "\"RangeError: repeat count cannot be infinity\""
     );
 }
 
@@ -184,7 +184,7 @@
         }
     "#
         ),
-        "RangeError: repeat count must not overflow maximum string length"
+        "\"RangeError: repeat count must not overflow maximum string length\""
     );
 }
 
@@ -196,11 +196,11 @@
 
     forward(&mut engine, init);
 
-    assert_eq!(forward(&mut engine, "(0).repeat(0)"), "");
-    assert_eq!(forward(&mut engine, "(1).repeat(1)"), "1");
-
-    assert_eq!(forward(&mut engine, "(1).repeat(5)"), "11111");
-    assert_eq!(forward(&mut engine, "(12).repeat(3)"), "121212");
+    assert_eq!(forward(&mut engine, "(0).repeat(0)"), "\"\"");
+    assert_eq!(forward(&mut engine, "(1).repeat(1)"), "\"1\"");
+
+    assert_eq!(forward(&mut engine, "(1).repeat(5)"), "\"11111\"");
+    assert_eq!(forward(&mut engine, "(12).repeat(3)"), "\"121212\"");
 }
 
 #[test]
@@ -380,39 +380,38 @@
         forward(&mut engine, "result3.input"),
         "\"The Quick Brown Fox Jumps Over The Lazy Dog\""
     );
-<<<<<<< HEAD
     assert_eq!(forward(&mut engine, "result4[0]"), "\"B\"");
-=======
-    assert_eq!(forward(&mut engine, "result4[0]"), "B");
 }
 
 #[test]
 fn trim() {
     let realm = Realm::create();
     let mut engine = Interpreter::new(realm);
-    assert_eq!(forward(&mut engine, "'Hello'.trim()"), "Hello");
-    assert_eq!(forward(&mut engine, "' \nHello'.trim()"), "Hello");
-    assert_eq!(forward(&mut engine, "'Hello \n\r'.trim()"), "Hello");
-    assert_eq!(forward(&mut engine, "' Hello '.trim()"), "Hello");
+    assert_eq!(forward(&mut engine, "'Hello'.trim()"), "\"Hello\"");
+    assert_eq!(forward(&mut engine, "' \nHello'.trim()"), "\"Hello\"");
+    assert_eq!(forward(&mut engine, "'Hello \n\r'.trim()"), "\"Hello\"");
+    assert_eq!(forward(&mut engine, "' Hello '.trim()"), "\"Hello\"");
 }
 
 #[test]
 fn trim_start() {
     let realm = Realm::create();
     let mut engine = Interpreter::new(realm);
-    assert_eq!(forward(&mut engine, "'Hello'.trimStart()"), "Hello");
-    assert_eq!(forward(&mut engine, "' \nHello'.trimStart()"), "Hello");
-    assert_eq!(forward(&mut engine, "'Hello \n'.trimStart()"), "Hello \n");
-    assert_eq!(forward(&mut engine, "' Hello '.trimStart()"), "Hello ");
+    assert_eq!(forward(&mut engine, "'Hello'.trimStart()"), "\"Hello\"");
+    assert_eq!(forward(&mut engine, "' \nHello'.trimStart()"), "\"Hello\"");
+    assert_eq!(
+        forward(&mut engine, "'Hello \n'.trimStart()"),
+        "\"Hello \n\""
+    );
+    assert_eq!(forward(&mut engine, "' Hello '.trimStart()"), "\"Hello \"");
 }
 
 #[test]
 fn trim_end() {
     let realm = Realm::create();
     let mut engine = Interpreter::new(realm);
-    assert_eq!(forward(&mut engine, "'Hello'.trimEnd()"), "Hello");
-    assert_eq!(forward(&mut engine, "' \nHello'.trimEnd()"), " \nHello");
-    assert_eq!(forward(&mut engine, "'Hello \n'.trimEnd()"), "Hello");
-    assert_eq!(forward(&mut engine, "' Hello '.trimEnd()"), " Hello");
->>>>>>> 795adc51
+    assert_eq!(forward(&mut engine, "'Hello'.trimEnd()"), "\"Hello\"");
+    assert_eq!(forward(&mut engine, "' \nHello'.trimEnd()"), "\" \nHello\"");
+    assert_eq!(forward(&mut engine, "'Hello \n'.trimEnd()"), "\"Hello\"");
+    assert_eq!(forward(&mut engine, "' Hello '.trimEnd()"), "\" Hello\"");
 }