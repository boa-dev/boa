--- conflicted
+++ resolved
@@ -31,36 +31,6 @@
         Ok(string_iterator.into())
     }
 
-<<<<<<< HEAD
-    pub fn next(this: &Value, _: &[Value], context: &mut Context) -> Result<Value> {
-        if let Value::Object(ref object) = this {
-            let mut object = object.borrow_mut();
-            if let Some(string_iterator) = object.as_string_iterator_mut() {
-                if string_iterator.string.is_undefined() {
-                    return Ok(create_iter_result_object(context, Value::undefined(), true));
-                }
-                let native_string = string_iterator.string.to_string(context)?;
-                let len = native_string.encode_utf16().count() as i32;
-                let position = string_iterator.next_index;
-                if position >= len {
-                    string_iterator.string = Value::undefined();
-                    return Ok(create_iter_result_object(context, Value::undefined(), true));
-                }
-                let (_, code_unit_count, _) = code_point_at(native_string, position as i64)
-                    .expect("Invalid code point position");
-                string_iterator.next_index += code_unit_count as i32;
-                let result_string = crate::builtins::string::String::substring(
-                    &string_iterator.string,
-                    &[position.into(), string_iterator.next_index.into()],
-                    context,
-                )?;
-                Ok(create_iter_result_object(context, result_string, false))
-            } else {
-                context.throw_type_error("`this` is not an ArrayIterator")
-            }
-        } else {
-            context.throw_type_error("`this` is not an ArrayIterator")
-=======
     pub fn next(this: &JsValue, _: &[JsValue], context: &mut Context) -> JsResult<JsValue> {
         let mut string_iterator = this.as_object().map(JsObject::borrow_mut);
         let string_iterator = string_iterator
@@ -74,7 +44,6 @@
                 true,
                 context,
             ));
->>>>>>> 7b2dc881
         }
         let native_string = string_iterator.string.to_string(context)?;
         let len = native_string.encode_utf16().count() as i32;
