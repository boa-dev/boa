//! This module implements the global `Function` object as well as creates Native Functions.
//!
//! Objects wrap `Function`s and expose them via call/construct slots.
//!
//! `The `Function` object is used for matching text with a pattern.
//!
//! More information:
//!  - [ECMAScript reference][spec]
//!  - [MDN documentation][mdn]
//!
//! [spec]: https://tc39.es/ecma262/#sec-function-objects
//! [mdn]: https://developer.mozilla.org/en-US/docs/Web/JavaScript/Reference/Global_Objects/Function

use crate::{
    builtins::{
<<<<<<< HEAD
        array::Array,
        object::{Object, ObjectData, INSTANCE_PROTOTYPE, PROTOTYPE},
        property::{Property, PropertyKey},
=======
        object::{Object, ObjectData, PROTOTYPE},
        property::{Attribute, Property},
>>>>>>> 795adc51
        value::{RcString, ResultValue, Value},
        Array,
    },
    environment::function_environment_record::BindingStatus,
    environment::lexical_environment::{new_function_environment, Environment},
    exec::{Executable, Interpreter},
    syntax::ast::node::{FormalParameter, StatementList},
    BoaProfiler,
};
use bitflags::bitflags;
use gc::{unsafe_empty_trace, Finalize, Trace};
use std::fmt::{self, Debug};

/// _fn(this, arguments, ctx) -> ResultValue_ - The signature of a built-in function
pub type NativeFunctionData = fn(&Value, &[Value], &mut Interpreter) -> ResultValue;

/// Sets the ConstructorKind
#[derive(Debug, Copy, Clone)]
pub enum ConstructorKind {
    Base,
    Derived,
}

/// Defines how this references are interpreted within the formal parameters and code body of the function.
///
/// Arrow functions don't define a `this` and thus are lexical, `function`s do define a this and thus are NonLexical

#[derive(Debug, Copy, Finalize, Clone, PartialEq, PartialOrd, Hash)]
pub enum ThisMode {
    Lexical,
    NonLexical,
}

unsafe impl Trace for ThisMode {
    unsafe_empty_trace!();
}

/// FunctionBody is specific to this interpreter, it will either be Rust code or JavaScript code (AST Node)
#[derive(Clone, Finalize)]
pub enum FunctionBody {
    BuiltIn(NativeFunctionData),
    Ordinary(StatementList),
}

impl Debug for FunctionBody {
    fn fmt(&self, f: &mut fmt::Formatter<'_>) -> fmt::Result {
        match self {
            Self::BuiltIn(_) => write!(f, "[native]"),
            Self::Ordinary(statements) => write!(f, "{:?}", statements),
        }
    }
}

impl PartialEq for FunctionBody {
    fn eq(&self, other: &Self) -> bool {
        match (self, other) {
            (Self::BuiltIn(a), Self::BuiltIn(b)) => std::ptr::eq(a, b),
            (Self::Ordinary(a), Self::Ordinary(b)) => a == b,
            (_, _) => false,
        }
    }
}

impl Eq for FunctionBody {}

/// `Trace` implementation for `FunctionBody`.
///
/// This is indeed safe, but we need to mark this as an empty trace because neither
// `NativeFunctionData` nor Node hold any GC'd objects, but Gc doesn't know that. So we need to
/// signal it manually. `rust-gc` does not have a `Trace` implementation for `fn(_, _, _)`.
///
/// <https://github.com/Manishearth/rust-gc/blob/master/gc/src/trace.rs>
unsafe impl Trace for FunctionBody {
    unsafe_empty_trace!();
}

bitflags! {
    #[derive(Finalize, Default)]
    struct FunctionFlags: u8 {
        const CALLABLE = 0b0000_0001;
        const CONSTRUCTABLE = 0b0000_0010;
    }
}

impl FunctionFlags {
    fn from_parameters(callable: bool, constructable: bool) -> Self {
        let mut flags = Self::default();

        if callable {
            flags |= Self::CALLABLE;
        }
        if constructable {
            flags |= Self::CONSTRUCTABLE;
        }

        flags
    }

    #[inline]
    fn is_callable(&self) -> bool {
        self.contains(Self::CALLABLE)
    }

    #[inline]
    fn is_constructable(&self) -> bool {
        self.contains(Self::CONSTRUCTABLE)
    }
}

unsafe impl Trace for FunctionFlags {
    unsafe_empty_trace!();
}

/// Boa representation of a Function Object.
///
/// <https://tc39.es/ecma262/#sec-ecmascript-function-objects>
#[derive(Trace, Finalize, Clone)]
pub struct Function {
    /// Call/Construct Function body
    pub body: FunctionBody,
    /// Formal Paramaters
    pub params: Box<[FormalParameter]>,
    /// This Mode
    pub this_mode: ThisMode,
    // Environment, built-in functions don't need Environments
    pub environment: Option<Environment>,
    /// Is it constructable or
    flags: FunctionFlags,
}

impl Function {
    pub fn new<P>(
        parameter_list: P,
        scope: Option<Environment>,
        body: FunctionBody,
        this_mode: ThisMode,
        constructable: bool,
        callable: bool,
    ) -> Self
    where
        P: Into<Box<[FormalParameter]>>,
    {
        Self {
            body,
            environment: scope,
            params: parameter_list.into(),
            this_mode,
            flags: FunctionFlags::from_parameters(callable, constructable),
        }
    }

    /// This will create an ordinary function object
    ///
    /// <https://tc39.es/ecma262/#sec-ordinaryfunctioncreate>
    pub fn ordinary<P>(
        parameter_list: P,
        scope: Environment,
        body: StatementList,
        this_mode: ThisMode,
    ) -> Self
    where
        P: Into<Box<[FormalParameter]>>,
    {
        Self::new(
            parameter_list.into(),
            Some(scope),
            FunctionBody::Ordinary(body),
            this_mode,
            true,
            true,
        )
    }

    /// This will create a built-in function object
    ///
    /// <https://tc39.es/ecma262/#sec-createbuiltinfunction>
    pub fn builtin<P>(parameter_list: P, body: NativeFunctionData) -> Self
    where
        P: Into<Box<[FormalParameter]>>,
    {
        let _timer = BoaProfiler::global().start_event("function::builtin", "function");
        Self::new(
            parameter_list.into(),
            None,
            FunctionBody::BuiltIn(body),
            ThisMode::NonLexical,
            false,
            true,
        )
    }

    /// This will handle calls for both ordinary and built-in functions
    ///
    /// <https://tc39.es/ecma262/#sec-prepareforordinarycall>
    /// <https://tc39.es/ecma262/#sec-ecmascript-function-objects-call-thisargument-argumentslist>
    pub fn call(
        &self,
        function: Value, // represents a pointer to this function object wrapped in a GC (not a `this` JS object)
        this: &Value,
        args_list: &[Value],
        interpreter: &mut Interpreter,
    ) -> ResultValue {
        let _timer = BoaProfiler::global().start_event("function::call", "function");
        if self.flags.is_callable() {
            match self.body {
                FunctionBody::BuiltIn(func) => func(this, args_list, interpreter),
                FunctionBody::Ordinary(ref body) => {
                    // Create a new Function environment who's parent is set to the scope of the function declaration (self.environment)
                    // <https://tc39.es/ecma262/#sec-prepareforordinarycall>
                    let local_env = new_function_environment(
                        function,
                        if let ThisMode::Lexical = self.this_mode {
                            None
                        } else {
                            Some(this.clone())
                        },
                        self.environment.as_ref().cloned(),
                        // Arrow functions do not have a this binding https://tc39.es/ecma262/#sec-function-environment-records
                        if let ThisMode::Lexical = self.this_mode {
                            BindingStatus::Lexical
                        } else {
                            BindingStatus::Uninitialized
                        },
                    );

                    // Add argument bindings to the function environment
                    for (i, param) in self.params.iter().enumerate() {
                        // Rest Parameters
                        if param.is_rest_param() {
                            self.add_rest_param(param, i, args_list, interpreter, &local_env);
                            break;
                        }

                        let value = args_list.get(i).cloned().unwrap_or_else(Value::undefined);
                        self.add_arguments_to_environment(param, value, &local_env);
                    }

                    // Add arguments object
                    let arguments_obj = create_unmapped_arguments_object(args_list);
                    local_env
                        .borrow_mut()
                        .create_mutable_binding("arguments".to_string(), false);
                    local_env
                        .borrow_mut()
                        .initialize_binding("arguments", arguments_obj);

                    interpreter.realm.environment.push(local_env);

                    // Call body should be set before reaching here
                    let result = body.run(interpreter);

                    // local_env gets dropped here, its no longer needed
                    interpreter.realm.environment.pop();
                    result
                }
            }
        } else {
            panic!("TypeError: class constructors must be invoked with 'new'");
        }
    }

    /// <https://tc39.es/ecma262/#sec-ecmascript-function-objects-construct-argumentslist-newtarget>
    pub fn construct(
        &self,
        function: Value, // represents a pointer to this function object wrapped in a GC (not a `this` JS object)
        this: &Value,
        args_list: &[Value],
        interpreter: &mut Interpreter,
    ) -> ResultValue {
        if self.flags.is_constructable() {
            match self.body {
                FunctionBody::BuiltIn(func) => {
                    func(this, args_list, interpreter)?;
                    Ok(this.clone())
                }
                FunctionBody::Ordinary(ref body) => {
                    // Create a new Function environment who's parent is set to the scope of the function declaration (self.environment)
                    // <https://tc39.es/ecma262/#sec-prepareforordinarycall>
                    let local_env = new_function_environment(
                        function,
                        Some(this.clone()),
                        self.environment.as_ref().cloned(),
                        // Arrow functions do not have a this binding https://tc39.es/ecma262/#sec-function-environment-records
                        if let ThisMode::Lexical = self.this_mode {
                            BindingStatus::Lexical
                        } else {
                            BindingStatus::Uninitialized
                        },
                    );

                    // Add argument bindings to the function environment
                    for (i, param) in self.params.iter().enumerate() {
                        // Rest Parameters
                        if param.is_rest_param() {
                            self.add_rest_param(param, i, args_list, interpreter, &local_env);
                            break;
                        }

                        let value = args_list.get(i).cloned().unwrap_or_else(Value::undefined);
                        self.add_arguments_to_environment(param, value, &local_env);
                    }

                    // Add arguments object
                    let arguments_obj = create_unmapped_arguments_object(args_list);
                    local_env
                        .borrow_mut()
                        .create_mutable_binding("arguments".to_string(), false);
                    local_env
                        .borrow_mut()
                        .initialize_binding("arguments", arguments_obj);

                    interpreter.realm.environment.push(local_env);

                    // Call body should be set before reaching here
                    let _ = body.run(interpreter);

                    // local_env gets dropped here, its no longer needed
                    let binding = interpreter.realm.environment.get_this_binding();
                    Ok(binding)
                }
            }
        } else {
            let name = this.get_field("name").to_string();
            panic!("TypeError: {} is not a constructor", name);
        }
    }

    // Adds the final rest parameters to the Environment as an array
    fn add_rest_param(
        &self,
        param: &FormalParameter,
        index: usize,
        args_list: &[Value],
        interpreter: &mut Interpreter,
        local_env: &Environment,
    ) {
        // Create array of values
        let array = Array::new_array(interpreter).unwrap();
        Array::add_to_array_object(&array, &args_list[index..]).unwrap();

        // Create binding
        local_env
            .borrow_mut()
            .create_mutable_binding(param.name().to_owned(), false);

        // Set Binding to value
        local_env
            .borrow_mut()
            .initialize_binding(param.name(), array);
    }

    // Adds an argument to the environment
    fn add_arguments_to_environment(
        &self,
        param: &FormalParameter,
        value: Value,
        local_env: &Environment,
    ) {
        // Create binding
        local_env
            .borrow_mut()
            .create_mutable_binding(param.name().to_owned(), false);

        // Set Binding to value
        local_env
            .borrow_mut()
            .initialize_binding(param.name(), value);
    }

    /// Returns true if the function object is callable.
    pub fn is_callable(&self) -> bool {
        self.flags.is_callable()
    }

    /// Returns true if the function object is constructable.
    pub fn is_constructable(&self) -> bool {
        self.flags.is_constructable()
    }
}

impl Debug for Function {
    fn fmt(&self, f: &mut fmt::Formatter<'_>) -> fmt::Result {
        write!(f, "{{")?;
        write!(f, "[Not implemented]")?;
        write!(f, "}}")
    }
}

/// Arguments.
///
/// <https://tc39.es/ecma262/#sec-createunmappedargumentsobject>
pub fn create_unmapped_arguments_object(arguments_list: &[Value]) -> Value {
    let len = arguments_list.len();
    let mut obj = Object::default();
    obj.set_internal_slot("ParameterMap", Value::undefined());
    // Set length
    let length = Property::data_descriptor(
        len.into(),
        Attribute::WRITABLE | Attribute::NON_ENUMERABLE | Attribute::PERMANENT,
    );
    // Define length as a property
    obj.define_own_property(&PropertyKey::from(RcString::from("length")), length);
    let mut index: usize = 0;
    while index < len {
        let val = arguments_list.get(index).expect("Could not get argument");
        let prop = Property::data_descriptor(
            val.clone(),
            Attribute::WRITABLE | Attribute::ENUMERABLE | Attribute::CONFIGURABLE,
        );

        obj.properties_mut()
            .insert(RcString::from(index.to_string()), prop);
        index += 1;
    }

    Value::from(obj)
}

/// Create new function `[[Construct]]`
///
// This gets called when a new Function() is created.
pub fn make_function(this: &Value, _: &[Value], _: &mut Interpreter) -> ResultValue {
    this.set_data(ObjectData::Function(Function::builtin(
        Vec::new(),
        |_, _, _| Ok(Value::undefined()),
    )));
    Ok(this.clone())
}

/// Creates a new constructor function
///
/// This utility function handling linking the new Constructor to the prototype.
/// So far this is only used by internal functions
pub fn make_constructor_fn(
    name: &str,
    length: usize,
    body: NativeFunctionData,
    global: &Value,
    prototype: Value,
    constructable: bool,
    callable: bool,
) -> Value {
    let _timer =
        BoaProfiler::global().start_event(&format!("make_constructor_fn: {}", name), "init");

    // Create the native function
    let mut function = Function::builtin(Vec::new(), body);
    function.flags = FunctionFlags::from_parameters(callable, constructable);

    // Get reference to Function.prototype
    // Create the function object and point its instance prototype to Function.prototype
    let mut constructor =
        Object::function(function, global.get_field("Function").get_field(PROTOTYPE));

    let length = Property::data_descriptor(
        length.into(),
        Attribute::READONLY | Attribute::NON_ENUMERABLE | Attribute::PERMANENT,
    );
    constructor.insert_property("length", length);

    let name = Property::data_descriptor(
        name.into(),
        Attribute::READONLY | Attribute::NON_ENUMERABLE | Attribute::PERMANENT,
    );
    constructor.insert_property("name", name);

    let constructor = Value::from(constructor);

    prototype
        .as_object_mut()
        .unwrap()
        .insert_field("constructor", constructor.clone());

    constructor
        .as_object_mut()
        .expect("constructor object")
        .insert_field(PROTOTYPE, prototype);

    constructor
}

/// Creates a new member function of a `Object` or `prototype`.
///
/// A function registered using this macro can then be called from Javascript using:
///
/// parent.name()
///
/// See the javascript 'Number.toString()' as an example.
///
/// # Arguments
/// function: The function to register as a built in function.
/// name: The name of the function (how it will be called but without the ()).
/// parent: The object to register the function on, if the global object is used then the function is instead called as name()
///     without requiring the parent, see parseInt() as an example.
/// length: As described at https://tc39.es/ecma262/#sec-function-instances-length, The value of the "length" property is an integer that
///     indicates the typical number of arguments expected by the function. However, the language permits the function to be invoked with
///     some other number of arguments.
///
/// If no length is provided, the length will be set to 0.
pub fn make_builtin_fn<N>(function: NativeFunctionData, name: N, parent: &Value, length: usize)
where
    N: Into<String>,
{
    let name = name.into();
    let _timer = BoaProfiler::global().start_event(&format!("make_builtin_fn: {}", &name), "init");

    // FIXME: function needs the Function prototype set.
    let mut function = Object::function(Function::builtin(Vec::new(), function), Value::null());
    function.insert_field("length", Value::from(length));

    parent
        .as_object_mut()
        .unwrap()
        .insert_field(name, Value::from(function));
}

/// Initialise the `Function` object on the global object.
#[inline]
pub fn init(global: &Value) -> (&str, Value) {
    let _timer = BoaProfiler::global().start_event("function", "init");
    let prototype = Value::new_object(Some(global));

    let function_object =
        make_constructor_fn("Function", 1, make_function, global, prototype, true, true);

    ("Function", function_object)
}<|MERGE_RESOLUTION|>--- conflicted
+++ resolved
@@ -13,14 +13,8 @@
 
 use crate::{
     builtins::{
-<<<<<<< HEAD
-        array::Array,
-        object::{Object, ObjectData, INSTANCE_PROTOTYPE, PROTOTYPE},
-        property::{Property, PropertyKey},
-=======
         object::{Object, ObjectData, PROTOTYPE},
-        property::{Attribute, Property},
->>>>>>> 795adc51
+        property::{Attribute, Property, PropertyKey},
         value::{RcString, ResultValue, Value},
         Array,
     },
