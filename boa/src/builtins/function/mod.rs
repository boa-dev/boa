--- conflicted
+++ resolved
@@ -109,212 +109,6 @@
 }
 
 impl Function {
-<<<<<<< HEAD
-    pub fn new<P>(
-        parameter_list: P,
-        scope: Option<Environment>,
-        body: FunctionBody,
-        this_mode: ThisMode,
-        constructable: bool,
-        callable: bool,
-    ) -> Self
-    where
-        P: Into<Box<[FormalParameter]>>,
-    {
-        Self {
-            body,
-            environment: scope,
-            params: parameter_list.into(),
-            this_mode,
-            flags: FunctionFlags::from_parameters(callable, constructable),
-        }
-    }
-
-    /// This will create an ordinary function object
-    ///
-    /// <https://tc39.es/ecma262/#sec-ordinaryfunctioncreate>
-    pub fn ordinary<P>(
-        parameter_list: P,
-        scope: Environment,
-        body: StatementList,
-        this_mode: ThisMode,
-    ) -> Self
-    where
-        P: Into<Box<[FormalParameter]>>,
-    {
-        Self::new(
-            parameter_list.into(),
-            Some(scope),
-            FunctionBody::Ordinary(body),
-            this_mode,
-            true,
-            true,
-        )
-    }
-
-    /// This will create a built-in function object
-    ///
-    /// <https://tc39.es/ecma262/#sec-createbuiltinfunction>
-    pub fn builtin<P>(parameter_list: P, body: NativeFunctionData) -> Self
-    where
-        P: Into<Box<[FormalParameter]>>,
-    {
-        let _timer = BoaProfiler::global().start_event("function::builtin", "function");
-        Self::new(
-            parameter_list.into(),
-            None,
-            FunctionBody::BuiltIn(body),
-            ThisMode::NonLexical,
-            false,
-            true,
-        )
-    }
-
-    /// This will handle calls for both ordinary and built-in functions
-    ///
-    /// <https://tc39.es/ecma262/#sec-prepareforordinarycall>
-    /// <https://tc39.es/ecma262/#sec-ecmascript-function-objects-call-thisargument-argumentslist>
-    pub fn call(
-        &self,
-        function: Value, // represents a pointer to this function object wrapped in a GC (not a `this` JS object)
-        this: &Value,
-        args_list: &[Value],
-        interpreter: &mut Interpreter,
-    ) -> ResultValue {
-        let _timer = BoaProfiler::global().start_event("function::call", "function");
-        if self.flags.is_callable() {
-            match self.body {
-                FunctionBody::BuiltIn(func) => func(this, args_list, interpreter),
-                FunctionBody::Ordinary(ref body) => {
-                    // Create a new Function environment who's parent is set to the scope of the function declaration (self.environment)
-                    // <https://tc39.es/ecma262/#sec-prepareforordinarycall>
-                    let local_env = new_function_environment(
-                        function,
-                        if let ThisMode::Lexical = self.this_mode {
-                            None
-                        } else {
-                            Some(this.clone())
-                        },
-                        self.environment.as_ref().cloned(),
-                        // Arrow functions do not have a this binding https://tc39.es/ecma262/#sec-function-environment-records
-                        if let ThisMode::Lexical = self.this_mode {
-                            BindingStatus::Lexical
-                        } else {
-                            BindingStatus::Uninitialized
-                        },
-                    );
-
-                    // Add argument bindings to the function environment
-                    for (i, param) in self.params.iter().enumerate() {
-                        // Rest Parameters
-                        if param.is_rest_param() {
-                            self.add_rest_param(param, i, args_list, interpreter, &local_env);
-                            break;
-                        }
-
-                        let value = args_list.get(i).cloned().unwrap_or_else(Value::undefined);
-                        self.add_arguments_to_environment(param, value, &local_env);
-                    }
-
-                    // Add arguments object
-                    let arguments_obj = create_unmapped_arguments_object(args_list);
-                    local_env
-                        .borrow_mut()
-                        .create_mutable_binding("arguments".to_string(), false)
-                        .or_else(|e| Err(e.to_error(interpreter)))?;
-                    local_env
-                        .borrow_mut()
-                        .initialize_binding("arguments", arguments_obj)
-                        .or_else(|e| Err(e.to_error(interpreter)))?;
-
-                    interpreter.realm.environment.push(local_env);
-
-                    // Call body should be set before reaching here
-                    let result = body.run(interpreter);
-
-                    // local_env gets dropped here, its no longer needed
-                    interpreter.realm.environment.pop();
-                    result
-                }
-            }
-        } else {
-            panic!("TypeError: class constructors must be invoked with 'new'");
-        }
-    }
-
-    /// <https://tc39.es/ecma262/#sec-ecmascript-function-objects-construct-argumentslist-newtarget>
-    pub fn construct(
-        &self,
-        function: Value, // represents a pointer to this function object wrapped in a GC (not a `this` JS object)
-        this: &Value,
-        args_list: &[Value],
-        interpreter: &mut Interpreter,
-    ) -> ResultValue {
-        if self.flags.is_constructable() {
-            match self.body {
-                FunctionBody::BuiltIn(func) => {
-                    func(this, args_list, interpreter)?;
-                    Ok(this.clone())
-                }
-                FunctionBody::Ordinary(ref body) => {
-                    // Create a new Function environment who's parent is set to the scope of the function declaration (self.environment)
-                    // <https://tc39.es/ecma262/#sec-prepareforordinarycall>
-                    let local_env = new_function_environment(
-                        function,
-                        Some(this.clone()),
-                        self.environment.as_ref().cloned(),
-                        // Arrow functions do not have a this binding https://tc39.es/ecma262/#sec-function-environment-records
-                        if let ThisMode::Lexical = self.this_mode {
-                            BindingStatus::Lexical
-                        } else {
-                            BindingStatus::Uninitialized
-                        },
-                    );
-
-                    // Add argument bindings to the function environment
-                    for (i, param) in self.params.iter().enumerate() {
-                        // Rest Parameters
-                        if param.is_rest_param() {
-                            self.add_rest_param(param, i, args_list, interpreter, &local_env);
-                            break;
-                        }
-
-                        let value = args_list.get(i).cloned().unwrap_or_else(Value::undefined);
-                        self.add_arguments_to_environment(param, value, &local_env);
-                    }
-
-                    // Add arguments object
-                    let arguments_obj = create_unmapped_arguments_object(args_list);
-                    local_env
-                        .borrow_mut()
-                        .create_mutable_binding("arguments".to_string(), false)
-                        .or_else(|e| Err(e.to_error(interpreter)))?;
-                    local_env
-                        .borrow_mut()
-                        .initialize_binding("arguments", arguments_obj)
-                        .or_else(|e| Err(e.to_error(interpreter)))?;
-
-                    interpreter.realm.environment.push(local_env);
-
-                    // Call body should be set before reaching here
-                    let _ = body.run(interpreter);
-
-                    // local_env gets dropped here, its no longer needed
-                    let binding = interpreter.realm.environment.get_this_binding();
-                    match binding {
-                        Ok(val) => Ok(val),
-                        Err(e) => Err(e.to_error(interpreter)),
-                    }
-                }
-            }
-        } else {
-            let name = this.get_field("name").to_string();
-            panic!("TypeError: {} is not a constructor", name);
-        }
-    }
-
-=======
->>>>>>> 13f73749
     // Adds the final rest parameters to the Environment as an array
     pub(crate) fn add_rest_param(
         &self,
