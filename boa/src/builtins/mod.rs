//! Builtins live here, such as Object, String, Math, etc.

pub mod array;
pub mod bigint;
pub mod boolean;
#[cfg(feature = "console")]
pub mod console;
pub mod date;
pub mod error;
pub mod function;
pub mod global_this;
pub mod infinity;
pub mod iterable;
pub mod json;
pub mod map;
pub mod math;
pub mod nan;
pub mod number;
pub mod object;
pub mod regexp;
pub mod string;
pub mod symbol;
pub mod undefined;

pub(crate) use self::{
    array::{array_iterator::ArrayIterator, Array},
    bigint::BigInt,
    boolean::Boolean,
    date::Date,
    error::{Error, EvalError, RangeError, ReferenceError, SyntaxError, TypeError},
    function::BuiltInFunctionObject,
    global_this::GlobalThis,
    infinity::Infinity,
    json::Json,
    map::Map,
    math::Math,
    nan::NaN,
    number::Number,
    object::Object as BuiltInObjectObject,
    regexp::RegExp,
    string::String,
    symbol::Symbol,
    undefined::Undefined,
};
use crate::{
    property::{Attribute, Property},
    Context, Value,
};

pub(crate) trait BuiltIn {
    /// The binding name of the property.
    const NAME: &'static str;

    fn attribute() -> Attribute;
    fn init(context: &mut Context) -> (&'static str, Value, Attribute);
}

/// Initializes builtin objects and functions
#[inline]
pub fn init(context: &mut Context) {
    let globals = [
        // Global properties.
        Undefined::init,
        Infinity::init,
        NaN::init,
        GlobalThis::init,
        BuiltInFunctionObject::init,
        BuiltInObjectObject::init,
        Math::init,
        Json::init,
        Array::init,
        BigInt::init,
        Boolean::init,
        Date::init,
        Map::init,
        Number::init,
        String::init,
        RegExp::init,
        Symbol::init,
        Error::init,
        RangeError::init,
        ReferenceError::init,
        TypeError::init,
        SyntaxError::init,
<<<<<<< HEAD
        EvalError::init,
=======
        #[cfg(feature = "console")]
        console::Console::init,
>>>>>>> 39b4ead8
    ];

    let global_object = if let Value::Object(global) = context.global_object() {
        global.clone()
    } else {
        unreachable!("global object should always be an object")
    };

    for init in &globals {
        let (name, value, attribute) = init(context);
        let property = Property::data_descriptor(value, attribute);
        global_object.borrow_mut().insert(name, property);
    }
}<|MERGE_RESOLUTION|>--- conflicted
+++ resolved
@@ -82,12 +82,9 @@
         ReferenceError::init,
         TypeError::init,
         SyntaxError::init,
-<<<<<<< HEAD
         EvalError::init,
-=======
         #[cfg(feature = "console")]
         console::Console::init,
->>>>>>> 39b4ead8
     ];
 
     let global_object = if let Value::Object(global) = context.global_object() {
