use crate::{
    builtins::{function::make_builtin_fn, iterable::create_iter_result_object, Array, JsValue},
    gc::{Finalize, Trace},
<<<<<<< HEAD
    object::{JsObject, ObjectData},
    property::PropertyDescriptor,
=======
    object::{GcObject, ObjectData},
    property::{PropertyDescriptor, PropertyNameKind},
>>>>>>> f6749f9d
    symbol::WellKnownSymbols,
    BoaProfiler, Context, JsResult,
};

/// The Array Iterator object represents an iteration over an array. It implements the iterator protocol.
///
/// More information:
///  - [ECMAScript reference][spec]
///
/// [spec]: https://tc39.es/ecma262/#sec-array-iterator-objects
#[derive(Debug, Clone, Finalize, Trace)]
pub struct ArrayIterator {
    array: JsValue,
    next_index: u32,
    kind: PropertyNameKind,
}

impl ArrayIterator {
    pub(crate) const NAME: &'static str = "ArrayIterator";

    fn new(array: JsValue, kind: PropertyNameKind) -> Self {
        ArrayIterator {
            array,
            kind,
            next_index: 0,
        }
    }

    /// CreateArrayIterator( array, kind )
    ///
    /// Creates a new iterator over the given array.
    ///
    /// More information:
    ///  - [ECMA reference][spec]
    ///
    /// [spec]: https://tc39.es/ecma262/#sec-createarrayiterator
    pub(crate) fn create_array_iterator(
        context: &Context,
        array: JsValue,
        kind: PropertyNameKind,
    ) -> JsValue {
        let array_iterator = JsValue::new_object(context);
        array_iterator.set_data(ObjectData::ArrayIterator(Self::new(array, kind)));
        array_iterator
            .as_object()
            .expect("array iterator object")
            .set_prototype_instance(context.iterator_prototypes().array_iterator().into());
        array_iterator
    }

    /// %ArrayIteratorPrototype%.next( )
    ///
    /// Gets the next result in the array.
    ///
    /// More information:
    ///  - [ECMA reference][spec]
    ///
    /// [spec]: https://tc39.es/ecma262/#sec-%arrayiteratorprototype%.next
    pub(crate) fn next(this: &JsValue, _: &[JsValue], context: &mut Context) -> JsResult<JsValue> {
        if let JsValue::Object(ref object) = this {
            let mut object = object.borrow_mut();
            if let Some(array_iterator) = object.as_array_iterator_mut() {
                let index = array_iterator.next_index;
                if array_iterator.array.is_undefined() {
                    return Ok(create_iter_result_object(
                        context,
                        JsValue::undefined(),
                        true,
                    ));
                }
                let len = array_iterator
                    .array
                    .get_field("length", context)?
                    .as_number()
                    .ok_or_else(|| context.construct_type_error("Not an array"))?
                    as u32;
                if array_iterator.next_index >= len {
                    array_iterator.array = JsValue::undefined();
                    return Ok(create_iter_result_object(
                        context,
                        JsValue::undefined(),
                        true,
                    ));
                }
                array_iterator.next_index = index + 1;
                match array_iterator.kind {
                    PropertyNameKind::Key => {
                        Ok(create_iter_result_object(context, index.into(), false))
                    }
                    PropertyNameKind::Value => {
                        let element_value = array_iterator.array.get_field(index, context)?;
                        Ok(create_iter_result_object(context, element_value, false))
                    }
                    PropertyNameKind::KeyAndValue => {
                        let element_value = array_iterator.array.get_field(index, context)?;
                        let result =
                            Array::create_array_from_list([index.into(), element_value], context);
                        Ok(create_iter_result_object(context, result.into(), false))
                    }
                }
            } else {
                context.throw_type_error("`this` is not an ArrayIterator")
            }
        } else {
            context.throw_type_error("`this` is not an ArrayIterator")
        }
    }

    /// Create the %ArrayIteratorPrototype% object
    ///
    /// More information:
    ///  - [ECMA reference][spec]
    ///
    /// [spec]: https://tc39.es/ecma262/#sec-%arrayiteratorprototype%-object
    pub(crate) fn create_prototype(context: &mut Context, iterator_prototype: JsValue) -> JsObject {
        let _timer = BoaProfiler::global().start_event(Self::NAME, "init");

        // Create prototype
        let array_iterator = context.construct_object();
        make_builtin_fn(Self::next, "next", &array_iterator, 0, context);
        array_iterator.set_prototype_instance(iterator_prototype);

        let to_string_tag = WellKnownSymbols::to_string_tag();
        let to_string_tag_property = PropertyDescriptor::builder()
            .value("Array Iterator")
            .writable(false)
            .enumerable(false)
            .configurable(true);
        array_iterator.insert(to_string_tag, to_string_tag_property);
        array_iterator
    }
}<|MERGE_RESOLUTION|>--- conflicted
+++ resolved
@@ -1,13 +1,8 @@
 use crate::{
     builtins::{function::make_builtin_fn, iterable::create_iter_result_object, Array, JsValue},
     gc::{Finalize, Trace},
-<<<<<<< HEAD
     object::{JsObject, ObjectData},
-    property::PropertyDescriptor,
-=======
-    object::{GcObject, ObjectData},
     property::{PropertyDescriptor, PropertyNameKind},
->>>>>>> f6749f9d
     symbol::WellKnownSymbols,
     BoaProfiler, Context, JsResult,
 };
