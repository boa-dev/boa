//! This module implements the global `Array` object.
//!
//! The JavaScript `Array` class is a global object that is used in the construction of arrays; which are high-level, list-like objects.
//!
//! More information:
//!  - [ECMAScript reference][spec]
//!  - [MDN documentation][mdn]
//!
//! [spec]: https://tc39.es/ecma262/#sec-array-objects
//! [mdn]: https://developer.mozilla.org/en-US/docs/Web/JavaScript/Reference/Global_Objects/Array

#[cfg(test)]
mod tests;

use super::function::{make_builtin_fn, make_constructor_fn};
use crate::{
    builtins::{
        object::{ObjectData, INSTANCE_PROTOTYPE, PROTOTYPE},
        property::Property,
        value::{same_value_zero, ResultValue, Value},
    },
    exec::Interpreter,
    BoaProfiler,
};
use std::{
    borrow::Borrow,
    cmp::{max, min},
};

/// JavaScript `Array` built-in implementation.
#[derive(Debug, Clone, Copy)]
pub(crate) struct Array;

impl Array {
    /// The name of the object.
    pub(crate) const NAME: &'static str = "Array";

    /// The amount of arguments this function object takes.
    pub(crate) const LENGTH: usize = 1;

    /// Creates a new `Array` instance.
    pub(crate) fn new_array(interpreter: &Interpreter) -> ResultValue {
        let array = Value::new_object(Some(
            &interpreter
                .realm()
                .environment
                .get_global_object()
                .expect("Could not get global object"),
        ));
        array.set_data(ObjectData::Array);
        array.borrow().set_internal_slot(
            INSTANCE_PROTOTYPE,
            interpreter
                .realm()
                .environment
                .get_binding_value("Array")
                .expect("Array was not initialized")
                .borrow()
                .get_field(PROTOTYPE),
        );
        array.borrow().set_str_field("length", Value::from(0));
        Ok(array)
    }

    /// Utility function for creating array objects.
    ///
    /// `array_obj` can be any array with prototype already set (it will be wiped and
    /// recreated from `array_contents`)
    pub(crate) fn construct_array(array_obj: &Value, array_contents: &[Value]) -> ResultValue {
        let array_obj_ptr = array_obj.clone();

        // Wipe existing contents of the array object
        let orig_length = i32::from(&array_obj.get_field("length"));
        for n in 0..orig_length {
            array_obj_ptr.remove_property(&n.to_string());
        }

        // Create length
        let length = Property::new()
            .value(Value::from(array_contents.len() as i32))
            .writable(true)
            .configurable(false)
            .enumerable(false);

        array_obj_ptr.set_property("length".to_string(), length);

        for (n, value) in array_contents.iter().enumerate() {
            array_obj_ptr.set_str_field(&n.to_string(), value);
        }
        Ok(array_obj_ptr)
    }

    /// Utility function which takes an existing array object and puts additional
    /// values on the end, correctly rewriting the length
    pub(crate) fn add_to_array_object(array_ptr: &Value, add_values: &[Value]) -> ResultValue {
        let orig_length = i32::from(&array_ptr.get_field("length"));

        for (n, value) in add_values.iter().enumerate() {
            let new_index = orig_length.wrapping_add(n as i32);
            array_ptr.set_str_field(&new_index.to_string(), value);
        }

        array_ptr.set_str_field(
            "length",
            Value::from(orig_length.wrapping_add(add_values.len() as i32)),
        );

        Ok(array_ptr.clone())
    }

    /// Create a new array
    pub(crate) fn make_array(this: &Value, args: &[Value], ctx: &mut Interpreter) -> ResultValue {
        // Make a new Object which will internally represent the Array (mapping
        // between indices and values): this creates an Object with no prototype

        // Set Prototype
        let prototype = ctx.realm.global_obj.get_field("Array").get_field(PROTOTYPE);

        this.set_internal_slot(INSTANCE_PROTOTYPE, prototype);
        // This value is used by console.log and other routines to match Object type
        // to its Javascript Identifier (global constructor method name)
        this.set_data(ObjectData::Array);

        // add our arguments in
        let mut length = args.len() as i32;
        match args.len() {
            1 if args[0].is_integer() => {
                length = i32::from(&args[0]);
                // TODO: It should not create an array of undefineds, but an empty array ("holy" array in V8) with length `n`.
<<<<<<< HEAD
                for n in 0..length {
                    this.set_str_field(&n.to_string(), Value::undefined());
                }
=======
                // for n in 0..length {
                //     this.set_field(n.to_string(), Value::undefined());
                // }
>>>>>>> e49be361
            }
            1 if args[0].is_double() => {
                return ctx.throw_range_error("invalid array length");
            }
            _ => {
                for (n, value) in args.iter().enumerate() {
                    this.set_str_field(&n.to_string(), value.clone());
                }
            }
        }

        // finally create length property
        let length = Property::new()
            .value(Value::from(length))
            .writable(true)
            .configurable(false)
            .enumerable(false);

        this.set_property("length".to_string(), length);

        Ok(this.clone())
    }

    /// `Array.isArray( arg )`
    ///
    /// The isArray function takes one argument arg, and returns the Boolean value true
    /// if the argument is an object whose class internal property is "Array"; otherwise it returns false.
    ///
    /// More information:
    ///  - [ECMAScript reference][spec]
    ///  - [MDN documentation][mdn]
    ///
    /// [spec]: https://tc39.es/ecma262/#sec-array.isarray
    /// [mdn]: https://developer.mozilla.org/en-US/docs/Web/JavaScript/Reference/Global_Objects/Array/isArray
    pub(crate) fn is_array(
        _this: &Value,
        args: &[Value],
        _interpreter: &mut Interpreter,
    ) -> ResultValue {
        match args.get(0).and_then(|x| x.as_object()) {
            Some(object) => Ok(Value::from(object.is_array())),
            None => Ok(Value::from(false)),
        }
    }

    /// `Array.prototype.concat(...arguments)`
    ///
    /// When the concat method is called with zero or more arguments, it returns an
    /// array containing the array elements of the object followed by the array
    /// elements of each argument in order.
    ///
    /// More information:
    ///  - [ECMAScript reference][spec]
    ///  - [MDN documentation][mdn]
    ///
    /// [spec]: https://tc39.es/ecma262/#sec-array.prototype.concat
    /// [mdn]: https://developer.mozilla.org/en-US/docs/Web/JavaScript/Reference/Global_Objects/Array/concat
    pub(crate) fn concat(this: &Value, args: &[Value], _: &mut Interpreter) -> ResultValue {
        if args.is_empty() {
            // If concat is called with no arguments, it returns the original array
            return Ok(this.clone());
        }

        // Make a new array (using this object as the prototype basis for the new
        // one)
        let mut new_values: Vec<Value> = Vec::new();

        let this_length = i32::from(&this.get_field("length"));
        for n in 0..this_length {
            new_values.push(this.get_field(n.to_string()));
        }

        for concat_array in args {
            let concat_length = i32::from(&concat_array.get_field("length"));
            for n in 0..concat_length {
                new_values.push(concat_array.get_field(n.to_string()));
            }
        }

        Self::construct_array(this, &new_values)
    }

    /// `Array.prototype.push( ...items )`
    ///
    /// The arguments are appended to the end of the array, in the order in which
    /// they appear. The new length of the array is returned as the result of the
    /// call.
    ///
    /// More information:
    ///  - [ECMAScript reference][spec]
    ///  - [MDN documentation][mdn]
    ///
    /// [spec]: https://tc39.es/ecma262/#sec-array.prototype.push
    /// [mdn]: https://developer.mozilla.org/en-US/docs/Web/JavaScript/Reference/Global_Objects/Array/push
    pub(crate) fn push(this: &Value, args: &[Value], _: &mut Interpreter) -> ResultValue {
        let new_array = Self::add_to_array_object(this, args)?;
        Ok(new_array.get_field("length"))
    }

    /// `Array.prototype.pop()`
    ///
    /// The last element of the array is removed from the array and returned.
    ///
    /// More information:
    ///  - [ECMAScript reference][spec]
    ///  - [MDN documentation][mdn]
    ///
    /// [spec]: https://tc39.es/ecma262/#sec-array.prototype.pop
    /// [mdn]: https://developer.mozilla.org/en-US/docs/Web/JavaScript/Reference/Global_Objects/Array/pop
    pub(crate) fn pop(this: &Value, _: &[Value], _: &mut Interpreter) -> ResultValue {
        let curr_length = i32::from(&this.get_field("length"));
        if curr_length < 1 {
            return Ok(Value::undefined());
        }
        let pop_index = curr_length.wrapping_sub(1);
        let pop_value: Value = this.get_field(pop_index.to_string());
        this.remove_property(&pop_index.to_string());
        this.set_str_field("length", Value::from(pop_index));
        Ok(pop_value)
    }

    /// `Array.prototype.forEach( callbackFn [ , thisArg ] )`
    ///
    /// This method executes the provided callback function for each element in the array.
    ///
    /// More information:
    ///  - [ECMAScript reference][spec]
    ///  - [MDN documentation][mdn]
    ///
    /// [spec]: https://tc39.es/ecma262/#sec-array.prototype.foreach
    /// [mdn]: https://developer.mozilla.org/en-US/docs/Web/JavaScript/Reference/Global_Objects/Array/forEach
    pub(crate) fn for_each(
        this: &Value,
        args: &[Value],
        interpreter: &mut Interpreter,
    ) -> ResultValue {
        if args.is_empty() {
            return Err(Value::from("Missing argument for Array.prototype.forEach"));
        }

        let callback_arg = args.get(0).expect("Could not get `callbackFn` argument.");
        let this_arg = args.get(1).cloned().unwrap_or_else(Value::undefined);

        let length = i32::from(&this.get_field("length"));

        for i in 0..length {
            let element = this.get_field(i.to_string());
            let arguments = [element, Value::from(i), this.clone()];

            interpreter.call(callback_arg, &this_arg, &arguments)?;
        }

        Ok(Value::undefined())
    }

    /// `Array.prototype.join( separator )`
    ///
    /// The elements of the array are converted to Strings, and these Strings are
    /// then concatenated, separated by occurrences of the separator. If no
    /// separator is provided, a single comma is used as the separator.
    ///
    /// More information:
    ///  - [ECMAScript reference][spec]
    ///  - [MDN documentation][mdn]
    ///
    /// [spec]: https://tc39.es/ecma262/#sec-array.prototype.join
    /// [mdn]: https://developer.mozilla.org/en-US/docs/Web/JavaScript/Reference/Global_Objects/Array/join
    pub(crate) fn join(this: &Value, args: &[Value], ctx: &mut Interpreter) -> ResultValue {
        let separator = if args.is_empty() {
            String::from(",")
        } else {
            ctx.to_string(args.get(0).expect("Could not get argument"))?
                .to_string()
        };

        let mut elem_strs = Vec::new();
        let length = i32::from(&this.get_field("length"));
        for n in 0..length {
            let elem_str = ctx.to_string(&this.get_field(n.to_string()))?.to_string();
            elem_strs.push(elem_str);
        }

        Ok(Value::from(elem_strs.join(&separator)))
    }

    /// `Array.prototype.toString( separator )`
    ///
    /// The toString function is intentionally generic; it does not require that
    /// its this value be an Array object. Therefore it can be transferred to
    /// other kinds of objects for use as a method.
    ///
    /// More information:
    ///  - [ECMAScript reference][spec]
    ///  - [MDN documentation][mdn]
    ///
    /// [spec]: https://tc39.es/ecma262/#sec-array.prototype.tostring
    /// [mdn]: https://developer.mozilla.org/en-US/docs/Web/JavaScript/Reference/Global_Objects/Array/toString
    #[allow(clippy::wrong_self_convention)]
    pub(crate) fn to_string(this: &Value, _args: &[Value], ctx: &mut Interpreter) -> ResultValue {
        let method_name = "join";
        let mut arguments = vec![Value::from(",")];
        // 2.
        let mut method = this.get_field(method_name);
        // 3.
        if !method.is_function() {
            method = ctx
                .realm
                .global_obj
                .get_field("Object")
                .get_field(PROTOTYPE)
                .get_field("toString");

            arguments = Vec::new();
        }
        // 4.
        let join = ctx.call(&method, this, &arguments)?;

        let string = if let Value::String(ref s) = join {
            Value::from(s.as_str())
        } else {
            Value::from("")
        };

        Ok(string)
    }

    /// `Array.prototype.reverse()`
    ///
    /// The elements of the array are rearranged so as to reverse their order.
    /// The object is returned as the result of the call.
    ///
    /// More information:
    ///  - [ECMAScript reference][spec]
    ///  - [MDN documentation][mdn]
    ///
    /// [spec]: https://tc39.es/ecma262/#sec-array.prototype.reverse
    /// [mdn]: https://developer.mozilla.org/en-US/docs/Web/JavaScript/Reference/Global_Objects/Array/reverse
    #[allow(clippy::else_if_without_else)]
    pub(crate) fn reverse(this: &Value, _: &[Value], _: &mut Interpreter) -> ResultValue {
        let len = i32::from(&this.get_field("length"));
        let middle: i32 = len.wrapping_div(2);

        for lower in 0..middle {
            let upper = len.wrapping_sub(lower).wrapping_sub(1);

            let upper_exists = this.has_field(&upper.to_string());
            let lower_exists = this.has_field(&lower.to_string());

            let upper_value = this.get_field(upper.to_string());
            let lower_value = this.get_field(lower.to_string());

            if upper_exists && lower_exists {
                this.set_str_field(&upper.to_string(), lower_value);
                this.set_str_field(&lower.to_string(), upper_value);
            } else if upper_exists {
                this.set_str_field(&lower.to_string(), upper_value);
                this.remove_property(&upper.to_string());
            } else if lower_exists {
                this.set_str_field(&upper.to_string(), lower_value);
                this.remove_property(&lower.to_string());
            }
        }

        Ok(this.clone())
    }

    /// `Array.prototype.shift()`
    ///
    /// The first element of the array is removed from the array and returned.
    ///
    /// More information:
    ///  - [ECMAScript reference][spec]
    ///  - [MDN documentation][mdn]
    ///
    /// [spec]: https://tc39.es/ecma262/#sec-array.prototype.shift
    /// [mdn]: https://developer.mozilla.org/en-US/docs/Web/JavaScript/Reference/Global_Objects/Array/shift
    pub(crate) fn shift(this: &Value, _: &[Value], _: &mut Interpreter) -> ResultValue {
        let len = i32::from(&this.get_field("length"));

        if len == 0 {
            this.set_str_field("length", 0);
            // Since length is 0, this will be an Undefined value
            return Ok(this.get_field(0.to_string()));
        }

        let first: Value = this.get_field(0.to_string());

        for k in 1..len {
            let from = k.to_string();
            let to = (k.wrapping_sub(1)).to_string();

            let from_value = this.get_field(from);
            if from_value.is_undefined() {
                this.remove_property(&to);
            } else {
                this.set_str_field(&to, from_value);
            }
        }

        let final_index = len.wrapping_sub(1);
        this.remove_property(&(final_index).to_string());
        this.set_str_field("length", Value::from(final_index));

        Ok(first)
    }

    /// `Array.prototype.unshift( ...items )`
    ///
    /// The arguments are prepended to the start of the array, such that their order
    /// within the array is the same as the order in which they appear in the
    /// argument list.
    ///
    /// More information:
    ///  - [ECMAScript reference][spec]
    ///  - [MDN documentation][mdn]
    ///
    /// [spec]: https://tc39.es/ecma262/#sec-array.prototype.unshift
    /// [mdn]: https://developer.mozilla.org/en-US/docs/Web/JavaScript/Reference/Global_Objects/Array/unshift
    pub(crate) fn unshift(this: &Value, args: &[Value], _: &mut Interpreter) -> ResultValue {
        let len = i32::from(&this.get_field("length"));
        let arg_c: i32 = args.len() as i32;

        if arg_c > 0 {
            for k in (1..=len).rev() {
                let from = (k.wrapping_sub(1)).to_string();
                let to = (k.wrapping_add(arg_c).wrapping_sub(1)).to_string();

                let from_value = this.get_field(from);
                if from_value.is_undefined() {
                    this.remove_property(&to);
                } else {
                    this.set_str_field(&to, from_value);
                }
            }
            for j in 0..arg_c {
                this.set_str_field(
                    &j.to_string(),
                    args.get(j as usize)
                        .expect("Could not get argument")
                        .clone(),
                );
            }
        }

        let temp = len.wrapping_add(arg_c);
        this.set_str_field("length", Value::from(temp));
        Ok(Value::from(temp))
    }

    /// `Array.prototype.every( callback, [ thisArg ] )`
    ///
    /// The every method executes the provided callback function once for each
    /// element present in the array until it finds the one where callback returns
    /// a falsy value. It returns `false` if it finds such element, otherwise it
    /// returns `true`.
    ///
    /// More information:
    ///  - [ECMAScript reference][spec]
    ///  - [MDN documentation][mdn]
    ///
    /// [spec]: https://tc39.es/ecma262/#sec-array.prototype.every
    /// [mdn]: https://developer.mozilla.org/en-US/docs/Web/JavaScript/Reference/Global_Objects/Array/every
    pub(crate) fn every(
        this: &Value,
        args: &[Value],
        interpreter: &mut Interpreter,
    ) -> ResultValue {
        if args.is_empty() {
            return Err(Value::from(
                "missing callback when calling function Array.prototype.every",
            ));
        }
        let callback = &args[0];
        let this_arg = if args.len() > 1 {
            args[1].clone()
        } else {
            Value::undefined()
        };
        let mut i = 0;
        let max_len = i32::from(&this.get_field("length"));
        let mut len = max_len;
        while i < len {
            let element = this.get_field(i.to_string());
            let arguments = [element, Value::from(i), this.clone()];
            let result = interpreter.call(callback, &this_arg, &arguments)?;
            if !result.to_boolean() {
                return Ok(Value::from(false));
            }
            len = min(max_len, i32::from(&this.get_field("length")));
            i += 1;
        }
        Ok(Value::from(true))
    }

    /// `Array.prototype.map( callback, [ thisArg ] )`
    ///
    /// For each element in the array the callback function is called, and a new
    /// array is constructed from the return values of these calls.
    ///
    /// More information:
    ///  - [ECMAScript reference][spec]
    ///  - [MDN documentation][mdn]
    ///
    /// [spec]: https://tc39.es/ecma262/#sec-array.prototype.map
    /// [mdn]: https://developer.mozilla.org/en-US/docs/Web/JavaScript/Reference/Global_Objects/Array/map
    pub(crate) fn map(this: &Value, args: &[Value], interpreter: &mut Interpreter) -> ResultValue {
        if args.is_empty() {
            return Err(Value::from(
                "missing argument 0 when calling function Array.prototype.map",
            ));
        }

        let callback = args.get(0).cloned().unwrap_or_else(Value::undefined);
        let this_val = args.get(1).cloned().unwrap_or_else(Value::undefined);

        let length = i32::from(&this.get_field("length"));

        let new = Self::new_array(interpreter)?;

        let values: Vec<Value> = (0..length)
            .map(|idx| {
                let element = this.get_field(idx.to_string());
                let args = [element, Value::from(idx), new.clone()];

                interpreter
                    .call(&callback, &this_val, &args)
                    .unwrap_or_else(|_| Value::undefined())
            })
            .collect();

        Self::construct_array(&new, &values)
    }

    /// `Array.prototype.indexOf( searchElement[, fromIndex ] )`
    ///
    ///
    /// indexOf compares searchElement to the elements of the array, in ascending order,
    /// using the Strict Equality Comparison algorithm, and if found at one or more indices,
    /// returns the smallest such index; otherwise, -1 is returned.
    ///
    /// The optional second argument fromIndex defaults to 0 (i.e. the whole array is searched).
    /// If it is greater than or equal to the length of the array, -1 is returned,
    /// i.e. the array will not be searched. If it is negative, it is used as the offset
    /// from the end of the array to compute fromIndex. If the computed index is less than 0,
    /// the whole array will be searched.
    ///
    /// More information:
    ///  - [ECMAScript reference][spec]
    ///  - [MDN documentation][mdn]
    ///
    /// [spec]: https://tc39.es/ecma262/#sec-array.prototype.indexof
    /// [mdn]: https://developer.mozilla.org/en-US/docs/Web/JavaScript/Reference/Global_Objects/Array/indexOf
    pub(crate) fn index_of(this: &Value, args: &[Value], _: &mut Interpreter) -> ResultValue {
        // If no arguments, return -1. Not described in spec, but is what chrome does.
        if args.is_empty() {
            return Ok(Value::from(-1));
        }

        let search_element = args[0].clone();
        let len = i32::from(&this.get_field("length"));

        let mut idx = match args.get(1) {
            Some(from_idx_ptr) => {
                let from_idx = i32::from(from_idx_ptr);

                if from_idx < 0 {
                    len + from_idx
                } else {
                    from_idx
                }
            }
            None => 0,
        };

        while idx < len {
            let check_element = this.get_field(idx.to_string()).clone();

            if check_element.strict_equals(&search_element) {
                return Ok(Value::from(idx));
            }

            idx += 1;
        }

        Ok(Value::from(-1))
    }

    /// `Array.prototype.lastIndexOf( searchElement[, fromIndex ] )`
    ///
    ///
    /// lastIndexOf compares searchElement to the elements of the array in descending order
    /// using the Strict Equality Comparison algorithm, and if found at one or more indices,
    /// returns the largest such index; otherwise, -1 is returned.
    ///
    /// The optional second argument fromIndex defaults to the array's length minus one
    /// (i.e. the whole array is searched). If it is greater than or equal to the length of the array,
    /// the whole array will be searched. If it is negative, it is used as the offset from the end
    /// of the array to compute fromIndex. If the computed index is less than 0, -1 is returned.
    ///
    /// More information:
    ///  - [ECMAScript reference][spec]
    ///  - [MDN documentation][mdn]
    ///
    /// [spec]: https://tc39.es/ecma262/#sec-array.prototype.lastindexof
    /// [mdn]: https://developer.mozilla.org/en-US/docs/Web/JavaScript/Reference/Global_Objects/Array/lastIndexOf
    pub(crate) fn last_index_of(this: &Value, args: &[Value], _: &mut Interpreter) -> ResultValue {
        // If no arguments, return -1. Not described in spec, but is what chrome does.
        if args.is_empty() {
            return Ok(Value::from(-1));
        }

        let search_element = args[0].clone();
        let len = i32::from(&this.get_field("length"));

        let mut idx = match args.get(1) {
            Some(from_idx_ptr) => {
                let from_idx = i32::from(from_idx_ptr);

                if from_idx >= 0 {
                    min(from_idx, len - 1)
                } else {
                    len + from_idx
                }
            }
            None => len - 1,
        };

        while idx >= 0 {
            let check_element = this.get_field(idx.to_string()).clone();

            if check_element.strict_equals(&search_element) {
                return Ok(Value::from(idx));
            }

            idx -= 1;
        }

        Ok(Value::from(-1))
    }

    /// `Array.prototype.find( callback, [thisArg] )`
    ///
    /// The find method executes the callback function once for each index of the array
    /// until the callback returns a truthy value. If so, find immediately returns the value
    /// of that element. Otherwise, find returns undefined.
    ///
    /// More information:
    ///  - [ECMAScript reference][spec]
    ///  - [MDN documentation][mdn]
    ///
    /// [spec]: https://tc39.es/ecma262/#sec-array.prototype.find
    /// [mdn]: https://developer.mozilla.org/en-US/docs/Web/JavaScript/Reference/Global_Objects/Array/find
    pub(crate) fn find(this: &Value, args: &[Value], interpreter: &mut Interpreter) -> ResultValue {
        if args.is_empty() {
            return Err(Value::from(
                "missing callback when calling function Array.prototype.find",
            ));
        }
        let callback = &args[0];
        let this_arg = args.get(1).cloned().unwrap_or_else(Value::undefined);
        let len = i32::from(&this.get_field("length"));
        for i in 0..len {
            let element = this.get_field(i.to_string());
            let arguments = [element.clone(), Value::from(i), this.clone()];
            let result = interpreter.call(callback, &this_arg, &arguments)?;
            if result.to_boolean() {
                return Ok(element);
            }
        }
        Ok(Value::undefined())
    }

    /// `Array.prototype.findIndex( predicate [ , thisArg ] )`
    ///
    /// This method executes the provided predicate function for each element of the array.
    /// If the predicate function returns `true` for an element, this method returns the index of the element.
    /// If all elements return `false`, the value `-1` is returned.
    ///
    /// More information:
    ///  - [ECMAScript reference][spec]
    ///  - [MDN documentation][mdn]
    ///
    /// [spec]: https://tc39.es/ecma262/#sec-array.prototype.findindex
    /// [mdn]: https://developer.mozilla.org/en-US/docs/Web/JavaScript/Reference/Global_Objects/Array/findIndex
    pub(crate) fn find_index(
        this: &Value,
        args: &[Value],
        interpreter: &mut Interpreter,
    ) -> ResultValue {
        if args.is_empty() {
            return Err(Value::from(
                "Missing argument for Array.prototype.findIndex",
            ));
        }

        let predicate_arg = args.get(0).expect("Could not get `predicate` argument.");

        let this_arg = args.get(1).cloned().unwrap_or_else(Value::undefined);

        let length = i32::from(&this.get_field("length"));

        for i in 0..length {
            let element = this.get_field(i.to_string());
            let arguments = [element, Value::from(i), this.clone()];

            let result = interpreter.call(predicate_arg, &this_arg, &arguments)?;

            if result.to_boolean() {
                return Ok(Value::rational(f64::from(i)));
            }
        }

        Ok(Value::rational(-1_f64))
    }

    /// `Array.prototype.fill( value[, start[, end]] )`
    ///
    /// The method fills (modifies) all the elements of an array from start index (default 0)
    /// to an end index (default array length) with a static value. It returns the modified array.
    ///
    /// More information:
    ///  - [ECMAScript reference][spec]
    ///  - [MDN documentation][mdn]
    ///
    /// [spec]: https://tc39.es/ecma262/#sec-array.prototype.fill
    /// [mdn]: https://developer.mozilla.org/en-US/docs/Web/JavaScript/Reference/Global_Objects/Array/fill
    pub(crate) fn fill(this: &Value, args: &[Value], _: &mut Interpreter) -> ResultValue {
        let len: i32 = i32::from(&this.get_field("length"));
        let default_value = Value::undefined();
        let value = args.get(0).unwrap_or(&default_value);
        let relative_start = args.get(1).unwrap_or(&default_value).to_number() as i32;
        let relative_end_val = args.get(2).unwrap_or(&default_value);
        let relative_end = if relative_end_val.is_undefined() {
            len
        } else {
            relative_end_val.to_number() as i32
        };
        let start = if relative_start < 0 {
            max(len + relative_start, 0)
        } else {
            min(relative_start, len)
        };
        let fin = if relative_end < 0 {
            max(len + relative_end, 0)
        } else {
            min(relative_end, len)
        };

        for i in start..fin {
            this.set_str_field(&i.to_string(), value.clone());
        }

        Ok(this.clone())
    }

    /// `Array.prototype.includes( valueToFind [, fromIndex] )`
    ///
    /// Determines whether an array includes a certain value among its entries, returning `true` or `false` as appropriate.
    ///
    /// More information:
    ///  - [ECMAScript reference][spec]
    ///  - [MDN documentation][mdn]
    ///
    /// [spec]: https://tc39.es/ecma262/#sec-array.prototype.includes
    /// [mdn]: https://developer.mozilla.org/en-US/docs/Web/JavaScript/Reference/Global_Objects/Array/includes
    pub(crate) fn includes_value(this: &Value, args: &[Value], _: &mut Interpreter) -> ResultValue {
        let search_element = args.get(0).cloned().unwrap_or_else(Value::undefined);

        let length = i32::from(&this.get_field("length"));

        for idx in 0..length {
            let check_element = this.get_field(idx.to_string()).clone();

            if same_value_zero(&check_element, &search_element) {
                return Ok(Value::from(true));
            }
        }

        Ok(Value::from(false))
    }

    /// `Array.prototype.slice( [begin[, end]] )`
    ///
    /// The slice method takes two arguments, start and end, and returns an array containing the
    /// elements of the array from element start up to, but not including, element end (or through the
    /// end of the array if end is undefined). If start is negative, it is treated as length + start
    /// where length is the length of the array. If end is negative, it is treated as length + end where
    /// length is the length of the array.
    ///
    /// More information:
    ///  - [ECMAScript reference][spec]
    ///  - [MDN documentation][mdn]
    ///
    /// [spec]: https://tc39.es/ecma262/#sec-array.prototype.slice
    /// [mdn]: https://developer.mozilla.org/en-US/docs/Web/JavaScript/Reference/Global_Objects/Array/slice
    pub(crate) fn slice(
        this: &Value,
        args: &[Value],
        interpreter: &mut Interpreter,
    ) -> ResultValue {
        let new_array = Self::new_array(interpreter)?;
        let len = i32::from(&this.get_field("length"));

        let start = match args.get(0) {
            Some(v) => i32::from(v),
            None => 0,
        };
        let end = match args.get(1) {
            Some(v) => i32::from(v),
            None => len,
        };

        let from = if start < 0 {
            max(len.wrapping_add(start), 0)
        } else {
            min(start, len)
        };
        let to = if end < 0 {
            max(len.wrapping_add(end), 0)
        } else {
            min(end, len)
        };

        let span = max(to.wrapping_sub(from), 0);
        let mut new_array_len: i32 = 0;
        for i in from..from.wrapping_add(span) {
            new_array.set_str_field(&new_array_len.to_string(), this.get_field(i.to_string()));
            new_array_len = new_array_len.wrapping_add(1);
        }
        new_array.set_str_field("length", Value::from(new_array_len));
        Ok(new_array)
    }

    /// `Array.prototype.filter( callback, [ thisArg ] )`
    ///
    /// For each element in the array the callback function is called, and a new
    /// array is constructed for every value whose callback returned a truthy value.
    ///
    /// More information:
    ///  - [ECMAScript reference][spec]
    ///  - [MDN documentation][mdn]
    ///
    /// [spec]: https://tc39.es/ecma262/#sec-array.prototype.filter
    /// [mdn]: https://developer.mozilla.org/en-US/docs/Web/JavaScript/Reference/Global_Objects/Array/filter
    pub(crate) fn filter(
        this: &Value,
        args: &[Value],
        interpreter: &mut Interpreter,
    ) -> ResultValue {
        if args.is_empty() {
            return Err(Value::from(
                "missing argument 0 when calling function Array.prototype.filter",
            ));
        }

        let callback = args.get(0).cloned().unwrap_or_else(Value::undefined);
        let this_val = args.get(1).cloned().unwrap_or_else(Value::undefined);

        let length = i32::from(&this.get_field("length"));

        let new = Self::new_array(interpreter)?;

        let values = (0..length)
            .filter_map(|idx| {
                let element = this.get_field(idx.to_string());

                let args = [element.clone(), Value::from(idx), new.clone()];

                let callback_result = interpreter
                    .call(&callback, &this_val, &args)
                    .unwrap_or_else(|_| Value::undefined());

                if callback_result.to_boolean() {
                    Some(element)
                } else {
                    None
                }
            })
            .collect::<Vec<Value>>();

        Self::construct_array(&new, &values)
    }

    /// Array.prototype.some ( callbackfn [ , thisArg ] )
    ///
    /// The some method tests whether at least one element in the array passes
    /// the test implemented by the provided callback function. It returns a Boolean value,
    /// true if the callback function returns a truthy value for at least one element
    /// in the array. Otherwise, false.
    ///
    /// Caution: Calling this method on an empty array returns false for any condition!
    ///
    /// More information:
    ///  - [ECMAScript reference][spec]
    ///  - [MDN documentation][mdn]
    ///
    /// [spec]: https://tc39.es/ecma262/#sec-array.prototype.some
    /// [mdn]: https://developer.mozilla.org/en-US/docs/Web/JavaScript/Reference/Global_Objects/Array/some
    pub(crate) fn some(this: &Value, args: &[Value], interpreter: &mut Interpreter) -> ResultValue {
        if args.is_empty() {
            return Err(Value::from(
                "missing callback when calling function Array.prototype.some",
            ));
        }
        let callback = &args[0];
        let this_arg = if args.len() > 1 {
            args[1].clone()
        } else {
            Value::undefined()
        };
        let mut i = 0;
        let max_len = i32::from(&this.get_field("length"));
        let mut len = max_len;
        while i < len {
            let element = this.get_field(i.to_string());
            let arguments = [element, Value::from(i), this.clone()];
            let result = interpreter.call(callback, &this_arg, &arguments)?;
            if result.to_boolean() {
                return Ok(Value::from(true));
            }
            // the length of the array must be updated because the callback can mutate it.
            len = min(max_len, i32::from(&this.get_field("length")));
            i += 1;
        }
        Ok(Value::from(false))
    }

    /// `Array.prototype.reduce( callbackFn [ , initialValue ] )`
    ///
    /// The reduce method traverses left to right starting from the first defined value in the array,
    /// accumulating a value using a given callback function. It returns the accumulated value.
    ///  
    /// More information:
    ///  - [ECMAScript reference][spec]
    ///  - [MDN documentation][mdn]
    ///
    /// [spec]: https://tc39.es/ecma262/#sec-array.prototype.reduce
    /// [mdn]: https://developer.mozilla.org/en-US/docs/Web/JavaScript/Reference/Global_Objects/Array/reduce
    pub(crate) fn reduce(
        this: &Value,
        args: &[Value],
        interpreter: &mut Interpreter,
    ) -> ResultValue {
        let this = interpreter.to_object(this)?;
        let callback = match args.get(0) {
            Some(value) if value.is_function() => value,
            _ => return interpreter.throw_type_error("Reduce was called without a callback"),
        };
        let initial_value = args.get(1).cloned().unwrap_or_else(Value::undefined);
        let mut length = interpreter.to_length(&this.get_field("length"))?;
        if length == 0 && initial_value.is_undefined() {
            return interpreter
                .throw_type_error("Reduce was called on an empty array and with no initial value");
        }
        let mut k = 0;
        let mut accumulator = if initial_value.is_undefined() {
            let mut k_present = false;
            while k < length {
                if this.has_field(&k.to_string()) {
                    k_present = true;
                    break;
                }
                k += 1;
            }
            if !k_present {
                return interpreter.throw_type_error(
                    "Reduce was called on an empty array and with no initial value",
                );
            }
            let result = this.get_field(k.to_string());
            k += 1;
            result
        } else {
            initial_value
        };
        while k < length {
            if this.has_field(&k.to_string()) {
                let arguments = [
                    accumulator,
                    this.get_field(k.to_string()),
                    Value::from(k),
                    this.clone(),
                ];
                accumulator = interpreter.call(&callback, &Value::undefined(), &arguments)?;
                /* We keep track of possibly shortened length in order to prevent unnecessary iteration.
                It may also be necessary to do this since shortening the array length does not
                delete array elements. See: https://github.com/boa-dev/boa/issues/557 */
                length = min(length, interpreter.to_length(&this.get_field("length"))?);
            }
            k += 1;
        }
        Ok(accumulator)
    }

    /// Initialise the `Array` object on the global object.
    #[inline]
    pub(crate) fn init(global: &Value) -> (&str, Value) {
        let _timer = BoaProfiler::global().start_event(Self::NAME, "init");

        // Create prototype
        let prototype = Value::new_object(Some(global));
        let length = Property::default().value(Value::from(0));

        prototype.set_property("length", length);

        make_builtin_fn(Self::concat, "concat", &prototype, 1);
        make_builtin_fn(Self::push, "push", &prototype, 1);
        make_builtin_fn(Self::index_of, "indexOf", &prototype, 1);
        make_builtin_fn(Self::last_index_of, "lastIndexOf", &prototype, 1);
        make_builtin_fn(Self::includes_value, "includes", &prototype, 1);
        make_builtin_fn(Self::map, "map", &prototype, 1);
        make_builtin_fn(Self::fill, "fill", &prototype, 1);
        make_builtin_fn(Self::for_each, "forEach", &prototype, 1);
        make_builtin_fn(Self::filter, "filter", &prototype, 1);
        make_builtin_fn(Self::pop, "pop", &prototype, 0);
        make_builtin_fn(Self::join, "join", &prototype, 1);
        make_builtin_fn(Self::to_string, "toString", &prototype, 0);
        make_builtin_fn(Self::reverse, "reverse", &prototype, 0);
        make_builtin_fn(Self::shift, "shift", &prototype, 0);
        make_builtin_fn(Self::unshift, "unshift", &prototype, 1);
        make_builtin_fn(Self::every, "every", &prototype, 1);
        make_builtin_fn(Self::find, "find", &prototype, 1);
        make_builtin_fn(Self::find_index, "findIndex", &prototype, 1);
        make_builtin_fn(Self::slice, "slice", &prototype, 2);
        make_builtin_fn(Self::some, "some", &prototype, 2);
        make_builtin_fn(Self::reduce, "reduce", &prototype, 2);

        let array = make_constructor_fn(
            Self::NAME,
            Self::LENGTH,
            Self::make_array,
            global,
            prototype,
            true,
        );

        // Static Methods
        make_builtin_fn(Self::is_array, "isArray", &array, 1);

        (Self::NAME, array)
    }
}<|MERGE_RESOLUTION|>--- conflicted
+++ resolved
@@ -127,15 +127,9 @@
             1 if args[0].is_integer() => {
                 length = i32::from(&args[0]);
                 // TODO: It should not create an array of undefineds, but an empty array ("holy" array in V8) with length `n`.
-<<<<<<< HEAD
                 for n in 0..length {
                     this.set_str_field(&n.to_string(), Value::undefined());
                 }
-=======
-                // for n in 0..length {
-                //     this.set_field(n.to_string(), Value::undefined());
-                // }
->>>>>>> e49be361
             }
             1 if args[0].is_double() => {
                 return ctx.throw_range_error("invalid array length");
