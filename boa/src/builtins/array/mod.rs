--- conflicted
+++ resolved
@@ -17,13 +17,8 @@
     builtins::array::array_iterator::ArrayIterator,
     builtins::BuiltIn,
     builtins::Number,
-<<<<<<< HEAD
     object::{ConstructorBuilder, FunctionBuilder, JsObject, ObjectData, PROTOTYPE},
-    property::{Attribute, PropertyDescriptor},
-=======
-    object::{ConstructorBuilder, FunctionBuilder, GcObject, ObjectData, PROTOTYPE},
     property::{Attribute, PropertyDescriptor, PropertyNameKind},
->>>>>>> f6749f9d
     symbol::WellKnownSymbols,
     value::{IntegerOrInfinity, JsValue},
     BoaProfiler, Context, JsResult, JsString,
@@ -213,11 +208,7 @@
         length: usize,
         prototype: Option<JsObject>,
         context: &mut Context,
-<<<<<<< HEAD
-    ) -> Result<JsObject> {
-=======
-    ) -> JsResult<GcObject> {
->>>>>>> f6749f9d
+    ) -> JsResult<JsObject> {
         // 1. If length > 2^32 - 1, throw a RangeError exception.
         if length > 2usize.pow(32) - 1 {
             return Err(context.construct_range_error("array exceeded max size"));
@@ -347,11 +338,7 @@
         original_array: &JsObject,
         length: usize,
         context: &mut Context,
-<<<<<<< HEAD
-    ) -> Result<JsObject> {
-=======
-    ) -> JsResult<GcObject> {
->>>>>>> f6749f9d
+    ) -> JsResult<JsObject> {
         // 1. Let isArray be ? IsArray(originalArray).
         // 2. If isArray is false, return ? ArrayCreate(length).
         if !original_array.is_array() {
