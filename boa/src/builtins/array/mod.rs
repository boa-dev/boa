//! This module implements the global `Array` object.
//!
//! The JavaScript `Array` class is a global object that is used in the construction of arrays; which are high-level, list-like objects.
//!
//! More information:
//!  - [ECMAScript reference][spec]
//!  - [MDN documentation][mdn]
//!
//! [spec]: https://tc39.es/ecma262/#sec-array-objects
//! [mdn]: https://developer.mozilla.org/en-US/docs/Web/JavaScript/Reference/Global_Objects/Array

pub mod array_iterator;
#[cfg(test)]
mod tests;

use crate::{
    builtins::array::array_iterator::ArrayIterator,
    builtins::BuiltIn,
    builtins::Number,
    object::{ConstructorBuilder, FunctionBuilder, JsObject, ObjectData, PROTOTYPE},
    property::{Attribute, PropertyDescriptor, PropertyNameKind},
    symbol::WellKnownSymbols,
    value::{IntegerOrInfinity, JsValue},
    BoaProfiler, Context, JsResult, JsString,
};
use std::cmp::{max, min, Ordering};

/// JavaScript `Array` built-in implementation.
#[derive(Debug, Clone, Copy)]
pub(crate) struct Array;

impl BuiltIn for Array {
    const NAME: &'static str = "Array";

    fn attribute() -> Attribute {
        Attribute::WRITABLE | Attribute::NON_ENUMERABLE | Attribute::CONFIGURABLE
    }

    fn init(context: &mut Context) -> (&'static str, JsValue, Attribute) {
        let _timer = BoaProfiler::global().start_event(Self::NAME, "init");

        let symbol_iterator = WellKnownSymbols::iterator();

        let get_species = FunctionBuilder::native(context, Self::get_species)
            .name("get [Symbol.species]")
            .constructable(false)
            .build();

        let values_function = FunctionBuilder::native(context, Self::values)
            .name("values")
            .length(0)
            .constructable(false)
            .build();

        let array = ConstructorBuilder::with_standard_object(
            context,
            Self::constructor,
            context.standard_objects().array_object().clone(),
        )
        .name(Self::NAME)
        .length(Self::LENGTH)
        .static_accessor(
            WellKnownSymbols::species(),
            Some(get_species),
            None,
            Attribute::CONFIGURABLE,
        )
        .property(
            "length",
            0,
            Attribute::WRITABLE | Attribute::NON_ENUMERABLE | Attribute::PERMANENT,
        )
        .property(
            "values",
            values_function.clone(),
            Attribute::WRITABLE | Attribute::NON_ENUMERABLE | Attribute::CONFIGURABLE,
        )
        .property(
            symbol_iterator,
            values_function,
            Attribute::WRITABLE | Attribute::NON_ENUMERABLE | Attribute::CONFIGURABLE,
        )
        .method(Self::concat, "concat", 1)
        .method(Self::push, "push", 1)
        .method(Self::index_of, "indexOf", 1)
        .method(Self::last_index_of, "lastIndexOf", 1)
        .method(Self::includes_value, "includes", 1)
        .method(Self::map, "map", 1)
        .method(Self::fill, "fill", 1)
        .method(Self::for_each, "forEach", 1)
        .method(Self::filter, "filter", 1)
        .method(Self::pop, "pop", 0)
        .method(Self::join, "join", 1)
        .method(Self::to_string, "toString", 0)
        .method(Self::reverse, "reverse", 0)
        .method(Self::shift, "shift", 0)
        .method(Self::unshift, "unshift", 1)
        .method(Self::every, "every", 1)
        .method(Self::find, "find", 1)
        .method(Self::find_index, "findIndex", 1)
        .method(Self::flat, "flat", 0)
        .method(Self::flat_map, "flatMap", 1)
        .method(Self::slice, "slice", 2)
        .method(Self::some, "some", 2)
<<<<<<< HEAD
        .method(Self::splice, "splice", 3)
=======
        .method(Self::sort, "sort", 1)
>>>>>>> 6115182a
        .method(Self::reduce, "reduce", 2)
        .method(Self::reduce_right, "reduceRight", 2)
        .method(Self::keys, "keys", 0)
        .method(Self::entries, "entries", 0)
        .method(Self::copy_within, "copyWithin", 3)
        // Static Methods
        .static_method(Self::is_array, "isArray", 1)
        .static_method(Self::of, "of", 0)
        .build();

        (Self::NAME, array.into(), Self::attribute())
    }
}

impl Array {
    const LENGTH: usize = 1;

    fn constructor(
        new_target: &JsValue,
        args: &[JsValue],
        context: &mut Context,
    ) -> JsResult<JsValue> {
        // If NewTarget is undefined, let newTarget be the active function object; else let newTarget be NewTarget.
        // 2. Let proto be ? GetPrototypeFromConstructor(newTarget, "%Array.prototype%").
        let prototype = new_target
            .as_object()
            .and_then(|obj| {
                obj.__get__(&PROTOTYPE.into(), obj.clone().into(), context)
                    .map(|o| o.as_object())
                    .transpose()
            })
            .transpose()?
            .unwrap_or_else(|| context.standard_objects().array_object().prototype());

        // 3. Let numberOfArgs be the number of elements in values.
        let number_of_args = args.len();

        // 4. If numberOfArgs = 0, then
        if number_of_args == 0 {
            // 4.a. Return ! ArrayCreate(0, proto).
            Ok(Array::array_create(0, Some(prototype), context)
                .unwrap()
                .into())
        // 5. Else if numberOfArgs = 1, then
        } else if number_of_args == 1 {
            // a. Let len be values[0].
            let len = &args[0];
            // b. Let array be ! ArrayCreate(0, proto).
            let array = Array::array_create(0, Some(prototype), context).unwrap();
            // c. If Type(len) is not Number, then
            let int_len = if !len.is_number() {
                // i. Perform ! CreateDataPropertyOrThrow(array, "0", len).
                array
                    .create_data_property_or_throw(0, len, context)
                    .unwrap();
                // ii. Let intLen be 1𝔽.
                1
            // d. Else,
            } else {
                // i. Let intLen be ! ToUint32(len).
                let int_len = len.to_u32(context).unwrap();
                // ii. If SameValueZero(intLen, len) is false, throw a RangeError exception.
<<<<<<< HEAD
                if !Value::same_value_zero(&int_len.into(), len) {
=======
                if !JsValue::same_value_zero(&int_len.into(), len) {
>>>>>>> 6115182a
                    return Err(context.construct_range_error("invalid array length"));
                }
                int_len
            };
            // e. Perform ! Set(array, "length", intLen, true).
            array.set("length", int_len, true, context).unwrap();
            // f. Return array.
            Ok(array.into())
        // 6. Else,
        } else {
            // 6.a. Assert: numberOfArgs ≥ 2.
            debug_assert!(number_of_args >= 2);

            // b. Let array be ? ArrayCreate(numberOfArgs, proto).
            let array = Array::array_create(number_of_args, Some(prototype), context)?;
            // c. Let k be 0.
            // d. Repeat, while k < numberOfArgs,
            for (i, item) in args.iter().cloned().enumerate() {
                // i. Let Pk be ! ToString(𝔽(k)).
                // ii. Let itemK be values[k].
                // iii. Perform ! CreateDataPropertyOrThrow(array, Pk, itemK).
                array
                    .create_data_property_or_throw(i, item, context)
                    .unwrap();
                // iv. Set k to k + 1.
            }
            // e. Assert: The mathematical value of array's "length" property is numberOfArgs.
            // f. Return array.
            Ok(array.into())
        }
    }

    /// Utility for constructing `Array` objects.
    ///
    /// More information:
    ///  - [ECMAScript reference][spec]
    ///
    /// [spec]: https://tc39.es/ecma262/#sec-arraycreate
    pub(crate) fn array_create(
        length: usize,
        prototype: Option<JsObject>,
        context: &mut Context,
    ) -> JsResult<JsObject> {
        // 1. If length > 2^32 - 1, throw a RangeError exception.
        if length > 2usize.pow(32) - 1 {
            return Err(context.construct_range_error("array exceeded max size"));
        }
        // 7. Return A.
        // 2. If proto is not present, set proto to %Array.prototype%.
        // 3. Let A be ! MakeBasicObject(« [[Prototype]], [[Extensible]] »).
        // 4. Set A.[[Prototype]] to proto.
        // 5. Set A.[[DefineOwnProperty]] as specified in 10.4.2.1.
        let prototype = match prototype {
            Some(prototype) => prototype,
            None => context.standard_objects().array_object().prototype(),
        };
        let array = context.construct_object();

        array.set_prototype_instance(prototype.into());
        // This value is used by console.log and other routines to match Object type
        // to its Javascript Identifier (global constructor method name)
        array.borrow_mut().data = ObjectData::array();

        // 6. Perform ! OrdinaryDefineOwnProperty(A, "length", PropertyDescriptor { [[Value]]: 𝔽(length), [[Writable]]: true, [[Enumerable]]: false, [[Configurable]]: false }).
        crate::object::internal_methods::ordinary_define_own_property(
            &array,
            "length".into(),
            PropertyDescriptor::builder()
                .value(length)
                .writable(true)
                .enumerable(false)
                .configurable(false)
                .build(),
            context,
        )?;

        Ok(array)
    }

    /// Utility for constructing `Array` objects from an iterator of `JsValue`s.
    ///
    /// More information:
    ///  - [ECMAScript reference][spec]
    ///
    /// [spec]: https://tc39.es/ecma262/#sec-createarrayfromlist
    pub(crate) fn create_array_from_list<I>(elements: I, context: &mut Context) -> JsObject
    where
        I: IntoIterator<Item = JsValue>,
    {
        // 1. Assert: elements is a List whose elements are all ECMAScript language values.
        // 2. Let array be ! ArrayCreate(0).
        let array = Self::array_create(0, None, context)
            .expect("creating an empty array with the default prototype must not fail");
        // 3. Let n be 0.
        // 4. For each element e of elements, do
        for (i, elem) in elements.into_iter().enumerate() {
            // a. Perform ! CreateDataPropertyOrThrow(array, ! ToString(𝔽(n)), e).
            array
                .create_data_property_or_throw(i, elem, context)
                .expect("new array must be extensible");
            // b. Set n to n + 1.
        }
        // 5. Return array.
        array
    }

    /// Creates a new `Array` instance.
    pub(crate) fn new_array(context: &mut Context) -> JsValue {
        let array = JsValue::new_object(context);
        array.set_data(ObjectData::array());
        array
            .as_object()
            .expect("'array' should be an object")
            .set_prototype_instance(context.standard_objects().array_object().prototype().into());
        array.set_property(
            "length",
            PropertyDescriptor::builder()
                .value(0)
                .writable(true)
                .enumerable(false)
                .configurable(false)
                .build(),
        );
        array
    }

    /// Utility function for concatenating array objects.
    ///
    /// Returns a Boolean valued property that if `true` indicates that
    /// an object should be flattened to its array elements
    /// by `Array.prototype.concat`.
    fn is_concat_spreadable(this: &JsValue, context: &mut Context) -> JsResult<bool> {
        // 1. If Type(O) is not Object, return false.
        if !this.is_object() {
            return Ok(false);
        }
        // 2. Let spreadable be ? Get(O, @@isConcatSpreadable).
        let spreadable = this.get_field(WellKnownSymbols::is_concat_spreadable(), context)?;

        // 3. If spreadable is not undefined, return ! ToBoolean(spreadable).
        if !spreadable.is_undefined() {
            return Ok(spreadable.to_boolean());
        }
        // 4. Return ? IsArray(O).
        match this.as_object() {
            Some(obj) => Ok(obj.is_array()),
            _ => Ok(false),
        }
    }

    /// `get Array [ @@species ]`
    ///
    /// The `Array [ @@species ]` accessor property returns the Array constructor.
    ///
    /// More information:
    ///  - [ECMAScript reference][spec]
    ///  - [MDN documentation][mdn]
    ///
    /// [spec]: https://tc39.es/ecma262/#sec-get-array-@@species
    /// [mdn]: https://developer.mozilla.org/en-US/docs/Web/JavaScript/Reference/Global_Objects/Array/@@species
    fn get_species(this: &JsValue, _: &[JsValue], _: &mut Context) -> JsResult<JsValue> {
        // 1. Return the this value.
        Ok(this.clone())
    }

    /// Utility function used to specify the creation of a new Array object using a constructor
    /// function that is derived from original_array.
    ///
    /// see: <https://tc39.es/ecma262/#sec-arrayspeciescreate>
    pub(crate) fn array_species_create(
        original_array: &JsObject,
        length: usize,
        context: &mut Context,
    ) -> JsResult<JsObject> {
        // 1. Let isArray be ? IsArray(originalArray).
        // 2. If isArray is false, return ? ArrayCreate(length).
        if !original_array.is_array() {
            return Self::array_create(length, None, context);
        }
        // 3. Let C be ? Get(originalArray, "constructor").
        let c = original_array.get("constructor", context)?;

        // 4. If IsConstructor(C) is true, then
        //     a. Let thisRealm be the current Realm Record.
        //     b. Let realmC be ? GetFunctionRealm(C).
        //     c. If thisRealm and realmC are not the same Realm Record, then
        //         i. If SameValue(C, realmC.[[Intrinsics]].[[%Array%]]) is true, set C to undefined.
        // TODO: Step 4 is ignored, as there are no different realms for now

        // 5. If Type(C) is Object, then
        let c = if let Some(c) = c.as_object() {
            // 5.a. Set C to ? Get(C, @@species).
            let c = c.get(WellKnownSymbols::species(), context)?;
            // 5.b. If C is null, set C to undefined.
            if c.is_null_or_undefined() {
                JsValue::undefined()
            } else {
                c
            }
        } else {
            c
        };

        // 6. If C is undefined, return ? ArrayCreate(length).
        if c.is_undefined() {
            return Self::array_create(length, None, context);
        }

        // 7. If IsConstructor(C) is false, throw a TypeError exception.
        if let Some(c) = c.as_object() {
            if !c.is_constructable() {
                return Err(context.construct_type_error("Symbol.species must be a constructor"));
            }
            // 8. Return ? Construct(C, « 𝔽(length) »).
            Ok(
                c.construct(&[JsValue::new(length)], &c.clone().into(), context)?
                    .as_object()
                    .unwrap(),
            )
        } else {
            Err(context.construct_type_error("Symbol.species must be a constructor"))
        }
    }

    /// Utility function which takes an existing array object and puts additional
    /// values on the end, correctly rewriting the length
    pub(crate) fn add_to_array_object(
        array_ptr: &JsValue,
        add_values: &[JsValue],
        context: &mut Context,
    ) -> JsResult<JsValue> {
        let orig_length = array_ptr.get_field("length", context)?.to_length(context)?;

        for (n, value) in add_values.iter().enumerate() {
            let new_index = orig_length.wrapping_add(n);
            array_ptr.set_property(
                new_index,
                PropertyDescriptor::builder()
                    .value(value)
                    .configurable(true)
                    .enumerable(true)
                    .writable(true),
            );
        }

        array_ptr.set_field(
            "length",
            JsValue::new(orig_length.wrapping_add(add_values.len())),
            false,
            context,
        )?;

        Ok(array_ptr.clone())
    }

    /// `Array.isArray( arg )`
    ///
    /// The isArray function takes one argument arg, and returns the Boolean value true
    /// if the argument is an object whose class internal property is "Array"; otherwise it returns false.
    ///
    /// More information:
    ///  - [ECMAScript reference][spec]
    ///  - [MDN documentation][mdn]
    ///
    /// [spec]: https://tc39.es/ecma262/#sec-array.isarray
    /// [mdn]: https://developer.mozilla.org/en-US/docs/Web/JavaScript/Reference/Global_Objects/Array/isArray
    pub(crate) fn is_array(_: &JsValue, args: &[JsValue], _: &mut Context) -> JsResult<JsValue> {
        match args.get(0).and_then(|x| x.as_object()) {
            Some(object) => Ok(JsValue::new(object.borrow().is_array())),
            None => Ok(JsValue::new(false)),
        }
    }

    /// `Array.of(...items)`
    ///
    /// The Array.of method creates a new Array instance from a variable number of arguments,
    /// regardless of the number or type of arguments.
    ///
    /// More information:
    ///  - [ECMAScript reference][spec]
    ///  - [MDN documentation][mdn]
    ///
    /// [spec]: https://tc39.es/ecma262/#sec-array.of
    /// [mdn]: https://developer.mozilla.org/en-US/docs/Web/JavaScript/Reference/Global_Objects/Array/of
    pub(crate) fn of(this: &JsValue, args: &[JsValue], context: &mut Context) -> JsResult<JsValue> {
        // 1. Let len be the number of elements in items.
        // 2. Let lenNumber be 𝔽(len).
        let len = args.len();

        // 3. Let C be the this value.
        // 4. If IsConstructor(C) is true, then
        //     a. Let A be ? Construct(C, « lenNumber »).
        // 5. Else,
        //     a. Let A be ? ArrayCreate(len).
        let a = match this.as_object() {
            Some(object) if object.is_constructable() => object
                .construct(&[len.into()], this, context)?
                .as_object()
                .ok_or_else(|| {
                    context.construct_type_error("object constructor didn't return an object")
                })?,
            _ => Array::array_create(len, None, context)?,
        };

        // 6. Let k be 0.
        // 7. Repeat, while k < len,
        for (k, value) in args.iter().enumerate() {
            // a. Let kValue be items[k].
            // b. Let Pk be ! ToString(𝔽(k)).
            // c. Perform ? CreateDataPropertyOrThrow(A, Pk, kValue).
            a.create_data_property_or_throw(k, value, context)?;
            // d. Set k to k + 1.
        }

        // 8. Perform ? Set(A, "length", lenNumber, true).
        a.set("length", len, true, context)?;

        // 9. Return A.
        Ok(a.into())
    }

    /// `Array.prototype.concat(...arguments)`
    ///
    /// When the concat method is called with zero or more arguments, it returns an
    /// array containing the array elements of the object followed by the array
    /// elements of each argument in order.
    ///
    /// More information:
    ///  - [ECMAScript reference][spec]
    ///  - [MDN documentation][mdn]
    ///
    /// [spec]: https://tc39.es/ecma262/#sec-array.prototype.concat
    /// [mdn]: https://developer.mozilla.org/en-US/docs/Web/JavaScript/Reference/Global_Objects/Array/concat
    pub(crate) fn concat(
        this: &JsValue,
        args: &[JsValue],
        context: &mut Context,
    ) -> JsResult<JsValue> {
        // 1. Let O be ? ToObject(this value).
        let obj = this.to_object(context)?;
        // 2. Let A be ? ArraySpeciesCreate(O, 0).
        let arr = Self::array_species_create(&obj, 0, context)?;
        // 3. Let n be 0.
        let mut n = 0;
        // 4. Prepend O to items.
        // 5. For each element E of items, do
        for item in [JsValue::new(obj)].iter().chain(args.iter()) {
            // a. Let spreadable be ? IsConcatSpreadable(E).
            let spreadable = Self::is_concat_spreadable(item, context)?;
            // b. If spreadable is true, then
            if spreadable {
                // item is guaranteed to be an object since is_concat_spreadable checks it,
                // so we can call `.unwrap()`
                let item = item.as_object().unwrap();
                // i. Let k be 0.
                // ii. Let len be ? LengthOfArrayLike(E).
                let len = item.length_of_array_like(context)?;
                // iii. If n + len > 2^53 - 1, throw a TypeError exception.
                if n + len > Number::MAX_SAFE_INTEGER as usize {
                    return context.throw_type_error(
                        "length + number of arguments exceeds the max safe integer limit",
                    );
                }
                // iv. Repeat, while k < len,
                for k in 0..len {
                    // 1. Let P be ! ToString(𝔽(k)).
                    // 2. Let exists be ? HasProperty(E, P).
                    let exists = item.has_property(k, context)?;
                    // 3. If exists is true, then
                    if exists {
                        // a. Let subElement be ? Get(E, P).
                        let sub_element = item.get(k, context)?;
                        // b. Perform ? CreateDataPropertyOrThrow(A, ! ToString(𝔽(n)), subElement).
                        arr.create_data_property_or_throw(n, sub_element, context)?;
                    }
                    // 4. Set n to n + 1.
                    n += 1;
                    // 5. Set k to k + 1.
                }
            }
            // c. Else,
            else {
                // i. NOTE: E is added as a single item rather than spread.
                // ii. If n ≥ 2^53 - 1, throw a TypeError exception.
                if n >= Number::MAX_SAFE_INTEGER as usize {
                    return context.throw_type_error("length exceeds the max safe integer limit");
                }
                // iii. Perform ? CreateDataPropertyOrThrow(A, ! ToString(𝔽(n)), E).
                arr.create_data_property_or_throw(n, item, context)?;
                // iv. Set n to n + 1.
                n += 1
            }
        }
        // 6. Perform ? Set(A, "length", 𝔽(n), true).
        arr.set("length", n, true, context)?;

        // 7. Return A.
        Ok(JsValue::new(arr))
    }

    /// `Array.prototype.push( ...items )`
    ///
    /// The arguments are appended to the end of the array, in the order in which
    /// they appear. The new length of the array is returned as the result of the
    /// call.
    ///
    /// More information:
    ///  - [ECMAScript reference][spec]
    ///  - [MDN documentation][mdn]
    ///
    /// [spec]: https://tc39.es/ecma262/#sec-array.prototype.push
    /// [mdn]: https://developer.mozilla.org/en-US/docs/Web/JavaScript/Reference/Global_Objects/Array/push
    pub(crate) fn push(
        this: &JsValue,
        args: &[JsValue],
        context: &mut Context,
    ) -> JsResult<JsValue> {
        // 1. Let O be ? ToObject(this value).
        let o = this.to_object(context)?;
        // 2. Let len be ? LengthOfArrayLike(O).
        let mut len = o.length_of_array_like(context)? as u64;
        // 3. Let argCount be the number of elements in items.
        let arg_count = args.len() as u64;
        // 4. If len + argCount > 2^53 - 1, throw a TypeError exception.
        if len + arg_count > 2u64.pow(53) - 1 {
            return context.throw_type_error(
                "the length + the number of arguments exceed the maximum safe integer limit",
            );
        }
        // 5. For each element E of items, do
        for element in args.iter().cloned() {
            // a. Perform ? Set(O, ! ToString(𝔽(len)), E, true).
            o.set(len, element, true, context)?;
            // b. Set len to len + 1.
            len += 1;
        }
        // 6. Perform ? Set(O, "length", 𝔽(len), true).
        o.set("length", len, true, context)?;
        // 7. Return 𝔽(len).
        Ok(len.into())
    }

    /// `Array.prototype.pop()`
    ///
    /// The last element of the array is removed from the array and returned.
    ///
    /// More information:
    ///  - [ECMAScript reference][spec]
    ///  - [MDN documentation][mdn]
    ///
    /// [spec]: https://tc39.es/ecma262/#sec-array.prototype.pop
    /// [mdn]: https://developer.mozilla.org/en-US/docs/Web/JavaScript/Reference/Global_Objects/Array/pop
    pub(crate) fn pop(this: &JsValue, _: &[JsValue], context: &mut Context) -> JsResult<JsValue> {
        // 1. Let O be ? ToObject(this value).
        let o = this.to_object(context)?;
        // 2. Let len be ? LengthOfArrayLike(O).
        let len = o.length_of_array_like(context)?;
        // 3. If len = 0, then
        if len == 0 {
            // a. Perform ? Set(O, "length", +0𝔽, true).
            o.set("length", 0, true, context)?;
            // b. Return undefined.
            Ok(JsValue::undefined())
        // 4. Else,
        } else {
            // a. Assert: len > 0.
            // b. Let newLen be 𝔽(len - 1).
            let new_len = len - 1;
            // c. Let index be ! ToString(newLen).
            let index = new_len;
            // d. Let element be ? Get(O, index).
            let element = o.get(index, context)?;
            // e. Perform ? DeletePropertyOrThrow(O, index).
            o.delete_property_or_throw(index, context)?;
            // f. Perform ? Set(O, "length", newLen, true).
            o.set("length", new_len, true, context)?;
            // g. Return element.
            Ok(element)
        }
    }

    /// `Array.prototype.forEach( callbackFn [ , thisArg ] )`
    ///
    /// This method executes the provided callback function for each element in the array.
    ///
    /// More information:
    ///  - [ECMAScript reference][spec]
    ///  - [MDN documentation][mdn]
    ///
    /// [spec]: https://tc39.es/ecma262/#sec-array.prototype.foreach
    /// [mdn]: https://developer.mozilla.org/en-US/docs/Web/JavaScript/Reference/Global_Objects/Array/forEach
    pub(crate) fn for_each(
        this: &JsValue,
        args: &[JsValue],
        context: &mut Context,
    ) -> JsResult<JsValue> {
        // 1. Let O be ? ToObject(this value).
        let o = this.to_object(context)?;
        // 2. Let len be ? LengthOfArrayLike(O).
        let len = o.length_of_array_like(context)?;
        // 3. If IsCallable(callbackfn) is false, throw a TypeError exception.
        let callback = if let Some(arg) = args
            .get(0)
            .and_then(JsValue::as_object)
            .filter(JsObject::is_callable)
        {
            arg
        } else {
            return context.throw_type_error("Array.prototype.forEach: invalid callback function");
        };
        // 4. Let k be 0.
        // 5. Repeat, while k < len,
        for k in 0..len {
            // a. Let Pk be ! ToString(𝔽(k)).
            let pk = k;
            // b. Let kPresent be ? HasProperty(O, Pk).
            let present = o.has_property(pk, context)?;
            // c. If kPresent is true, then
            if present {
                // i. Let kValue be ? Get(O, Pk).
                let k_value = o.get(pk, context)?;
                // ii. Perform ? Call(callbackfn, thisArg, « kValue, 𝔽(k), O »).
                let this_arg = args.get(1).cloned().unwrap_or_else(JsValue::undefined);
                callback.call(&this_arg, &[k_value, k.into(), o.clone().into()], context)?;
            }
            // d. Set k to k + 1.
        }
        // 6. Return undefined.
        Ok(JsValue::undefined())
    }

    /// `Array.prototype.join( separator )`
    ///
    /// The elements of the array are converted to Strings, and these Strings are
    /// then concatenated, separated by occurrences of the separator. If no
    /// separator is provided, a single comma is used as the separator.
    ///
    /// More information:
    ///  - [ECMAScript reference][spec]
    ///  - [MDN documentation][mdn]
    ///
    /// [spec]: https://tc39.es/ecma262/#sec-array.prototype.join
    /// [mdn]: https://developer.mozilla.org/en-US/docs/Web/JavaScript/Reference/Global_Objects/Array/join
    pub(crate) fn join(
        this: &JsValue,
        args: &[JsValue],
        context: &mut Context,
    ) -> JsResult<JsValue> {
        // 1. Let O be ? ToObject(this value).
        let o = this.to_object(context)?;
        // 2. Let len be ? LengthOfArrayLike(O).
        let len = o.length_of_array_like(context)?;
        // 3. If separator is undefined, let sep be the single-element String ",".
        // 4. Else, let sep be ? ToString(separator).
        let separator = if let Some(separator) = args.get(0) {
            separator.to_string(context)?
        } else {
            JsString::new(",")
        };

        // 5. Let R be the empty String.
        let mut r = String::new();
        // 6. Let k be 0.
        // 7. Repeat, while k < len,
        for k in 0..len {
            // a. If k > 0, set R to the string-concatenation of R and sep.
            if k > 0 {
                r.push_str(&separator);
            }
            // b. Let element be ? Get(O, ! ToString(𝔽(k))).
            let element = o.get(k, context)?;
            // c. If element is undefined or null, let next be the empty String; otherwise, let next be ? ToString(element).
            let next = if element.is_null_or_undefined() {
                JsString::new("")
            } else {
                element.to_string(context)?
            };
            // d. Set R to the string-concatenation of R and next.
            r.push_str(&next);
            // e. Set k to k + 1.
        }
        // 8. Return R.
        Ok(r.into())
    }

    /// `Array.prototype.toString( separator )`
    ///
    /// The toString function is intentionally generic; it does not require that
    /// its this value be an Array object. Therefore it can be transferred to
    /// other kinds of objects for use as a method.
    ///
    /// More information:
    ///  - [ECMAScript reference][spec]
    ///  - [MDN documentation][mdn]
    ///
    /// [spec]: https://tc39.es/ecma262/#sec-array.prototype.tostring
    /// [mdn]: https://developer.mozilla.org/en-US/docs/Web/JavaScript/Reference/Global_Objects/Array/toString
    #[allow(clippy::wrong_self_convention)]
    pub(crate) fn to_string(
        this: &JsValue,
        _: &[JsValue],
        context: &mut Context,
    ) -> JsResult<JsValue> {
        // 1. Let array be ? ToObject(this value).
        let array = this.to_object(context)?;
        // 2. Let func be ? Get(array, "join").
        let func = array.get("join", context)?;
        // 3. If IsCallable(func) is false, set func to the intrinsic function %Object.prototype.toString%.
        // 4. Return ? Call(func, array).
        if let Some(func) = func.as_object().filter(JsObject::is_callable) {
            func.call(&array.into(), &[], context)
        } else {
            crate::builtins::object::Object::to_string(&array.into(), &[], context)
        }
    }

    /// `Array.prototype.reverse()`
    ///
    /// The elements of the array are rearranged so as to reverse their order.
    /// The object is returned as the result of the call.
    ///
    /// More information:
    ///  - [ECMAScript reference][spec]
    ///  - [MDN documentation][mdn]
    ///
    /// [spec]: https://tc39.es/ecma262/#sec-array.prototype.reverse
    /// [mdn]: https://developer.mozilla.org/en-US/docs/Web/JavaScript/Reference/Global_Objects/Array/reverse
    #[allow(clippy::else_if_without_else)]
    pub(crate) fn reverse(
        this: &JsValue,
        _: &[JsValue],
        context: &mut Context,
    ) -> JsResult<JsValue> {
        // 1. Let O be ? ToObject(this value).
        let o = this.to_object(context)?;
        // 2. Let len be ? LengthOfArrayLike(O).
        let len = o.length_of_array_like(context)?;
        // 3. Let middle be floor(len / 2).
        let middle = len / 2;
        // 4. Let lower be 0.
        let mut lower = 0;
        // 5. Repeat, while lower ≠ middle,
        while lower != middle {
            // a. Let upper be len - lower - 1.
            let upper = len - lower - 1;
            // Skiped: b. Let upperP be ! ToString(𝔽(upper)).
            // Skiped: c. Let lowerP be ! ToString(𝔽(lower)).
            // d. Let lowerExists be ? HasProperty(O, lowerP).
            let lower_exists = o.has_property(lower, context)?;
            // e. If lowerExists is true, then
            let mut lower_value = JsValue::undefined();
            if lower_exists {
                // i. Let lowerValue be ? Get(O, lowerP).
                lower_value = o.get(lower, context)?;
            }
            // f. Let upperExists be ? HasProperty(O, upperP).
            let upper_exists = o.has_property(upper, context)?;
            // g. If upperExists is true, then
            let mut upper_value = JsValue::undefined();
            if upper_exists {
                // i. Let upperValue be ? Get(O, upperP).
                upper_value = o.get(upper, context)?;
            }
            match (lower_exists, upper_exists) {
                // h. If lowerExists is true and upperExists is true, then
                (true, true) => {
                    // i. Perform ? Set(O, lowerP, upperValue, true).
                    o.set(lower, upper_value, true, context)?;
                    // ii. Perform ? Set(O, upperP, lowerValue, true).
                    o.set(upper, lower_value, true, context)?;
                }
                // i. Else if lowerExists is false and upperExists is true, then
                (false, true) => {
                    // i. Perform ? Set(O, lowerP, upperValue, true).
                    o.set(lower, upper_value, true, context)?;
                    // ii. Perform ? DeletePropertyOrThrow(O, upperP).
                    o.delete_property_or_throw(upper, context)?;
                }
                // j. Else if lowerExists is true and upperExists is false, then
                (true, false) => {
                    // i. Perform ? DeletePropertyOrThrow(O, lowerP).
                    o.delete_property_or_throw(lower, context)?;
                    // ii. Perform ? Set(O, upperP, lowerValue, true).
                    o.set(upper, lower_value, true, context)?;
                }
                // k. Else,
                (false, false) => {
                    // i. Assert: lowerExists and upperExists are both false.
                    // ii. No action is required.
                }
            }

            // l. Set lower to lower + 1.
            lower += 1;
        }
        // 6. Return O.
        Ok(o.into())
    }

    /// `Array.prototype.shift()`
    ///
    /// The first element of the array is removed from the array and returned.
    ///
    /// More information:
    ///  - [ECMAScript reference][spec]
    ///  - [MDN documentation][mdn]
    ///
    /// [spec]: https://tc39.es/ecma262/#sec-array.prototype.shift
    /// [mdn]: https://developer.mozilla.org/en-US/docs/Web/JavaScript/Reference/Global_Objects/Array/shift
    pub(crate) fn shift(this: &JsValue, _: &[JsValue], context: &mut Context) -> JsResult<JsValue> {
        // 1. Let O be ? ToObject(this value).
        let o = this.to_object(context)?;
        // 2. Let len be ? LengthOfArrayLike(O).
        let len = o.length_of_array_like(context)?;
        // 3. If len = 0, then
        if len == 0 {
            // a. Perform ? Set(O, "length", +0𝔽, true).
            o.set("length", 0, true, context)?;
            // b. Return undefined.
            return Ok(JsValue::undefined());
        }
        // 4. Let first be ? Get(O, "0").
        let first = o.get(0, context)?;
        // 5. Let k be 1.
        // 6. Repeat, while k < len,
        for k in 1..len {
            // a. Let from be ! ToString(𝔽(k)).
            let from = k;
            // b. Let to be ! ToString(𝔽(k - 1)).
            let to = k - 1;
            // c. Let fromPresent be ? HasProperty(O, from).
            let from_present = o.has_property(from, context)?;
            // d. If fromPresent is true, then
            if from_present {
                // i. Let fromVal be ? Get(O, from).
                let from_val = o.get(from, context)?;
                // ii. Perform ? Set(O, to, fromVal, true).
                o.set(to, from_val, true, context)?;
            // e. Else,
            } else {
                // i. Assert: fromPresent is false.
                // ii. Perform ? DeletePropertyOrThrow(O, to).
                o.delete_property_or_throw(to, context)?;
            }
            // f. Set k to k + 1.
        }
        // 7. Perform ? DeletePropertyOrThrow(O, ! ToString(𝔽(len - 1))).
        o.delete_property_or_throw(len - 1, context)?;
        // 8. Perform ? Set(O, "length", 𝔽(len - 1), true).
        o.set("length", len - 1, true, context)?;
        // 9. Return first.
        Ok(first)
    }

    /// `Array.prototype.unshift( ...items )`
    ///
    /// The arguments are prepended to the start of the array, such that their order
    /// within the array is the same as the order in which they appear in the
    /// argument list.
    ///
    /// More information:
    ///  - [ECMAScript reference][spec]
    ///  - [MDN documentation][mdn]
    ///
    /// [spec]: https://tc39.es/ecma262/#sec-array.prototype.unshift
    /// [mdn]: https://developer.mozilla.org/en-US/docs/Web/JavaScript/Reference/Global_Objects/Array/unshift
    pub(crate) fn unshift(
        this: &JsValue,
        args: &[JsValue],
        context: &mut Context,
    ) -> JsResult<JsValue> {
        // 1. Let O be ? ToObject(this value).
        let o = this.to_object(context)?;
        // 2. Let len be ? LengthOfArrayLike(O).
        let len = o.length_of_array_like(context)? as u64;
        // 3. Let argCount be the number of elements in items.
        let arg_count = args.len() as u64;
        // 4. If argCount > 0, then
        if arg_count > 0 {
            // a. If len + argCount > 2^53 - 1, throw a TypeError exception.
            if len + arg_count > 2u64.pow(53) - 1 {
                return context.throw_type_error(
                    "length + number of arguments exceeds the max safe integer limit",
                );
            }
            // b. Let k be len.
            let mut k = len;
            // c. Repeat, while k > 0,
            while k > 0 {
                // i. Let from be ! ToString(𝔽(k - 1)).
                let from = k - 1;
                // ii. Let to be ! ToString(𝔽(k + argCount - 1)).
                let to = k + arg_count - 1;
                // iii. Let fromPresent be ? HasProperty(O, from).
                let from_present = o.has_property(from, context)?;
                // iv. If fromPresent is true, then
                if from_present {
                    // 1. Let fromValue be ? Get(O, from).
                    let from_value = o.get(from, context)?;
                    // 2. Perform ? Set(O, to, fromValue, true).
                    o.set(to, from_value, true, context)?;
                // v. Else,
                } else {
                    // 1. Assert: fromPresent is false.
                    // 2. Perform ? DeletePropertyOrThrow(O, to).
                    o.delete_property_or_throw(to, context)?;
                }
                // vi. Set k to k - 1.
                k -= 1;
            }
            // d. Let j be +0𝔽.
            // e. For each element E of items, do
            for (j, e) in args.iter().enumerate() {
                // i. Perform ? Set(O, ! ToString(j), E, true).
                o.set(j, e, true, context)?;
                // ii. Set j to j + 1𝔽.
            }
        }
        // 5. Perform ? Set(O, "length", 𝔽(len + argCount), true).
        o.set("length", len + arg_count, true, context)?;
        // 6. Return 𝔽(len + argCount).
        Ok((len + arg_count).into())
    }

    /// `Array.prototype.every( callback, [ thisArg ] )`
    ///
    /// The every method executes the provided callback function once for each
    /// element present in the array until it finds the one where callback returns
    /// a falsy value. It returns `false` if it finds such element, otherwise it
    /// returns `true`.
    ///
    /// More information:
    ///  - [ECMAScript reference][spec]
    ///  - [MDN documentation][mdn]
    ///
    /// [spec]: https://tc39.es/ecma262/#sec-array.prototype.every
    /// [mdn]: https://developer.mozilla.org/en-US/docs/Web/JavaScript/Reference/Global_Objects/Array/every
    pub(crate) fn every(
        this: &JsValue,
        args: &[JsValue],
        context: &mut Context,
    ) -> JsResult<JsValue> {
        // 1. Let O be ? ToObject(this value).
        let o = this.to_object(context)?;
        // 2. Let len be ? LengthOfArrayLike(O).
        let len = o.length_of_array_like(context)?;
        // 3. If IsCallable(callbackfn) is false, throw a TypeError exception.
        let callback = if let Some(arg) = args
            .get(0)
            .and_then(JsValue::as_object)
            .filter(JsObject::is_callable)
        {
            arg
        } else {
            return context.throw_type_error("Array.prototype.every: callback is not callable");
        };

        let this_arg = args.get(1).cloned().unwrap_or_default();

        // 4. Let k be 0.
        // 5. Repeat, while k < len,
        for k in 0..len {
            // a. Let Pk be ! ToString(𝔽(k)).
            // b. Let kPresent be ? HasProperty(O, Pk).
            let k_present = o.has_property(k, context)?;
            // c. If kPresent is true, then
            if k_present {
                // i. Let kValue be ? Get(O, Pk).
                let k_value = o.get(k, context)?;
                // ii. Let testResult be ! ToBoolean(? Call(callbackfn, thisArg, « kValue, 𝔽(k), O »)).
                let test_result = callback
                    .call(&this_arg, &[k_value, k.into(), o.clone().into()], context)?
                    .to_boolean();
                // iii. If testResult is false, return false.
                if !test_result {
                    return Ok(JsValue::new(false));
                }
            }
            // d. Set k to k + 1.
        }
        // 6. Return true.
        Ok(JsValue::new(true))
    }

    /// `Array.prototype.map( callback, [ thisArg ] )`
    ///
    /// For each element in the array the callback function is called, and a new
    /// array is constructed from the return values of these calls.
    ///
    /// More information:
    ///  - [ECMAScript reference][spec]
    ///  - [MDN documentation][mdn]
    ///
    /// [spec]: https://tc39.es/ecma262/#sec-array.prototype.map
    /// [mdn]: https://developer.mozilla.org/en-US/docs/Web/JavaScript/Reference/Global_Objects/Array/map
    pub(crate) fn map(
        this: &JsValue,
        args: &[JsValue],
        context: &mut Context,
    ) -> JsResult<JsValue> {
        // 1. Let O be ? ToObject(this value).
        let o = this.to_object(context)?;
        // 2. Let len be ? LengthOfArrayLike(O).
        let len = o.length_of_array_like(context)?;
        // 3. If IsCallable(callbackfn) is false, throw a TypeError exception.
        let callback = args.get(0).cloned().unwrap_or_default();
        if !callback.is_function() {
            return context.throw_type_error("Array.prototype.map: Callbackfn is not callable");
        }

        // 4. Let A be ? ArraySpeciesCreate(O, len).
        let a = Self::array_species_create(&o, len, context)?;

        let this_arg = args.get(1).cloned().unwrap_or_default();

        // 5. Let k be 0.
        // 6. Repeat, while k < len,
        for k in 0..len {
            // a. Let Pk be ! ToString(𝔽(k)).
            // b. Let k_present be ? HasProperty(O, Pk).
            let k_present = o.has_property(k, context)?;
            // c. If k_present is true, then
            if k_present {
                // i. Let kValue be ? Get(O, Pk).
                let k_value = o.get(k, context)?;
                // ii. Let mappedValue be ? Call(callbackfn, thisArg, « kValue, 𝔽(k), O »).
                let mapped_value =
                    context.call(&callback, &this_arg, &[k_value, k.into(), this.into()])?;
                // iii. Perform ? CreateDataPropertyOrThrow(A, Pk, mappedValue).
                a.create_data_property_or_throw(k, mapped_value, context)?;
            }
            // d. Set k to k + 1.
        }
        // 7. Return A.
        Ok(a.into())
    }

    /// `Array.prototype.indexOf( searchElement[, fromIndex ] )`
    ///
    /// More information:
    ///  - [ECMAScript reference][spec]
    ///  - [MDN documentation][mdn]
    ///
    /// [spec]: https://tc39.es/ecma262/#sec-array.prototype.indexof
    /// [mdn]: https://developer.mozilla.org/en-US/docs/Web/JavaScript/Reference/Global_Objects/Array/indexOf
    pub(crate) fn index_of(
        this: &JsValue,
        args: &[JsValue],
        context: &mut Context,
    ) -> JsResult<JsValue> {
        // 1. Let O be ? ToObject(this value).
        let o = this.to_object(context)?;

        // 2. Let len be ? LengthOfArrayLike(O).
        let len = o.length_of_array_like(context)? as i64;

        // 3. If len is 0, return -1𝔽.
        if len == 0 {
            return Ok(JsValue::new(-1));
        }

        // 4. Let n be ? ToIntegerOrInfinity(fromIndex).
        let n = args
            .get(1)
            .cloned()
            .unwrap_or_default()
            .to_integer_or_infinity(context)?;
        // 5. Assert: If fromIndex is undefined, then n is 0.
        let n = match n {
            // 6. If n is +∞, return -1𝔽.
            IntegerOrInfinity::PositiveInfinity => return Ok(JsValue::new(-1)),
            // 7. Else if n is -∞, set n to 0.
            IntegerOrInfinity::NegativeInfinity => 0,
            IntegerOrInfinity::Integer(value) => value,
        };

        // 8. If n ≥ 0, then
        let mut k;
        if n >= 0 {
            // a. Let k be n.
            k = n
        // 9. Else,
        } else {
            // a. Let k be len + n.
            k = len + n;
            // b. If k < 0, set k to 0.
            if k < 0 {
                k = 0;
            }
        };

        let search_element = args.get(0).cloned().unwrap_or_default();

        // 10. Repeat, while k < len,
        while k < len {
            // a. Let kPresent be ? HasProperty(O, ! ToString(𝔽(k))).
            let k_present = o.has_property(k, context)?;
            // b. If kPresent is true, then
            if k_present {
                // i. Let elementK be ? Get(O, ! ToString(𝔽(k))).
                let element_k = o.get(k, context)?;
                // ii. Let same be IsStrictlyEqual(searchElement, elementK).
                // iii. If same is true, return 𝔽(k).
                if search_element.strict_equals(&element_k) {
                    return Ok(JsValue::new(k));
                }
            }
            // c. Set k to k + 1.
            k += 1;
        }
        // 11. Return -1𝔽.
        Ok(JsValue::new(-1))
    }

    /// `Array.prototype.lastIndexOf( searchElement[, fromIndex ] )`
    ///
    ///
    /// lastIndexOf compares searchElement to the elements of the array in descending order
    /// using the Strict Equality Comparison algorithm, and if found at one or more indices,
    /// returns the largest such index; otherwise, -1 is returned.
    ///
    /// The optional second argument fromIndex defaults to the array's length minus one
    /// (i.e. the whole array is searched). If it is greater than or equal to the length of the array,
    /// the whole array will be searched. If it is negative, it is used as the offset from the end
    /// of the array to compute fromIndex. If the computed index is less than 0, -1 is returned.
    ///
    /// More information:
    ///  - [ECMAScript reference][spec]
    ///  - [MDN documentation][mdn]
    ///
    /// [spec]: https://tc39.es/ecma262/#sec-array.prototype.lastindexof
    /// [mdn]: https://developer.mozilla.org/en-US/docs/Web/JavaScript/Reference/Global_Objects/Array/lastIndexOf
    pub(crate) fn last_index_of(
        this: &JsValue,
        args: &[JsValue],
        context: &mut Context,
    ) -> JsResult<JsValue> {
        // 1. Let O be ? ToObject(this value).
        let o = this.to_object(context)?;

        // 2. Let len be ? LengthOfArrayLike(O).
        let len = o.length_of_array_like(context)? as i64;

        // 3. If len is 0, return -1𝔽.
        if len == 0 {
            return Ok(JsValue::new(-1));
        }

        // 4. If fromIndex is present, let n be ? ToIntegerOrInfinity(fromIndex); else let n be len - 1.
        let n = if let Some(from_index) = args.get(1) {
            from_index.to_integer_or_infinity(context)?
        } else {
            IntegerOrInfinity::Integer(len - 1)
        };

        let mut k = match n {
            // 5. If n is -∞, return -1𝔽.
            IntegerOrInfinity::NegativeInfinity => return Ok(JsValue::new(-1)),
            // 6. If n ≥ 0, then
            //     a. Let k be min(n, len - 1).
            IntegerOrInfinity::Integer(n) if n >= 0 => min(n, len - 1),
            IntegerOrInfinity::PositiveInfinity => len - 1,
            // 7. Else,
            //     a. Let k be len + n.
            IntegerOrInfinity::Integer(n) => len + n,
        };

        let search_element = args.get(0).cloned().unwrap_or_default();

        // 8. Repeat, while k ≥ 0,
        while k >= 0 {
            // a. Let kPresent be ? HasProperty(O, ! ToString(𝔽(k))).
            let k_present = o.has_property(k, context)?;
            // b. If kPresent is true, then
            if k_present {
                // i. Let elementK be ? Get(O, ! ToString(𝔽(k))).
                let element_k = o.get(k, context)?;
                // ii. Let same be IsStrictlyEqual(searchElement, elementK).
                // iii. If same is true, return 𝔽(k).
                if JsValue::strict_equals(&search_element, &element_k) {
                    return Ok(JsValue::new(k));
                }
            }
            // c. Set k to k - 1.
            k -= 1;
        }
        // 9. Return -1𝔽.
        Ok(JsValue::new(-1))
    }

    /// `Array.prototype.find( callback, [thisArg] )`
    ///
    /// The find method executes the callback function once for each index of the array
    /// until the callback returns a truthy value. If so, find immediately returns the value
    /// of that element. Otherwise, find returns undefined.
    ///
    /// More information:
    ///  - [ECMAScript reference][spec]
    ///  - [MDN documentation][mdn]
    ///
    /// [spec]: https://tc39.es/ecma262/#sec-array.prototype.find
    /// [mdn]: https://developer.mozilla.org/en-US/docs/Web/JavaScript/Reference/Global_Objects/Array/find
    pub(crate) fn find(
        this: &JsValue,
        args: &[JsValue],
        context: &mut Context,
    ) -> JsResult<JsValue> {
        // 1. Let O be ? ToObject(this value).
        let o = this.to_object(context)?;

        // 2. Let len be ? LengthOfArrayLike(O).
        let len = o.length_of_array_like(context)?;

        // 3. If IsCallable(predicate) is false, throw a TypeError exception.
        let predicate = match args.get(0).and_then(JsValue::as_object) {
            Some(predicate) if predicate.is_callable() => predicate,
            _ => {
                return context.throw_type_error("Array.prototype.find: predicate is not callable")
            }
        };

        let this_arg = args.get(1).cloned().unwrap_or_default();

        // 4. Let k be 0.
        let mut k = 0;
        // 5. Repeat, while k < len,
        while k < len {
            // a. Let Pk be ! ToString(𝔽(k)).
            let pk = k;
            // b. Let kValue be ? Get(O, Pk).
            let k_value = o.get(pk, context)?;
            // c. Let testResult be ! ToBoolean(? Call(predicate, thisArg, « kValue, 𝔽(k), O »)).
            let test_result = predicate
                .call(
                    &this_arg,
                    &[k_value.clone(), k.into(), o.clone().into()],
                    context,
                )?
                .to_boolean();
            // d. If testResult is true, return kValue.
            if test_result {
                return Ok(k_value);
            }
            // e. Set k to k + 1.
            k += 1;
        }
        // 6. Return undefined.
        Ok(JsValue::undefined())
    }

    /// `Array.prototype.findIndex( predicate [ , thisArg ] )`
    ///
    /// This method executes the provided predicate function for each element of the array.
    /// If the predicate function returns `true` for an element, this method returns the index of the element.
    /// If all elements return `false`, the value `-1` is returned.
    ///
    /// More information:
    ///  - [ECMAScript reference][spec]
    ///  - [MDN documentation][mdn]
    ///
    /// [spec]: https://tc39.es/ecma262/#sec-array.prototype.findindex
    /// [mdn]: https://developer.mozilla.org/en-US/docs/Web/JavaScript/Reference/Global_Objects/Array/findIndex
    pub(crate) fn find_index(
        this: &JsValue,
        args: &[JsValue],
        context: &mut Context,
    ) -> JsResult<JsValue> {
        // 1. Let O be ? ToObject(this value).
        let o = this.to_object(context)?;

        // 2. Let len be ? LengthOfArrayLike(O).
        let len = o.length_of_array_like(context)?;

        // 3. If IsCallable(predicate) is false, throw a TypeError exception.
        let predicate = match args.get(0).and_then(JsValue::as_object) {
            Some(predicate) if predicate.is_callable() => predicate,
            _ => {
                return context
                    .throw_type_error("Array.prototype.reduce: predicate is not callable")
            }
        };

        let this_arg = args.get(1).cloned().unwrap_or_default();

        // 4. Let k be 0.
        let mut k = 0;
        // 5. Repeat, while k < len,
        while k < len {
            // a. Let Pk be ! ToString(𝔽(k)).
            let pk = k;
            // b. Let kValue be ? Get(O, Pk).
            let k_value = o.get(pk, context)?;
            // c. Let testResult be ! ToBoolean(? Call(predicate, thisArg, « kValue, 𝔽(k), O »)).
            let test_result = predicate
                .call(&this_arg, &[k_value, k.into(), o.clone().into()], context)?
                .to_boolean();
            // d. If testResult is true, return 𝔽(k).
            if test_result {
                return Ok(JsValue::new(k));
            }
            // e. Set k to k + 1.
            k += 1;
        }
        // 6. Return -1𝔽.
        Ok(JsValue::new(-1))
    }

    /// `Array.prototype.flat( [depth] )`
    ///
    /// This method creates a new array with all sub-array elements concatenated into it
    /// recursively up to the specified depth.
    ///
    /// More information:
    ///  - [ECMAScript reference][spec]
    ///  - [MDN documentation][mdn]
    ///
    /// [spec]: https://tc39.es/ecma262/#sec-array.prototype.flat
    /// [mdn]: https://developer.mozilla.org/en-US/docs/Web/JavaScript/Reference/Global_Objects/Array/flat
    pub(crate) fn flat(
        this: &JsValue,
        args: &[JsValue],
        context: &mut Context,
    ) -> JsResult<JsValue> {
        // 1. Let O be ToObject(this value)
        let o = this.to_object(context)?;

        // 2. Let sourceLen be LengthOfArrayLike(O)
        let source_len = o.length_of_array_like(context)?;

        // 3. Let depthNum be 1
        let mut depth_num = 1;

        // 4. If depth is not undefined, then set depthNum to IntegerOrInfinity(depth)
        if let Some(depth) = args.get(0) {
            // a. Set depthNum to ? ToIntegerOrInfinity(depth).
            // b. If depthNum < 0, set depthNum to 0.
            match depth.to_integer_or_infinity(context)? {
                IntegerOrInfinity::Integer(value) if value >= 0 => depth_num = value as u64,
                IntegerOrInfinity::PositiveInfinity => depth_num = u64::MAX,
                _ => depth_num = 0,
            }
        };

        // 5. Let A be ArraySpeciesCreate(O, 0)
        let a = Self::array_species_create(&o, 0, context)?;

        // 6. Perform ? FlattenIntoArray(A, O, sourceLen, 0, depthNum)
        Self::flatten_into_array(
            &a,
            &o,
            source_len as u64,
            0,
            depth_num,
            None,
            &JsValue::undefined(),
            context,
        )?;

        Ok(a.into())
    }

    /// `Array.prototype.flatMap( callback, [ thisArg ] )`
    ///
    /// This method returns a new array formed by applying a given callback function to
    /// each element of the array, and then flattening the result by one level. It is
    /// identical to a `map()` followed by a `flat()` of depth 1, but slightly more
    /// efficient than calling those two methods separately.
    ///
    /// More information:
    ///  - [ECMAScript reference][spec]
    ///  - [MDN documentation][mdn]
    ///
    /// [spec]: https://tc39.es/ecma262/#sec-array.prototype.flatMap
    /// [mdn]: https://developer.mozilla.org/en-US/docs/Web/JavaScript/Reference/Global_Objects/Array/flatMap
    pub(crate) fn flat_map(
        this: &JsValue,
        args: &[JsValue],
        context: &mut Context,
    ) -> JsResult<JsValue> {
        // 1. Let O be ToObject(this value)
        let o = this.to_object(context)?;

        // 2. Let sourceLen be LengthOfArrayLike(O)
        let source_len = o.length_of_array_like(context)?;

        // 3. If ! IsCallable(mapperFunction) is false, throw a TypeError exception.
        let mapper_function = args.get(0).cloned().unwrap_or_default();
        if !mapper_function.is_function() {
            return context.throw_type_error("flatMap mapper function is not callable");
        }

        // 4. Let A be ? ArraySpeciesCreate(O, 0).
        let a = Self::array_species_create(&o, 0, context)?;

        // 5. Perform ? FlattenIntoArray(A, O, sourceLen, 0, 1, mapperFunction, thisArg).
        Self::flatten_into_array(
            &a,
            &o,
            source_len as u64,
            0,
            1,
            Some(mapper_function.as_object().unwrap()),
            &args.get(1).cloned().unwrap_or_default(),
            context,
        )?;

        // 6. Return A
        Ok(a.into())
    }

    /// Abstract method `FlattenIntoArray`.
    ///
    /// More information:
    ///  - [ECMAScript reference][spec]
    ///
    /// [spec]: https://tc39.es/ecma262/#sec-flattenintoarray
    #[allow(clippy::too_many_arguments)]
    fn flatten_into_array(
        target: &JsObject,
        source: &JsObject,
        source_len: u64,
        start: u64,
        depth: u64,
        mapper_function: Option<JsObject>,
        this_arg: &JsValue,
        context: &mut Context,
    ) -> JsResult<u64> {
        // 1. Assert target is Object
        // 2. Assert source is Object

        // 3. Assert if mapper_function is present, then:
        // - IsCallable(mapper_function) is true
        // - thisArg is present
        // - depth is 1

        // 4. Let targetIndex be start
        let mut target_index = start;

        // 5. Let sourceIndex be 0
        let mut source_index = 0;

        // 6. Repeat, while R(sourceIndex) < sourceLen
        while source_index < source_len {
            // a. Let P be ToString(sourceIndex)
            let p = source_index;

            // b. Let exists be ? HasProperty(source, P).
            let exists = source.has_property(p, context)?;
            // c. If exists is true, then
            if exists {
                // i. Let element be Get(source, P)
                let mut element = source.get(p, context)?;

                // ii. If mapperFunction is present, then
                if let Some(ref mapper_function) = mapper_function {
                    // 1. Set element to ? Call(mapperFunction, thisArg, <<element, sourceIndex, source>>)
                    element = mapper_function.call(
                        this_arg,
                        &[element, source_index.into(), source.clone().into()],
                        context,
                    )?;
                }

                // iii. Let shouldFlatten be false
                let mut should_flatten = false;

                // iv. If depth > 0, then
                if depth > 0 {
                    // 1. Set shouldFlatten to ? IsArray(element).
                    should_flatten = element.is_array(context)?;
                }

                // v. If shouldFlatten is true
                if should_flatten {
                    // For `should_flatten` to be true, element must be an object.
                    let element = element.as_object().unwrap();

                    // 1. If depth is +Infinity let newDepth be +Infinity
                    let new_depth = if depth == u64::MAX {
                        u64::MAX
                    // 2. Else, let newDepth be depth - 1
                    } else {
                        depth - 1
                    };

                    // 3. Let elementLen be ? LengthOfArrayLike(element)
                    let element_len = element.length_of_array_like(context)?;

                    // 4. Set targetIndex to ? FlattenIntoArray(target, element, elementLen, targetIndex, newDepth)
                    target_index = Self::flatten_into_array(
                        target,
                        &element,
                        element_len as u64,
                        target_index,
                        new_depth,
                        None,
                        &JsValue::undefined(),
                        context,
                    )?;

                // vi. Else
                } else {
                    // 1. If targetIndex >= 2^53 - 1, throw a TypeError exception
                    if target_index >= Number::MAX_SAFE_INTEGER as u64 {
                        return Err(context
                            .construct_type_error("Target index exceeded max safe integer value"));
                    }

                    // 2. Perform ? CreateDataPropertyOrThrow(target, targetIndex, element)
                    target.create_data_property_or_throw(target_index, element, context)?;

                    // 3. Set targetIndex to targetIndex + 1
                    target_index += 1;
                }
            }
            // d. Set sourceIndex to sourceIndex + 1
            source_index += 1;
        }

        // 7. Return targetIndex
        Ok(target_index)
    }

    /// `Array.prototype.fill( value[, start[, end]] )`
    ///
    /// The method fills (modifies) all the elements of an array from start index (default 0)
    /// to an end index (default array length) with a static value. It returns the modified array.
    ///
    /// More information:
    ///  - [ECMAScript reference][spec]
    ///  - [MDN documentation][mdn]
    ///
    /// [spec]: https://tc39.es/ecma262/#sec-array.prototype.fill
    /// [mdn]: https://developer.mozilla.org/en-US/docs/Web/JavaScript/Reference/Global_Objects/Array/fill
    pub(crate) fn fill(
        this: &JsValue,
        args: &[JsValue],
        context: &mut Context,
    ) -> JsResult<JsValue> {
        // 1. Let O be ? ToObject(this value).
        let o = this.to_object(context)?;

        // 2. Let len be ? LengthOfArrayLike(O).
        let len = o.length_of_array_like(context)?;

        // 3. Let relativeStart be ? ToIntegerOrInfinity(start).
        // 4. If relativeStart is -∞, let k be 0.
        // 5. Else if relativeStart < 0, let k be max(len + relativeStart, 0).
        // 6. Else, let k be min(relativeStart, len).
        let mut k = Self::get_relative_start(context, args.get(1), len)?;

        // 7. If end is undefined, let relativeEnd be len; else let relativeEnd be ? ToIntegerOrInfinity(end).
        // 8. If relativeEnd is -∞, let final be 0.
        // 9. Else if relativeEnd < 0, let final be max(len + relativeEnd, 0).
        // 10. Else, let final be min(relativeEnd, len).
        let final_ = Self::get_relative_end(context, args.get(2), len)?;

        let value = args.get(0).cloned().unwrap_or_default();

        // 11. Repeat, while k < final,
        while k < final_ {
            // a. Let Pk be ! ToString(𝔽(k)).
            let pk = k;
            // b. Perform ? Set(O, Pk, value, true).
            o.set(pk, value.clone(), true, context)?;
            // c. Set k to k + 1.
            k += 1;
        }
        // 12. Return O.
        Ok(o.into())
    }

    /// `Array.prototype.includes( valueToFind [, fromIndex] )`
    ///
    /// Determines whether an array includes a certain value among its entries, returning `true` or `false` as appropriate.
    ///
    /// More information:
    ///  - [ECMAScript reference][spec]
    ///  - [MDN documentation][mdn]
    ///
    /// [spec]: https://tc39.es/ecma262/#sec-array.prototype.includes
    /// [mdn]: https://developer.mozilla.org/en-US/docs/Web/JavaScript/Reference/Global_Objects/Array/includes
    pub(crate) fn includes_value(
        this: &JsValue,
        args: &[JsValue],
        context: &mut Context,
    ) -> JsResult<JsValue> {
        // 1. Let O be ? ToObject(this value).
        let o = this.to_object(context)?;

        // 2. Let len be ? LengthOfArrayLike(O).
        let len = o.length_of_array_like(context)? as i64;

        // 3. If len is 0, return false.
        if len == 0 {
            return Ok(JsValue::new(false));
        }

        // 4. Let n be ? ToIntegerOrInfinity(fromIndex).
        let n = args
            .get(1)
            .cloned()
            .unwrap_or_default()
            .to_integer_or_infinity(context)?;
        // 5. Assert: If fromIndex is undefined, then n is 0.
        // 6. If n is +∞, return false.
        // 7. Else if n is -∞, set n to 0.
        let n = match n {
            IntegerOrInfinity::PositiveInfinity => return Ok(JsValue::new(false)),
            IntegerOrInfinity::NegativeInfinity => 0,
            IntegerOrInfinity::Integer(value) => value,
        };

        // 8. If n ≥ 0, then
        let mut k;
        if n >= 0 {
            // a. Let k be n.
            k = n
        // 9. Else,
        } else {
            // a. Let k be len + n.
            k = len + n;
            // b. If k < 0, set k to 0.
            if k < 0 {
                k = 0;
            }
        }

        let search_element = args.get(0).cloned().unwrap_or_default();

        // 10. Repeat, while k < len,
        while k < len {
            // a. Let elementK be ? Get(O, ! ToString(𝔽(k))).
            let element_k = o.get(k, context)?;
            // b. If SameValueZero(searchElement, elementK) is true, return true.
            if JsValue::same_value_zero(&search_element, &element_k) {
                return Ok(JsValue::new(true));
            }
            // c. Set k to k + 1.
            k += 1;
        }
        // 11. Return false.
        Ok(JsValue::new(false))
    }

    /// `Array.prototype.slice( [begin[, end]] )`
    ///
    /// The slice method takes two arguments, start and end, and returns an array containing the
    /// elements of the array from element start up to, but not including, element end (or through the
    /// end of the array if end is undefined). If start is negative, it is treated as length + start
    /// where length is the length of the array. If end is negative, it is treated as length + end where
    /// length is the length of the array.
    ///
    /// More information:
    ///  - [ECMAScript reference][spec]
    ///  - [MDN documentation][mdn]
    ///
    /// [spec]: https://tc39.es/ecma262/#sec-array.prototype.slice
    /// [mdn]: https://developer.mozilla.org/en-US/docs/Web/JavaScript/Reference/Global_Objects/Array/slice
    pub(crate) fn slice(
        this: &JsValue,
        args: &[JsValue],
        context: &mut Context,
    ) -> JsResult<JsValue> {
        // 1. Let O be ? ToObject(this value).
        let o = this.to_object(context)?;

        // 2. Let len be ? LengthOfArrayLike(O).
        let len = o.length_of_array_like(context)?;

        // 3. Let relativeStart be ? ToIntegerOrInfinity(start).
        // 4. If relativeStart is -∞, let k be 0.
        // 5. Else if relativeStart < 0, let k be max(len + relativeStart, 0).
        // 6. Else, let k be min(relativeStart, len).
        let mut k = Self::get_relative_start(context, args.get(0), len)?;

        // 7. If end is undefined, let relativeEnd be len; else let relativeEnd be ? ToIntegerOrInfinity(end).
        // 8. If relativeEnd is -∞, let final be 0.
        // 9. Else if relativeEnd < 0, let final be max(len + relativeEnd, 0).
        // 10. Else, let final be min(relativeEnd, len).
        let final_ = Self::get_relative_end(context, args.get(1), len)?;

        // 11. Let count be max(final - k, 0).
        let count = final_.saturating_sub(k);

        // 12. Let A be ? ArraySpeciesCreate(O, count).
        let a = Self::array_species_create(&o, count, context)?;

        // 13. Let n be 0.
        let mut n: u64 = 0;
        // 14. Repeat, while k < final,
        while k < final_ {
            // a. Let Pk be ! ToString(𝔽(k)).
            let pk = k;
            // b. Let kPresent be ? HasProperty(O, Pk).
            let k_present = o.has_property(pk, context)?;
            // c. If kPresent is true, then
            if k_present {
                // i. Let kValue be ? Get(O, Pk).
                let k_value = o.get(pk, context)?;
                // ii. Perform ? CreateDataPropertyOrThrow(A, ! ToString(𝔽(n)), kValue).
                a.create_data_property_or_throw(n, k_value, context)?;
            }
            // d. Set k to k + 1.
            k += 1;
            // e. Set n to n + 1.
            n += 1;
        }

        // 15. Perform ? Set(A, "length", 𝔽(n), true).
        a.set("length", n, true, context)?;

        // 16. Return A.
        Ok(a.into())
    }

    /// `Array.prototype.splice ( start, [deleteCount[, ...items]] )`
    ///
    /// Splices an array by following
    /// The deleteCount elements of the array starting at integer index start are replaced by the elements of items.
    /// An Array object containing the deleted elements (if any) is returned.
    pub(crate) fn splice(this: &Value, args: &[Value], context: &mut Context) -> Result<Value> {
        // 1. Let O be ? ToObject(this value).
        let o = this.to_object(context)?;
        // 2. Let len be ? LengthOfArrayLike(O).
        let len = o.length_of_array_like(context)?;
        // 3. Let relativeStart be ? ToIntegerOrInfinity(start).
        // 4. If relativeStart is -∞, let actualStart be 0.
        // 5. Else if relativeStart < 0, let actualStart be max(len + relativeStart, 0).
        // 6. Else, let actualStart be min(relativeStart, len).
        let actual_start = Self::get_relative_start(context, args.get(0), len)?;
        // 7. If start is not present, then
        let insert_count = if args.get(0).is_none() || args.get(1).is_none() {
            // 7a. Let insertCount be 0.
            // 8. Else if deleteCount is not present, then
            // a. Let insertCount be 0.
            0
        // 9. Else,
        } else {
            // 9a. Let insertCount be the number of elements in items.
            args.len().saturating_sub(2)
        };
        let actual_delete_count = if args.get(0).is_none() {
            // 7b. Let actualDeleteCount be 0.
            0
            // 8. Else if deleteCount is not present, then
        } else if args.get(1).is_none() {
            // 8b. Let actualDeleteCount be len - actualStart.
            len - actual_start
        // 9. Else,
        } else {
            // b. Let dc be ? ToIntegerOrInfinity(deleteCount).
            let dc = args
                .get(1)
                .cloned()
                .unwrap_or_default()
                .to_integer_or_infinity(context)?;
            // c. Let actualDeleteCount be the result of clamping dc between 0 and len - actualStart.
            let max = len - actual_start;
            match dc {
                IntegerOrInfinity::Integer(i) => {
                    if i < 0 {
                        0
                    } else if i as usize > max {
                        max
                    } else {
                        i as usize
                    }
                }
                IntegerOrInfinity::PositiveInfinity => max,
                IntegerOrInfinity::NegativeInfinity => 0,
            }
        };

        // 10. If len + insertCount - actualDeleteCount > 253 - 1, throw a TypeError exception.
        if len + insert_count - actual_delete_count > Number::MAX_SAFE_INTEGER as usize {
            return context.throw_type_error("Target splice exceeded max safe integer value");
        }

        // 11. Let A be ? ArraySpeciesCreate(O, actualDeleteCount).
        let arr = Self::array_species_create(&o, actual_delete_count, context)?;
        // 12. Let k be 0.
        // 13. Repeat, while k < actualDeleteCount,
        for k in 0..actual_delete_count {
            // a. Let from be ! ToString(𝔽(actualStart + k)).
            // b. Let fromPresent be ? HasProperty(O, from).
            let from_present = o.has_property(actual_start + k, context)?;
            // c. If fromPresent is true, then
            if from_present {
                // i. Let fromValue be ? Get(O, from).
                let from_value = o.get(actual_start + k, context)?;
                // ii. Perform ? CreateDataPropertyOrThrow(A, ! ToString(𝔽(k)), fromValue).
                arr.create_data_property_or_throw(actual_start + k, from_value, context)?;
            }
            // d. Set k to k + 1.
        }

        // 14. Perform ? Set(A, "length", 𝔽(actualDeleteCount), true).
        arr.set("length", actual_delete_count, true, context)?;

        // 15. Let itemCount be the number of elements in items.
        let item_count = args.len().saturating_sub(2);

        match item_count {
            // 16. If itemCount < actualDeleteCount, then
            ic if ic < actual_delete_count => {
                //     a. Set k to actualStart.
                //     b. Repeat, while k < (len - actualDeleteCount),
                for k in actual_start..(len - actual_delete_count) {
                    // i. Let from be ! ToString(𝔽(k + actualDeleteCount)).
                    let from = k + actual_delete_count;
                    // ii. Let to be ! ToString(𝔽(k + itemCount)).
                    let to = k + item_count;
                    // iii. Let fromPresent be ? HasProperty(O, from).
                    let from_present = o.has_property(from, context)?;
                    // iv. If fromPresent is true, then
                    if from_present {
                        // 1. Let fromValue be ? Get(O, from).
                        let from_value = o.get(from, context)?;
                        // 2. Perform ? Set(O, to, fromValue, true).
                        o.set(to, from_value, true, context)?;
                    // v. Else,
                    } else {
                        // 1. Assert: fromPresent is false.
                        debug_assert!(!from_present);
                        // 2. Perform ? DeletePropertyOrThrow(O, to).
                        o.delete_property_or_throw(to, context)?;
                    }
                    // vi. Set k to k + 1.
                }
                // c. Set k to len.
                // d. Repeat, while k > (len - actualDeleteCount + itemCount),
                for k in ((len - actual_delete_count + item_count + 1)..=len).rev() {
                    // i. Perform ? DeletePropertyOrThrow(O, ! ToString(𝔽(k - 1))).
                    o.delete_property_or_throw(k - 1, context)?;
                    // ii. Set k to k - 1.
                }
            }
            // 17. Else if itemCount > actualDeleteCount, then
            ic if ic > actual_delete_count => {
                // a. Set k to (len - actualDeleteCount).
                // b. Repeat, while k > actualStart,
                for k in (actual_start + 1..=len - actual_delete_count).rev() {
                    // i. Let from be ! ToString(𝔽(k + actualDeleteCount - 1)).
                    let from = k + actual_delete_count - 1;
                    // ii. Let to be ! ToString(𝔽(k + itemCount - 1)).
                    let to = k + item_count - 1;
                    // iii. Let fromPresent be ? HasProperty(O, from).
                    let from_present = o.has_property(from, context)?;
                    // iv. If fromPresent is true, then
                    if from_present {
                        // 1. Let fromValue be ? Get(O, from).
                        let from_value = o.get(from, context)?;
                        // 2. Perform ? Set(O, to, fromValue, true).
                        o.set(to, from_value, true, context)?;
                    // v. Else,
                    } else {
                        // 1. Assert: fromPresent is false.
                        debug_assert!(!from_present);
                        // 2. Perform ? DeletePropertyOrThrow(O, to).
                        o.delete_property_or_throw(to, context)?;
                    }
                    // vi. Set k to k - 1.
                }
            }
            _ => {}
        };

        // 18. Set k to actualStart.
        let mut k = actual_start;

        // 19. For each element E of items, do
        if item_count > 0 {
            let items = args.split_at(2).1;
            for item in items {
                // a. Perform ? Set(O, ! ToString(𝔽(k)), E, true).
                o.set(k, item, true, context)?;
                // b. Set k to k + 1.
                k += 1;
            }
        }

        // 20. Perform ? Set(O, "length", 𝔽(len - actualDeleteCount + itemCount), true).
        o.set(
            "length",
            len - actual_delete_count + item_count,
            true,
            context,
        )?;

        // 21. Return A.
        Ok(Value::from(arr))
    }

    /// `Array.prototype.filter( callback, [ thisArg ] )`
    ///
    /// For each element in the array the callback function is called, and a new
    /// array is constructed for every value whose callback returned a truthy value.
    ///
    /// More information:
    ///  - [ECMAScript reference][spec]
    ///  - [MDN documentation][mdn]
    ///
    /// [spec]: https://tc39.es/ecma262/#sec-array.prototype.filter
    /// [mdn]: https://developer.mozilla.org/en-US/docs/Web/JavaScript/Reference/Global_Objects/Array/filter
    pub(crate) fn filter(
        this: &JsValue,
        args: &[JsValue],
        context: &mut Context,
    ) -> JsResult<JsValue> {
        // 1. Let O be ? ToObject(this value).
        let o = this.to_object(context)?;

        // 2. Let len be ? LengthOfArrayLike(O).
        let length = o.length_of_array_like(context)?;

        // 3. If IsCallable(callbackfn) is false, throw a TypeError exception.
        let callback = args
            .get(0)
            .map(|a| a.to_object(context))
            .transpose()?
            .ok_or_else(|| {
                context.construct_type_error(
                    "missing argument 0 when calling function Array.prototype.filter",
                )
            })?;
        let this_val = args.get(1).cloned().unwrap_or_else(JsValue::undefined);

        if !callback.is_callable() {
            return context.throw_type_error("the callback must be callable");
        }

        // 4. Let A be ? ArraySpeciesCreate(O, 0).
        let a = Self::array_species_create(&o, 0, context)?;

        // 5. Let k be 0.
        // 6. Let to be 0.
        let mut to = 0u32;
        // 7. Repeat, while k < len,
        for idx in 0..length {
            // a. Let Pk be ! ToString(𝔽(k)).
            // b. Let kPresent be ? HasProperty(O, Pk).
            // c. If kPresent is true, then
            if o.has_property(idx, context)? {
                // i. Let kValue be ? Get(O, Pk).
                let element = o.get(idx, context)?;

                let args = [element.clone(), JsValue::new(idx), JsValue::new(o.clone())];

                // ii. Let selected be ! ToBoolean(? Call(callbackfn, thisArg, « kValue, 𝔽(k), O »)).
                let selected = callback.call(&this_val, &args, context)?.to_boolean();

                // iii. If selected is true, then
                if selected {
                    // 1. Perform ? CreateDataPropertyOrThrow(A, ! ToString(𝔽(to)), kValue).
                    a.create_data_property_or_throw(to, element, context)?;
                    // 2. Set to to to + 1.
                    to += 1;
                }
            }
        }

        // 8. Return A.
        Ok(a.into())
    }

    /// Array.prototype.some ( callbackfn [ , thisArg ] )
    ///
    /// The some method tests whether at least one element in the array passes
    /// the test implemented by the provided callback function. It returns a Boolean value,
    /// true if the callback function returns a truthy value for at least one element
    /// in the array. Otherwise, false.
    ///
    /// Caution: Calling this method on an empty array returns false for any condition!
    ///
    /// More information:
    ///  - [ECMAScript reference][spec]
    ///  - [MDN documentation][mdn]
    ///
    /// [spec]: https://tc39.es/ecma262/#sec-array.prototype.some
    /// [mdn]: https://developer.mozilla.org/en-US/docs/Web/JavaScript/Reference/Global_Objects/Array/some
    pub(crate) fn some(
        this: &JsValue,
        args: &[JsValue],
        context: &mut Context,
    ) -> JsResult<JsValue> {
        // 1. Let O be ? ToObject(this value).
        let o = this.to_object(context)?;
        // 2. Let len be ? LengthOfArrayLike(O).
        let len = o.length_of_array_like(context)?;
        // 3. If IsCallable(callbackfn) is false, throw a TypeError exception.
        let callback = if let Some(arg) = args
            .get(0)
            .and_then(JsValue::as_object)
            .filter(JsObject::is_callable)
        {
            arg
        } else {
            return context.throw_type_error("Array.prototype.some: callback is not callable");
        };

        // 4. Let k be 0.
        // 5. Repeat, while k < len,
        for k in 0..len {
            // a. Let Pk be ! ToString(𝔽(k)).
            // b. Let kPresent be ? HasProperty(O, Pk).
            let k_present = o.has_property(k, context)?;
            // c. If kPresent is true, then
            if k_present {
                // i. Let kValue be ? Get(O, Pk).
                let k_value = o.get(k, context)?;
                // ii. Let testResult be ! ToBoolean(? Call(callbackfn, thisArg, « kValue, 𝔽(k), O »)).
                let this_arg = args.get(1).cloned().unwrap_or_default();
                let test_result = callback
                    .call(&this_arg, &[k_value, k.into(), o.clone().into()], context)?
                    .to_boolean();
                // iii. If testResult is true, return true.
                if test_result {
                    return Ok(JsValue::new(true));
                }
            }
            // d. Set k to k + 1.
        }
        // 6. Return false.
        Ok(JsValue::new(false))
    }

    /// Array.prototype.sort ( comparefn )
    ///
    /// The sort method sorts the elements of an array in place and returns the sorted array.
    /// The default sort order is ascending, built upon converting the elements into strings,
    /// then comparing their sequences of UTF-16 code units values.
    ///
    /// More information:
    ///  - [ECMAScript reference][spec]
    ///  - [MDN documentation][mdn]
    ///
    /// [spec]: https://tc39.es/ecma262/#sec-array.prototype.sort
    /// [mdn]: https://developer.mozilla.org/en-US/docs/Web/JavaScript/Reference/Global_Objects/Array/sort
    pub(crate) fn sort(
        this: &JsValue,
        args: &[JsValue],
        context: &mut Context,
    ) -> JsResult<JsValue> {
        // 1. If comparefn is not undefined and IsCallable(comparefn) is false, throw a TypeError exception.
        let comparefn = match args.get(0).cloned() {
            // todo: change to `is_callable` inside `JsValue`
            Some(fun) if fun.is_function() => fun,
            None => JsValue::undefined(),
            _ => {
                return context.throw_type_error(
                    "The comparison function must be either a function or undefined",
                )
            }
        };

        // Abstract method `SortCompare`.
        //
        // More information:
        //  - [ECMAScript reference][spec]
        //
        // [spec]: https://tc39.es/ecma262/#sec-sortcompare
        let sort_compare =
            |x: &JsValue, y: &JsValue, context: &mut Context| -> JsResult<Ordering> {
                match (x.is_undefined(), y.is_undefined()) {
                    // 1. If x and y are both undefined, return +0𝔽.
                    (true, true) => return Ok(Ordering::Equal),
                    // 2. If x is undefined, return 1𝔽.
                    (true, false) => return Ok(Ordering::Greater),
                    // 3. If y is undefined, return -1𝔽.
                    (false, true) => return Ok(Ordering::Less),
                    _ => {}
                }

                // 4. If comparefn is not undefined, then
                if !comparefn.is_undefined() {
                    let args = [x.clone(), y.clone()];
                    // a. Let v be ? ToNumber(? Call(comparefn, undefined, « x, y »)).
                    let v = context
                        .call(&comparefn, &JsValue::Undefined, &args)?
                        .to_number(context)?;
                    // b. If v is NaN, return +0𝔽.
                    // c. Return v.
                    return Ok(v.partial_cmp(&0.0).unwrap_or(Ordering::Equal));
                }
                // 5. Let xString be ? ToString(x).
                // 6. Let yString be ? ToString(y).
                let x_str = x.to_string(context)?;
                let y_str = y.to_string(context)?;

                // 7. Let xSmaller be IsLessThan(xString, yString, true).
                // 8. If xSmaller is true, return -1𝔽.
                // 9. Let ySmaller be IsLessThan(yString, xString, true).
                // 10. If ySmaller is true, return 1𝔽.
                // 11. Return +0𝔽.

                // NOTE: skipped IsLessThan because it just makes a lexicographic comparation
                // when x and y are strings
                Ok(x_str.cmp(&y_str))
            };

        // 2. Let obj be ? ToObject(this value).
        let obj = this.to_object(context)?;

        // 3. Let len be ? LengthOfArrayLike(obj).
        let length = obj.length_of_array_like(context)?;

        // 4. Let items be a new empty List.
        let mut items = Vec::with_capacity(length);

        // 5. Let k be 0.
        // 6. Repeat, while k < len,
        for k in 0..length {
            // a. Let Pk be ! ToString(𝔽(k)).
            // b. Let kPresent be ? HasProperty(obj, Pk).
            // c. If kPresent is true, then
            if obj.has_property(k, context)? {
                // i. Let kValue be ? Get(obj, Pk).
                let kval = obj.get(k, context)?;
                // ii. Append kValue to items.
                items.push(kval);
            }
            // d. Set k to k + 1.
        }

        // 7. Let itemCount be the number of elements in items.
        let item_count = items.len();

        // 8. Sort items using an implementation-defined sequence of calls to SortCompare.
        // If any such call returns an abrupt completion, stop before performing any further
        // calls to SortCompare or steps in this algorithm and return that completion.
        let mut sort_err = Ok(());
        items.sort_by(|x, y| {
            if sort_err.is_ok() {
                sort_compare(x, y, context).unwrap_or_else(|err| {
                    sort_err = Err(err);
                    Ordering::Equal
                })
            } else {
                Ordering::Equal
            }
        });
        sort_err?;

        // 9. Let j be 0.
        // 10. Repeat, while j < itemCount,
        for (j, item) in items.into_iter().enumerate() {
            // a. Perform ? Set(obj, ! ToString(𝔽(j)), items[j], true).
            obj.set(j, item, true, context)?;
            // b. Set j to j + 1.
        }

        // 11. Repeat, while j < len,
        for j in item_count..length {
            // a. Perform ? DeletePropertyOrThrow(obj, ! ToString(𝔽(j))).
            obj.delete_property_or_throw(j, context)?;
            // b. Set j to j + 1.
        }

        // 12. Return obj.
        Ok(obj.into())
    }

    /// `Array.prototype.reduce( callbackFn [ , initialValue ] )`
    ///
    /// More information:
    ///  - [ECMAScript reference][spec]
    ///  - [MDN documentation][mdn]
    ///
    /// [spec]: https://tc39.es/ecma262/#sec-array.prototype.reduce
    /// [mdn]: https://developer.mozilla.org/en-US/docs/Web/JavaScript/Reference/Global_Objects/Array/reduce
    pub(crate) fn reduce(
        this: &JsValue,
        args: &[JsValue],
        context: &mut Context,
    ) -> JsResult<JsValue> {
        // 1. Let O be ? ToObject(this value).
        let o = this.to_object(context)?;

        // 2. Let len be ? LengthOfArrayLike(O).
        let len = o.length_of_array_like(context)?;

        // 3. If IsCallable(callbackfn) is false, throw a TypeError exception.
        let callback = match args.get(0).and_then(JsValue::as_object) {
            Some(callback) if callback.is_callable() => callback,
            _ => {
                return context
                    .throw_type_error("Array.prototype.reduce: callback function is not callable")
            }
        };

        // 4. If len = 0 and initialValue is not present, throw a TypeError exception.
        if len == 0 && args.get(1).is_none() {
            return context.throw_type_error(
                "Array.prototype.reduce: called on an empty array and with no initial value",
            );
        }

        // 5. Let k be 0.
        let mut k = 0;
        // 6. Let accumulator be undefined.
        let mut accumulator = JsValue::undefined();

        // 7. If initialValue is present, then
        if let Some(initial_value) = args.get(1) {
            // a. Set accumulator to initialValue.
            accumulator = initial_value.clone();
        // 8. Else,
        } else {
            // a. Let kPresent be false.
            let mut k_present = false;
            // b. Repeat, while kPresent is false and k < len,
            while !k_present && k < len {
                // i. Let Pk be ! ToString(𝔽(k)).
                let pk = k;
                // ii. Set kPresent to ? HasProperty(O, Pk).
                k_present = o.has_property(pk, context)?;
                // iii. If kPresent is true, then
                if k_present {
                    // 1. Set accumulator to ? Get(O, Pk).
                    accumulator = o.get(pk, context)?;
                }
                // iv. Set k to k + 1.
                k += 1;
            }
            // c. If kPresent is false, throw a TypeError exception.
            if !k_present {
                return context.throw_type_error(
                    "Array.prototype.reduce: called on an empty array and with no initial value",
                );
            }
        }

        // 9. Repeat, while k < len,
        while k < len {
            // a. Let Pk be ! ToString(𝔽(k)).
            let pk = k;
            // b. Let kPresent be ? HasProperty(O, Pk).
            let k_present = o.has_property(pk, context)?;
            // c. If kPresent is true, then
            if k_present {
                // i. Let kValue be ? Get(O, Pk).
                let k_value = o.get(pk, context)?;
                // ii. Set accumulator to ? Call(callbackfn, undefined, « accumulator, kValue, 𝔽(k), O »).
                accumulator = callback.call(
                    &JsValue::undefined(),
                    &[accumulator, k_value, k.into(), o.clone().into()],
                    context,
                )?;
            }
            // d. Set k to k + 1.
            k += 1;
        }

        // 10. Return accumulator.
        Ok(accumulator)
    }

    /// `Array.prototype.reduceRight( callbackFn [ , initialValue ] )`
    ///
    /// The reduceRight method traverses right to left starting from the last defined value in the array,
    /// accumulating a value using a given callback function. It returns the accumulated value.
    ///
    /// More information:
    ///  - [ECMAScript reference][spec]
    ///  - [MDN documentation][mdn]
    ///
    /// [spec]: https://tc39.es/ecma262/#sec-array.prototype.reduceright
    /// [mdn]: https://developer.mozilla.org/en-US/docs/Web/JavaScript/Reference/Global_Objects/Array/reduceRight
    pub(crate) fn reduce_right(
        this: &JsValue,
        args: &[JsValue],
        context: &mut Context,
    ) -> JsResult<JsValue> {
        // 1. Let O be ? ToObject(this value).
        let o = this.to_object(context)?;

        // 2. Let len be ? LengthOfArrayLike(O).
        let len = o.length_of_array_like(context)?;

        // 3. If IsCallable(callbackfn) is false, throw a TypeError exception.
        let callback = match args.get(0).and_then(JsValue::as_object) {
            Some(callback) if callback.is_callable() => callback,
            _ => {
                return context.throw_type_error(
                    "Array.prototype.reduceRight: callback function is not callable",
                )
            }
        };

        // 4. If len is 0 and initialValue is not present, throw a TypeError exception.
        if len == 0 && args.get(1).is_none() {
            return context.throw_type_error(
                "Array.prototype.reduceRight: called on an empty array and with no initial value",
            );
        }

        // 5. Let k be len - 1.
        let mut k = len as i64 - 1;
        // 6. Let accumulator be undefined.
        let mut accumulator = JsValue::undefined();
        // 7. If initialValue is present, then
        if let Some(initial_value) = args.get(1) {
            // a. Set accumulator to initialValue.
            accumulator = initial_value.clone();
        // 8. Else,
        } else {
            // a. Let kPresent be false.
            let mut k_present = false;
            // b. Repeat, while kPresent is false and k ≥ 0,
            while !k_present && k >= 0 {
                // i. Let Pk be ! ToString(𝔽(k)).
                let pk = k;
                // ii. Set kPresent to ? HasProperty(O, Pk).
                k_present = o.has_property(pk, context)?;
                // iii. If kPresent is true, then
                if k_present {
                    // 1. Set accumulator to ? Get(O, Pk).
                    accumulator = o.get(pk, context)?;
                }
                // iv. Set k to k - 1.
                k -= 1;
            }
            // c. If kPresent is false, throw a TypeError exception.
            if !k_present {
                return context.throw_type_error(
                    "Array.prototype.reduceRight: called on an empty array and with no initial value",
                );
            }
        }

        // 9. Repeat, while k ≥ 0,
        while k >= 0 {
            // a. Let Pk be ! ToString(𝔽(k)).
            let pk = k;
            // b. Let kPresent be ? HasProperty(O, Pk).
            let k_present = o.has_property(pk, context)?;
            // c. If kPresent is true, then
            if k_present {
                // i. Let kValue be ? Get(O, Pk).
                let k_value = o.get(pk, context)?;
                // ii. Set accumulator to ? Call(callbackfn, undefined, « accumulator, kValue, 𝔽(k), O »).
                accumulator = callback.call(
                    &JsValue::undefined(),
                    &[accumulator.clone(), k_value, k.into(), o.clone().into()],
                    context,
                )?;
            }
            // d. Set k to k - 1.
            k -= 1;
        }

        // 10. Return accumulator.
        Ok(accumulator)
    }

    /// `Array.prototype.copyWithin ( target, start [ , end ] )`
    ///
    /// The copyWithin() method shallow copies part of an array to another location
    /// in the same array and returns it without modifying its length.
    ///
    /// More information:
    ///  - [ECMAScript reference][spec]
    ///  - [MDN documentation][mdn]
    ///
    /// [spec]: https://tc39.es/ecma262/#sec-array.prototype.copywithin
    /// [mdn]: https://developer.mozilla.org/en-US/docs/Web/JavaScript/Reference/Global_Objects/Array/copyWithin
    pub(crate) fn copy_within(
        this: &JsValue,
        args: &[JsValue],
        context: &mut Context,
    ) -> JsResult<JsValue> {
        // 1. Let O be ? ToObject(this value).
        let o = this.to_object(context)?;

        // 2. Let len be ? LengthOfArrayLike(O).
        let len = o.length_of_array_like(context)?;

        // 3. Let relativeTarget be ? ToIntegerOrInfinity(target).
        // 4. If relativeTarget is -∞, let to be 0.
        // 5. Else if relativeTarget < 0, let to be max(len + relativeTarget, 0).
        // 6. Else, let to be min(relativeTarget, len).
        let mut to = Self::get_relative_start(context, args.get(0), len)? as i64;

        // 7. Let relativeStart be ? ToIntegerOrInfinity(start).
        // 8. If relativeStart is -∞, let from be 0.
        // 9. Else if relativeStart < 0, let from be max(len + relativeStart, 0).
        // 10. Else, let from be min(relativeStart, len).
        let mut from = Self::get_relative_start(context, args.get(1), len)? as i64;

        // 11. If end is undefined, let relativeEnd be len; else let relativeEnd be ? ToIntegerOrInfinity(end).
        // 12. If relativeEnd is -∞, let final be 0.
        // 13. Else if relativeEnd < 0, let final be max(len + relativeEnd, 0).
        // 14. Else, let final be min(relativeEnd, len).
        let final_ = Self::get_relative_end(context, args.get(2), len)? as i64;

        // 15. Let count be min(final - from, len - to).
        let mut count = min(final_ - from, len as i64 - to);

        // 16. If from < to and to < from + count, then
        let direction = if from < to && to < from + count {
            // b. Set from to from + count - 1.
            from = from + count - 1;
            // c. Set to to to + count - 1.
            to = to + count - 1;

            // a. Let direction be -1.
            -1
        // 17. Else,
        } else {
            // a. Let direction be 1.
            1
        };

        // 18. Repeat, while count > 0,
        while count > 0 {
            // a. Let fromKey be ! ToString(𝔽(from)).
            let from_key = from;

            // b. Let toKey be ! ToString(𝔽(to)).
            let to_key = to;

            // c. Let fromPresent be ? HasProperty(O, fromKey).
            let from_present = o.has_property(from_key, context)?;
            // d. If fromPresent is true, then
            if from_present {
                // i. Let fromVal be ? Get(O, fromKey).
                let from_val = o.get(from_key, context)?;
                // ii. Perform ? Set(O, toKey, fromVal, true).
                o.set(to_key, from_val, true, context)?;
            // e. Else,
            } else {
                // i. Assert: fromPresent is false.
                // ii. Perform ? DeletePropertyOrThrow(O, toKey).
                o.delete_property_or_throw(to_key, context)?;
            }
            // f. Set from to from + direction.
            from += direction;
            // g. Set to to to + direction.
            to += direction;
            // h. Set count to count - 1.
            count -= 1;
        }
        // 19. Return O.
        Ok(o.into())
    }

    /// `Array.prototype.values( )`
    ///
    /// The values method returns an iterable that iterates over the values in the array.
    ///
    /// More information:
    ///  - [ECMAScript reference][spec]
    ///  - [MDN documentation][mdn]
    ///
    /// [spec]: https://tc39.es/ecma262/#sec-array.prototype.values
    /// [mdn]: https://developer.mozilla.org/en-US/docs/Web/JavaScript/Reference/Global_Objects/Array/values
    pub(crate) fn values(
        this: &JsValue,
        _: &[JsValue],
        context: &mut Context,
    ) -> JsResult<JsValue> {
        Ok(ArrayIterator::create_array_iterator(
            context,
            this.clone(),
            PropertyNameKind::Value,
        ))
    }

    /// `Array.prototype.keys( )`
    ///
    /// The keys method returns an iterable that iterates over the indexes in the array.
    ///
    /// More information:
    ///  - [ECMAScript reference][spec]
    ///  - [MDN documentation][mdn]
    ///
    /// [spec]: https://tc39.es/ecma262/#sec-array.prototype.values
    /// [mdn]: https://developer.mozilla.org/en-US/docs/Web/JavaScript/Reference/Global_Objects/Array/values
    pub(crate) fn keys(this: &JsValue, _: &[JsValue], context: &mut Context) -> JsResult<JsValue> {
        Ok(ArrayIterator::create_array_iterator(
            context,
            this.clone(),
            PropertyNameKind::Key,
        ))
    }

    /// `Array.prototype.entries( )`
    ///
    /// The entries method returns an iterable that iterates over the key-value pairs in the array.
    ///
    /// More information:
    ///  - [ECMAScript reference][spec]
    ///  - [MDN documentation][mdn]
    ///
    /// [spec]: https://tc39.es/ecma262/#sec-array.prototype.values
    /// [mdn]: https://developer.mozilla.org/en-US/docs/Web/JavaScript/Reference/Global_Objects/Array/values
    pub(crate) fn entries(
        this: &JsValue,
        _: &[JsValue],
        context: &mut Context,
    ) -> JsResult<JsValue> {
        Ok(ArrayIterator::create_array_iterator(
            context,
            this.clone(),
            PropertyNameKind::KeyAndValue,
        ))
    }

    /// Represents the algorithm to calculate `relativeStart` (or `k`) in array functions.
    pub(super) fn get_relative_start(
        context: &mut Context,
        arg: Option<&JsValue>,
        len: usize,
    ) -> JsResult<usize> {
        // 1. Let relativeStart be ? ToIntegerOrInfinity(start).
        let relative_start = arg
            .cloned()
            .unwrap_or_default()
            .to_integer_or_infinity(context)?;
        match relative_start {
            // 2. If relativeStart is -∞, let k be 0.
            IntegerOrInfinity::NegativeInfinity => Ok(0),
            // 3. Else if relativeStart < 0, let k be max(len + relativeStart, 0).
            IntegerOrInfinity::Integer(i) if i < 0 => Ok(max(len as i64 + i, 0) as usize),
            // Both `as` casts are safe as both variables are non-negative
            // 4. Else, let k be min(relativeStart, len).
            IntegerOrInfinity::Integer(i) => Ok(min(i, len as i64) as usize),

            // Special case - postive infinity. `len` is always smaller than +inf, thus from (4)
            IntegerOrInfinity::PositiveInfinity => Ok(len),
        }
    }

    /// Represents the algorithm to calculate `relativeEnd` (or `final`) in array functions.
    pub(super) fn get_relative_end(
        context: &mut Context,
        arg: Option<&JsValue>,
        len: usize,
    ) -> JsResult<usize> {
        let default_value = JsValue::undefined();
        let value = arg.unwrap_or(&default_value);
        // 1. If end is undefined, let relativeEnd be len [and return it]
        if value.is_undefined() {
            Ok(len)
        } else {
            // 1. cont, else let relativeEnd be ? ToIntegerOrInfinity(end).
            let relative_end = value.to_integer_or_infinity(context)?;
            match relative_end {
                // 2. If relativeEnd is -∞, let final be 0.
                IntegerOrInfinity::NegativeInfinity => Ok(0),
                // 3. Else if relativeEnd < 0, let final be max(len + relativeEnd, 0).
                IntegerOrInfinity::Integer(i) if i < 0 => Ok(max(len as i64 + i, 0) as usize),
                // 4. Else, let final be min(relativeEnd, len).
                // Both `as` casts are safe as both variables are non-negative
                IntegerOrInfinity::Integer(i) => Ok(min(i, len as i64) as usize),

                // Special case - postive infinity. `len` is always smaller than +inf, thus from (4)
                IntegerOrInfinity::PositiveInfinity => Ok(len),
            }
        }
    }
}<|MERGE_RESOLUTION|>--- conflicted
+++ resolved
@@ -102,11 +102,8 @@
         .method(Self::flat_map, "flatMap", 1)
         .method(Self::slice, "slice", 2)
         .method(Self::some, "some", 2)
-<<<<<<< HEAD
+        .method(Self::sort, "sort", 1)
         .method(Self::splice, "splice", 3)
-=======
-        .method(Self::sort, "sort", 1)
->>>>>>> 6115182a
         .method(Self::reduce, "reduce", 2)
         .method(Self::reduce_right, "reduceRight", 2)
         .method(Self::keys, "keys", 0)
@@ -169,11 +166,7 @@
                 // i. Let intLen be ! ToUint32(len).
                 let int_len = len.to_u32(context).unwrap();
                 // ii. If SameValueZero(intLen, len) is false, throw a RangeError exception.
-<<<<<<< HEAD
-                if !Value::same_value_zero(&int_len.into(), len) {
-=======
                 if !JsValue::same_value_zero(&int_len.into(), len) {
->>>>>>> 6115182a
                     return Err(context.construct_range_error("invalid array length"));
                 }
                 int_len
@@ -1795,7 +1788,11 @@
     /// Splices an array by following
     /// The deleteCount elements of the array starting at integer index start are replaced by the elements of items.
     /// An Array object containing the deleted elements (if any) is returned.
-    pub(crate) fn splice(this: &Value, args: &[Value], context: &mut Context) -> Result<Value> {
+    pub(crate) fn splice(
+        this: &JsValue,
+        args: &[JsValue],
+        context: &mut Context,
+    ) -> JsResult<JsValue> {
         // 1. Let O be ? ToObject(this value).
         let o = this.to_object(context)?;
         // 2. Let len be ? LengthOfArrayLike(O).
@@ -1965,7 +1962,7 @@
         )?;
 
         // 21. Return A.
-        Ok(Value::from(arr))
+        Ok(JsValue::from(arr))
     }
 
     /// `Array.prototype.filter( callback, [ thisArg ] )`
