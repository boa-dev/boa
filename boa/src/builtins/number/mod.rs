//! This module implements the global `Number` object.
//!
//! The `Number` JavaScript object is a wrapper object allowing you to work with numerical values.
//! A `Number` object is created using the `Number()` constructor. A primitive type object number is created using the `Number()` **function**.
//!
//! The JavaScript `Number` type is double-precision 64-bit binary format IEEE 754 value. In more recent implementations,
//! JavaScript also supports integers with arbitrary precision using the BigInt type.
//!
//! More information:
//!  - [ECMAScript reference][spec]
//!  - [MDN documentation][mdn]
//!
//! [spec]: https://tc39.es/ecma262/#sec-number-object
//! [mdn]: https://developer.mozilla.org/en-US/docs/Web/JavaScript/Reference/Global_Objects/Number

#[cfg(test)]
mod tests;

use crate::{
    builtins::{
        object::{internal_methods_trait::ObjectInternalMethods, Object, PROTOTYPE},
        value::{ResultValue, Value, ValueData},
    },
    exec::Interpreter,
};
use num_traits::float::FloatCore;
use std::{borrow::Borrow, f64, ops::Deref};

/// Helper function that converts a Value to a Number.
fn to_number(value: &Value) -> Value {
    match *value.deref().borrow() {
        ValueData::Boolean(b) => {
            if b {
                Value::from(1)
            } else {
                Value::from(0)
            }
        }
        ValueData::Symbol(_) | ValueData::Undefined => Value::from(f64::NAN),
        ValueData::Integer(i) => Value::from(f64::from(i)),
        ValueData::Object(ref o) => (o).deref().borrow().get_internal_slot("NumberData"),
        ValueData::Null => Value::from(0),
        ValueData::Rational(n) => Value::from(n),
        ValueData::String(ref s) => match s.parse::<f64>() {
            Ok(n) => Value::from(n),
            Err(_) => Value::from(f64::NAN),
        },
    }
}

/// Helper function that formats a float as a ES6-style exponential number string.
fn num_to_exponential(n: f64) -> String {
    match n.abs() {
        x if x > 1.0 => format!("{:e}", n).replace("e", "e+"),
        x if x == 0.0 => format!("{:e}", n).replace("e", "e+"),
        _ => format!("{:e}", n),
    }
}

/// Create a new number `[[Construct]]`
pub fn make_number(this: &mut Value, args: &[Value], _ctx: &mut Interpreter) -> ResultValue {
    let data = match args.get(0) {
        Some(ref value) => to_number(value),
        None => to_number(&Value::from(0)),
    };
    this.set_internal_slot("NumberData", data);
    Ok(this.clone())
}

/// `Number()` function.
///
/// More Information https://tc39.es/ecma262/#sec-number-constructor-number-value
pub fn call_number(_this: &mut Value, args: &[Value], _ctx: &mut Interpreter) -> ResultValue {
    let data = match args.get(0) {
        Some(ref value) => to_number(value),
        None => to_number(&Value::from(0)),
    };
    Ok(data)
}

/// `Number.prototype.toExponential( [fractionDigits] )`
///
/// The `toExponential()` method returns a string representing the Number object in exponential notation.
///
/// More information:
///  - [ECMAScript reference][spec]
///  - [MDN documentation][mdn]
///
/// [spec]: https://tc39.es/ecma262/#sec-number.prototype.toexponential
/// [mdn]: https://developer.mozilla.org/en-US/docs/Web/JavaScript/Reference/Global_Objects/Number/toExponential
pub fn to_exponential(this: &mut Value, _args: &[Value], _ctx: &mut Interpreter) -> ResultValue {
    let this_num = to_number(this).to_number();
    let this_str_num = num_to_exponential(this_num);
    Ok(Value::from(this_str_num))
}

/// `Number.prototype.toFixed( [digits] )`
///
/// The `toFixed()` method formats a number using fixed-point notation
///
/// More information:
///  - [ECMAScript reference][spec]
///  - [MDN documentation][mdn]
///
/// [spec]: https://tc39.es/ecma262/#sec-number.prototype.tofixed
/// [mdn]: https://developer.mozilla.org/en-US/docs/Web/JavaScript/Reference/Global_Objects/Number/toFixed
pub fn to_fixed(this: &mut Value, args: &[Value], _ctx: &mut Interpreter) -> ResultValue {
    let this_num = to_number(this).to_number();
    let precision = match args.get(0) {
        Some(n) => match n.to_integer() {
            x if x > 0 => n.to_integer() as usize,
            _ => 0,
        },
        None => 0,
    };
    let this_fixed_num = format!("{:.*}", precision, this_num);
    Ok(Value::from(this_fixed_num))
}

/// `Number.prototype.toLocaleString( [locales [, options]] )`
///
/// The `toLocaleString()` method returns a string with a language-sensitive representation of this number.
///
/// Note that while this technically conforms to the Ecma standard, it does no actual
/// internationalization logic.
///
/// More information:
///  - [ECMAScript reference][spec]
///  - [MDN documentation][mdn]
///
/// [spec]: https://tc39.es/ecma262/#sec-number.prototype.tolocalestring
/// [mdn]: https://developer.mozilla.org/en-US/docs/Web/JavaScript/Reference/Global_Objects/Number/toLocaleString
pub fn to_locale_string(this: &mut Value, _args: &[Value], _ctx: &mut Interpreter) -> ResultValue {
    let this_num = to_number(this).to_number();
    let this_str_num = format!("{}", this_num);
    Ok(Value::from(this_str_num))
}

/// `Number.prototype.toPrecision( [precision] )`
///
/// The `toPrecision()` method returns a string representing the Number object to the specified precision.
///
/// More information:
///  - [ECMAScript reference][spec]
///  - [MDN documentation][mdn]
///
/// [spec]: https://tc39.es/ecma262/#sec-number.prototype.toexponential
/// [mdn]: https://developer.mozilla.org/en-US/docs/Web/JavaScript/Reference/Global_Objects/Number/toPrecision
pub fn to_precision(this: &mut Value, args: &[Value], _ctx: &mut Interpreter) -> ResultValue {
    let this_num = to_number(this);
    let _num_str_len = format!("{}", this_num.to_number()).len();
    let _precision = match args.get(0) {
        Some(n) => match n.to_integer() {
            x if x > 0 => n.to_integer() as usize,
            _ => 0,
        },
        None => 0,
    };
    // TODO: Implement toPrecision
    unimplemented!("TODO: Implement toPrecision");
}

const BUF_SIZE: usize = 2200;

// https://golang.org/src/math/nextafter.go
#[inline]
fn next_after(x: f64, y: f64) -> f64 {
    if x.is_nan() || y.is_nan() {
        f64::NAN
    } else if (x - y) == 0. {
        x
    } else if x == 0.0 {
        f64::from_bits(1).copysign(y)
    } else if y > x || x > 0.0 {
        f64::from_bits(x.to_bits() + 1)
    } else {
        f64::from_bits(x.to_bits() - 1)
    }
}

// https://chromium.googlesource.com/v8/v8/+/refs/heads/master/src/numbers/conversions.cc#1230
pub fn num_to_string(mut value: f64, radix: u8) -> String {
    assert!(radix >= 2);
    assert!(radix <= 36);
    assert!(value.is_finite());
    // assert_ne!(0.0, value);

    // Character array used for conversion.
    // Temporary buffer for the result. We start with the decimal point in the
    // middle and write to the left for the integer part and to the right for the
    // fractional part. 1024 characters for the exponent and 52 for the mantissa
    // either way, with additional space for sign, decimal point and string
    // termination should be sufficient.
    let mut buffer: [u8; BUF_SIZE] = [0; BUF_SIZE];
    let (int_buf, frac_buf) = buffer.split_at_mut(BUF_SIZE / 2);
    let mut fraction_cursor = 0;
    let negative = value.is_sign_negative();
    if negative {
        value = -value
    }
    // Split the value into an integer part and a fractional part.
    // let mut integer = value.trunc();
    // let mut fraction = value.fract();
    let mut integer = value.floor();
    let mut fraction = value - integer;

    // We only compute fractional digits up to the input double's precision.
    let mut delta = 0.5 * (next_after(value, f64::MAX) - value);
    delta = next_after(0.0, f64::MAX).max(delta);
    assert!(delta > 0.0);
    if fraction >= delta {
        // Insert decimal point.
        frac_buf[fraction_cursor] = b'.';
        fraction_cursor += 1;
        loop {
            // Shift up by one digit.
            fraction *= radix as f64;
            delta *= radix as f64;
            // Write digit.
            let digit = fraction as u32;
            frac_buf[fraction_cursor] = std::char::from_digit(digit, radix as u32).unwrap() as u8;
            fraction_cursor += 1;
            // Calculate remainder.
            fraction -= digit as f64;
            // Round to even.
            if fraction + delta > 1.0
                && (fraction > 0.5 || (fraction - 0.5) < f64::EPSILON && digit & 1 != 0)
            {
                loop {
                    // We need to back trace already written digits in case of carry-over.
                    fraction_cursor -= 1;
                    if fraction_cursor == 0 {
                        //              CHECK_EQ('.', buffer[fraction_cursor]);
                        // Carry over to the integer part.
                        integer += 1.;
                        break;
                    } else {
                        let c: u8 = frac_buf[fraction_cursor];
                        // Reconstruct digit.
                        let digit_0 = (c as char).to_digit(10).unwrap();
                        if digit_0 + 1 >= radix as u32 {
                            continue;
                        }
                        frac_buf[fraction_cursor] =
                            std::char::from_digit(digit_0 + 1, radix as u32).unwrap() as u8;
                        fraction_cursor += 1;
                        break;
                    }
                }
                break;
            }
            if fraction < delta {
                break;
            }
        }
    }

    // Compute integer digits. Fill unrepresented digits with zero.
    let mut int_iter = int_buf.iter_mut().enumerate().rev(); //.rev();
    while FloatCore::integer_decode(integer / f64::from(radix)).1 > 0 {
        integer /= radix as f64;
        *int_iter.next().unwrap().1 = b'0';
    }

    loop {
        let remainder = integer % (radix as f64);
        *int_iter.next().unwrap().1 =
            std::char::from_digit(remainder as u32, radix as u32).unwrap() as u8;
        integer = (integer - remainder) / radix as f64;
        if integer <= 0f64 {
            break;
        }
    }
    // Add sign and terminate string.
    if negative {
        *int_iter.next().unwrap().1 = b'-';
    }
    assert!(fraction_cursor < BUF_SIZE);

    let integer_cursor = int_iter.next().unwrap().0 + 1;
    let fraction_cursor = fraction_cursor + BUF_SIZE / 2;
    // dbg!("Number: {}, Radix: {}, Cursors: {}, {}", value, radix, integer_cursor, fraction_cursor);
    String::from_utf8_lossy(&buffer[integer_cursor..fraction_cursor]).into()
}

/// `Number.prototype.toString( [radix] )`
///
/// The `toString()` method returns a string representing the specified Number object.
///
/// More information:
///  - [ECMAScript reference][spec]
///  - [MDN documentation][mdn]
///
/// [spec]: https://tc39.es/ecma262/#sec-number.prototype.tostring
/// [mdn]: https://developer.mozilla.org/en-US/docs/Web/JavaScript/Reference/Global_Objects/Number/toString
<<<<<<< HEAD
pub fn to_string(this: &mut Value, args: &[Value], _ctx: &mut Interpreter) -> ResultValue {
    // 1. Let x be ? thisNumberValue(this value).
    let x = to_number(this).to_num();
    // 2. If radix is undefined, let radixNumber be 10.
    // 3. Else, let radixNumber be ? ToInteger(radix).
    let radix_number = args.get(0).map_or(10, |arg| to_number(arg).to_int());

    if x == -0. {
        return Ok(to_value("0"));
    } else if x.is_nan() {
        return Ok(to_value("NaN"));
    } else if x.is_infinite() && x.is_sign_positive() {
        return Ok(to_value("Infinity"));
    } else if x.is_infinite() && x.is_sign_negative() {
        return Ok(to_value("-Infinity"));
    }

    // 4. If radixNumber < 2 or radixNumber > 36, throw a RangeError exception.
    if radix_number < 2 || radix_number > 36 {
        panic!("Radix must be between 2 and 36");
    }

    // 5. If radixNumber = 10, return ! ToString(x).
    // This part should use exponantial notations for long integer numbers commented tests
    if radix_number == 10 {
        // return Ok(to_value(format!("{}", to_number(this).to_num())));
        return Ok(to_value(format!("{}", x)));
    }

    // This is a Optimization from the v8 source code to print values that can fit in a single character
    // Since the actual num_to_string allocates a 2200 bytes buffer for actual conversion
    // I am not sure if this part is effective as the v8 equivalent https://chromium.googlesource.com/v8/v8/+/refs/heads/master/src/builtins/number.tq#53
    // // Fast case where the result is a one character string.
    // if x.is_sign_positive() && x.fract() == 0.0 && x < radix_number as f64 {
    //     return Ok(to_value(format!("{}", std::char::from_digit(x as u32, radix_number as u32).unwrap())))
    // }

    // 6. Return the String representation of this Number value using the radix specified by radixNumber.
    Ok(to_value(num_to_string(x, radix_number as u8)))
=======
pub fn to_string(this: &mut Value, _args: &[Value], _ctx: &mut Interpreter) -> ResultValue {
    Ok(Value::from(format!("{}", to_number(this).to_number())))
>>>>>>> 1e18cb02
}

/// `Number.prototype.toString()`
///
/// The `valueOf()` method returns the wrapped primitive value of a Number object.
///
/// More information:
///  - [ECMAScript reference][spec]
///  - [MDN documentation][mdn]
///
/// [spec]: https://tc39.es/ecma262/#sec-number.prototype.valueof
/// [mdn]: https://developer.mozilla.org/en-US/docs/Web/JavaScript/Reference/Global_Objects/Number/valueOf
pub fn value_of(this: &mut Value, _args: &[Value], _ctx: &mut Interpreter) -> ResultValue {
    Ok(to_number(this))
}

/// Create a new `Number` object
pub fn create(global: &Value) -> Value {
    let prototype = Value::new_object(Some(global));
    prototype.set_internal_slot("NumberData", Value::from(0));

    make_builtin_fn!(to_exponential, named "toExponential", with length 1, of prototype);
    make_builtin_fn!(to_fixed, named "toFixed", with length 1, of prototype);
    make_builtin_fn!(to_locale_string, named "toLocaleString", of prototype);
    make_builtin_fn!(to_precision, named "toPrecision", with length 1, of prototype);
    make_builtin_fn!(to_string, named "toString", with length 1, of prototype);
    make_builtin_fn!(value_of, named "valueOf", of prototype);

    make_constructor_fn!(make_number, call_number, global, prototype)
}

/// Initialise the `Number` object on the global object.
#[inline]
pub fn init(global: &Value) {
    global.set_field_slice("Number", create(global));
}<|MERGE_RESOLUTION|>--- conflicted
+++ resolved
@@ -293,22 +293,21 @@
 ///
 /// [spec]: https://tc39.es/ecma262/#sec-number.prototype.tostring
 /// [mdn]: https://developer.mozilla.org/en-US/docs/Web/JavaScript/Reference/Global_Objects/Number/toString
-<<<<<<< HEAD
 pub fn to_string(this: &mut Value, args: &[Value], _ctx: &mut Interpreter) -> ResultValue {
     // 1. Let x be ? thisNumberValue(this value).
-    let x = to_number(this).to_num();
+    let x = to_number(this).to_number();
     // 2. If radix is undefined, let radixNumber be 10.
     // 3. Else, let radixNumber be ? ToInteger(radix).
-    let radix_number = args.get(0).map_or(10, |arg| to_number(arg).to_int());
+    let radix_number = args.get(0).map_or(10, |arg| arg.to_integer()) as u8;
 
     if x == -0. {
-        return Ok(to_value("0"));
+        return Ok(Value::from("0"));
     } else if x.is_nan() {
-        return Ok(to_value("NaN"));
+        return Ok(Value::from("NaN"));
     } else if x.is_infinite() && x.is_sign_positive() {
-        return Ok(to_value("Infinity"));
+        return Ok(Value::from("Infinity"));
     } else if x.is_infinite() && x.is_sign_negative() {
-        return Ok(to_value("-Infinity"));
+        return Ok(Value::from("-Infinity"));
     }
 
     // 4. If radixNumber < 2 or radixNumber > 36, throw a RangeError exception.
@@ -317,10 +316,10 @@
     }
 
     // 5. If radixNumber = 10, return ! ToString(x).
-    // This part should use exponantial notations for long integer numbers commented tests
+    // This part should use exponential notations for long integer numbers commented tests
     if radix_number == 10 {
         // return Ok(to_value(format!("{}", to_number(this).to_num())));
-        return Ok(to_value(format!("{}", x)));
+        return Ok(Value::from(format!("{}", x)));
     }
 
     // This is a Optimization from the v8 source code to print values that can fit in a single character
@@ -332,11 +331,7 @@
     // }
 
     // 6. Return the String representation of this Number value using the radix specified by radixNumber.
-    Ok(to_value(num_to_string(x, radix_number as u8)))
-=======
-pub fn to_string(this: &mut Value, _args: &[Value], _ctx: &mut Interpreter) -> ResultValue {
-    Ok(Value::from(format!("{}", to_number(this).to_number())))
->>>>>>> 1e18cb02
+    Ok(Value::from(num_to_string(x, radix_number)))
 }
 
 /// `Number.prototype.toString()`
