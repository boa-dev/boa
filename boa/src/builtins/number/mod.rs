--- conflicted
+++ resolved
@@ -16,11 +16,8 @@
 use super::{
     function::{make_builtin_fn, make_constructor_fn},
     object::ObjectData,
-<<<<<<< HEAD
     property::attribute::Attribute,
-=======
     value::AbstractRelation,
->>>>>>> d025207f
 };
 use crate::{builtins::value::Value, exec::Interpreter, BoaProfiler, Result};
 use num_traits::float::FloatCore;
