--- conflicted
+++ resolved
@@ -176,22 +176,8 @@
                 Some(description) => write!(f, "Symbol({})", description),
                 None => write!(f, "Symbol()"),
             },
-<<<<<<< HEAD
             Self::String(ref v) => write!(f, "\"{}\"", v),
-            Self::Rational(v) => write!(
-                f,
-                "{}",
-                match v {
-                    _ if v.is_nan() => "NaN".to_string(),
-                    _ if v.is_infinite() && v.is_sign_negative() => "-Infinity".to_string(),
-                    _ if v.is_infinite() => "Infinity".to_string(),
-                    _ => v.to_string(),
-                }
-            ),
-=======
-            Self::String(ref v) => write!(f, "{}", v),
             Self::Rational(v) => format_rational(*v, f),
->>>>>>> e49be361
             Self::Object(_) => write!(f, "{}", log_string_from(self, true)),
             Self::Integer(v) => write!(f, "{}", v),
             Self::BigInt(ref num) => write!(f, "{}n", num),
