--- conflicted
+++ resolved
@@ -1,180 +1,5 @@
 use super::*;
-<<<<<<< HEAD
 use crate::{builtins::Number, Interpreter};
-
-use std::borrow::Borrow;
-use std::convert::TryFrom;
-
-impl Value {
-    /// Strict equality comparison.
-    ///
-    /// This method is executed when doing strict equality comparisons with the `===` operator.
-    /// For more information, check <https://tc39.es/ecma262/#sec-strict-equality-comparison>.
-    pub fn strict_equals(&self, other: &Self) -> bool {
-        if self.get_type() != other.get_type() {
-            return false;
-        }
-
-        if self.is_number() {
-            return Number::equals(f64::from(self), f64::from(other));
-        }
-
-        //Null has to be handled specially because "typeof null" returns object and if we managed
-        //this without a special case we would compare self and other as if they were actually
-        //objects which unfortunately fails
-        //Specification Link: https://tc39.es/ecma262/#sec-typeof-operator
-        if self.is_null() {
-            return true;
-        }
-
-        same_value_non_number(self, other)
-    }
-
-    /// Abstract equality comparison.
-    ///
-    /// This method is executed when doing abstract equality comparisons with the `==` operator.
-    ///  For more information, check <https://tc39.es/ecma262/#sec-abstract-equality-comparison>
-    #[allow(clippy::float_cmp)]
-    pub fn equals(&mut self, other: &mut Self, interpreter: &mut Interpreter) -> bool {
-        // 1. If Type(x) is the same as Type(y), then
-        //     a. Return the result of performing Strict Equality Comparison x === y.
-        if self.get_type() == other.get_type() {
-            return self.strict_equals(other);
-        }
-
-        match (self.data(), other.data()) {
-            // 2. If x is null and y is undefined, return true.
-            // 3. If x is undefined and y is null, return true.
-            _ if self.is_null_or_undefined() && other.is_null_or_undefined() => true,
-
-            // 3. If Type(x) is Number and Type(y) is String, return the result of the comparison x == ! ToNumber(y).
-            // 4. If Type(x) is String and Type(y) is Number, return the result of the comparison ! ToNumber(x) == y.
-            //
-            // https://github.com/rust-lang/rust/issues/54883
-            (ValueData::Integer(_), ValueData::String(_))
-            | (ValueData::Rational(_), ValueData::String(_))
-            | (ValueData::String(_), ValueData::Integer(_))
-            | (ValueData::String(_), ValueData::Rational(_))
-            | (ValueData::Rational(_), ValueData::Boolean(_))
-            | (ValueData::Integer(_), ValueData::Boolean(_)) => {
-                let a: &Value = self.borrow();
-                let b: &Value = other.borrow();
-                Number::equals(f64::from(a), f64::from(b))
-            }
-
-            // 6. If Type(x) is BigInt and Type(y) is String, then
-            //    a. Let n be ! StringToBigInt(y).
-            //    b. If n is NaN, return false.
-            //    c. Return the result of the comparison x == n.
-            (ValueData::BigInt(ref a), ValueData::String(ref b)) => match string_to_bigint(b) {
-                Some(ref b) => a == b,
-                None => false,
-            },
-
-            // 7. If Type(x) is String and Type(y) is BigInt, return the result of the comparison y == x.
-            (ValueData::String(ref a), ValueData::BigInt(ref b)) => match string_to_bigint(a) {
-                Some(ref a) => a == b,
-                None => false,
-            },
-
-            // 8. If Type(x) is Boolean, return the result of the comparison ! ToNumber(x) == y.
-            (ValueData::Boolean(_), _) => {
-                other.equals(&mut Value::from(self.to_integer()), interpreter)
-            }
-
-            // 9. If Type(y) is Boolean, return the result of the comparison x == ! ToNumber(y).
-            (_, ValueData::Boolean(_)) => {
-                self.equals(&mut Value::from(other.to_integer()), interpreter)
-            }
-
-            // 10. If Type(x) is either String, Number, BigInt, or Symbol and Type(y) is Object, return the result
-            // of the comparison x == ? ToPrimitive(y).
-            (ValueData::Object(_), _) => {
-                let mut primitive = interpreter.to_primitive(self, None);
-                primitive.equals(other, interpreter)
-            }
-
-            // 11. If Type(x) is Object and Type(y) is either String, Number, BigInt, or Symbol, return the result
-            // of the comparison ? ToPrimitive(x) == y.
-            (_, ValueData::Object(_)) => {
-                let mut primitive = interpreter.to_primitive(other, None);
-                primitive.equals(self, interpreter)
-            }
-
-            // 12. If Type(x) is BigInt and Type(y) is Number, or if Type(x) is Number and Type(y) is BigInt, then
-            //    a. If x or y are any of NaN, +∞, or -∞, return false.
-            //    b. If the mathematical value of x is equal to the mathematical value of y, return true; otherwise return false.
-            (ValueData::BigInt(ref a), ValueData::Rational(ref b)) => a == b,
-            (ValueData::Rational(ref a), ValueData::BigInt(ref b)) => a == b,
-            (ValueData::BigInt(ref a), ValueData::Integer(ref b)) => a == b,
-            (ValueData::Integer(ref a), ValueData::BigInt(ref b)) => a == b,
-
-            // 13. Return false.
-            _ => false,
-        }
-    }
-}
-
-/// This function takes a string and conversts it to BigInt type.
-///
-/// If the result is `NaN` than `None` is returned.
-///
-/// More information:
-///  - [ECMAScript reference][spec]
-///
-/// [spec]: https://tc39.es/ecma262/#sec-stringtobigint
-pub fn string_to_bigint(string: &str) -> Option<BigInt> {
-    if string.is_empty() {
-        return Some(BigInt::from(0));
-    }
-
-    BigInt::from_str(string).ok()
-}
-
-/// The internal comparison abstract operation SameValue(x, y),
-/// where x and y are ECMAScript language values, produces true or false.
-/// Such a comparison is performed as follows:
-///
-/// https://tc39.es/ecma262/#sec-samevalue
-/// strict mode currently compares the pointers
-pub fn same_value(x: &Value, y: &Value, strict: bool) -> bool {
-    if strict {
-        // Do both Values point to the same underlying valueData?
-        return std::ptr::eq(x.data(), y.data());
-    }
-
-    if x.get_type() != y.get_type() {
-        return false;
-    }
-
-    // TODO: check BigInt
-    // https://github.com/jasonwilliams/boa/pull/358
-    if x.is_number() {
-        return Number::same_value(f64::from(x), f64::from(y));
-    }
-
-    same_value_non_number(x, y)
-}
-
-pub fn same_value_non_number(x: &Value, y: &Value) -> bool {
-    debug_assert!(x.get_type() == y.get_type());
-    match x.get_type() {
-        Type::Undefined => true,
-        Type::Null => true,
-        Type::String => {
-            if x.to_string() == y.to_string() {
-                return true;
-            }
-            false
-        }
-        Type::BigInt => BigInt::try_from(x).unwrap() == BigInt::try_from(y).unwrap(),
-        Type::Boolean => bool::from(x) == bool::from(y),
-        Type::Object => std::ptr::eq(x, y),
-        _ => false,
-    }
-}
-=======
->>>>>>> 84574b5d
 
 impl Add for Value {
     type Output = Self;
