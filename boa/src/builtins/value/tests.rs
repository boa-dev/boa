use super::*;
use crate::{exec, forward, forward_val, Interpreter, Realm};

use std::collections::hash_map::DefaultHasher;
use std::hash::{Hash, Hasher};

#[test]
fn is_object() {
    let val = Value::new_object(None);
    assert_eq!(val.is_object(), true);
}

#[test]
fn string_to_value() {
    let s = String::from("Hello");
    let v = Value::from(s);
    assert_eq!(v.is_string(), true);
    assert_eq!(v.is_null(), false);
}

#[test]
fn undefined() {
    let u = Value::Undefined;
    assert_eq!(u.get_type(), Type::Undefined);
    assert_eq!(u.to_string(), "undefined");
}

#[test]
fn get_set_field() {
    let obj = Value::new_object(None);
    // Create string and convert it to a Value
    let s = Value::from("bar");
    obj.set_field("foo", s);
    assert_eq!(obj.get_field("foo").to_string(), "bar");
}

#[test]
fn integer_is_true() {
    assert_eq!(Value::from(1).to_boolean(), true);
    assert_eq!(Value::from(0).to_boolean(), false);
    assert_eq!(Value::from(-1).to_boolean(), true);
}

#[test]
fn number_is_true() {
    assert_eq!(Value::from(1.0).to_boolean(), true);
    assert_eq!(Value::from(0.1).to_boolean(), true);
    assert_eq!(Value::from(0.0).to_boolean(), false);
    assert_eq!(Value::from(-0.0).to_boolean(), false);
    assert_eq!(Value::from(-1.0).to_boolean(), true);
    assert_eq!(Value::from(NAN).to_boolean(), false);
}

// https://developer.mozilla.org/en-US/docs/Web/JavaScript/Equality_comparisons_and_sameness
#[test]
fn abstract_equality_comparison() {
    let realm = Realm::create();
    let mut engine = Interpreter::new(realm);

    assert_eq!(forward(&mut engine, "undefined == undefined"), "true");
    assert_eq!(forward(&mut engine, "null == null"), "true");
    assert_eq!(forward(&mut engine, "true == true"), "true");
    assert_eq!(forward(&mut engine, "false == false"), "true");
    assert_eq!(forward(&mut engine, "'foo' == 'foo'"), "true");
    assert_eq!(forward(&mut engine, "0 == 0"), "true");
    assert_eq!(forward(&mut engine, "+0 == -0"), "true");
    assert_eq!(forward(&mut engine, "+0 == 0"), "true");
    assert_eq!(forward(&mut engine, "-0 == 0"), "true");
    assert_eq!(forward(&mut engine, "0 == false"), "true");
    assert_eq!(forward(&mut engine, "'' == false"), "true");
    assert_eq!(forward(&mut engine, "'' == 0"), "true");
    assert_eq!(forward(&mut engine, "'17' == 17"), "true");
    assert_eq!(forward(&mut engine, "[1,2] == '1,2'"), "true");
    assert_eq!(forward(&mut engine, "new String('foo') == 'foo'"), "true");
    assert_eq!(forward(&mut engine, "null == undefined"), "true");
    assert_eq!(forward(&mut engine, "undefined == null"), "true");
    assert_eq!(forward(&mut engine, "null == false"), "false");
    assert_eq!(forward(&mut engine, "[] == ![]"), "true");
    assert_eq!(
        forward(&mut engine, "a = { foo: 'bar' }; b = { foo: 'bar'}; a == b"),
        "false"
    );
    assert_eq!(
        forward(&mut engine, "new String('foo') == new String('foo')"),
        "false"
    );
    assert_eq!(forward(&mut engine, "0 == null"), "false");

    assert_eq!(forward(&mut engine, "0 == '-0'"), "true");
    assert_eq!(forward(&mut engine, "0 == '+0'"), "true");
    assert_eq!(forward(&mut engine, "'+0' == 0"), "true");
    assert_eq!(forward(&mut engine, "'-0' == 0"), "true");

    assert_eq!(forward(&mut engine, "0 == NaN"), "false");
    assert_eq!(forward(&mut engine, "'foo' == NaN"), "false");
    assert_eq!(forward(&mut engine, "NaN == NaN"), "false");

    assert_eq!(
        forward(
            &mut engine,
            "Number.POSITIVE_INFINITY === Number.POSITIVE_INFINITY"
        ),
        "true"
    );
    assert_eq!(
        forward(
            &mut engine,
            "Number.NEGAVIVE_INFINITY === Number.NEGAVIVE_INFINITY"
        ),
        "true"
    );
}

/// Helper function to get the hash of a `Value`.
fn hash_value(value: &Value) -> u64 {
    let mut hasher = DefaultHasher::new();
    value.hash(&mut hasher);
    hasher.finish()
}

#[test]
fn hash_undefined() {
    let value1 = Value::undefined();
    let value_clone = value1.clone();
    assert_eq!(value1, value_clone);

    let value2 = Value::undefined();
    assert_eq!(value1, value2);

    assert_eq!(hash_value(&value1), hash_value(&value_clone));
    assert_eq!(hash_value(&value2), hash_value(&value_clone));
}

#[test]
fn hash_rational() {
    let value1 = Value::rational(1.0);
    let value2 = Value::rational(1.0);
    assert_eq!(value1, value2);
    assert_eq!(hash_value(&value1), hash_value(&value2));

    let nan = Value::nan();
    assert_eq!(nan, nan);
    assert_eq!(hash_value(&nan), hash_value(&nan));
    assert_ne!(hash_value(&nan), hash_value(&Value::rational(1.0)));
}

#[test]
fn hash_object() {
    let object1 = Value::object(Object::default());
    assert_eq!(object1, object1);
    assert_eq!(object1, object1.clone());

    let object2 = Value::object(Object::default());
    assert_ne!(object1, object2);

    assert_eq!(hash_value(&object1), hash_value(&object1.clone()));
    assert_ne!(hash_value(&object1), hash_value(&object2));
}

#[test]
fn get_types() {
    let realm = Realm::create();
    let mut engine = Interpreter::new(realm);

    assert_eq!(
        forward_val(&mut engine, "undefined").unwrap().get_type(),
        Type::Undefined
    );
    assert_eq!(
        forward_val(&mut engine, "1").unwrap().get_type(),
        Type::Number
    );
    assert_eq!(
        forward_val(&mut engine, "1.5").unwrap().get_type(),
        Type::Number
    );
    assert_eq!(
        forward_val(&mut engine, "BigInt(\"123442424242424424242424242\")")
            .unwrap()
            .get_type(),
        Type::BigInt
    );
    assert_eq!(
        forward_val(&mut engine, "true").unwrap().get_type(),
        Type::Boolean
    );
    assert_eq!(
        forward_val(&mut engine, "false").unwrap().get_type(),
        Type::Boolean
    );
    assert_eq!(
        forward_val(&mut engine, "function foo() {console.log(\"foo\");}")
            .unwrap()
            .get_type(),
        Type::Undefined
    );
    assert_eq!(
        forward_val(&mut engine, "null").unwrap().get_type(),
        Type::Null
    );
    assert_eq!(
        forward_val(&mut engine, "var x = {arg: \"hi\", foo: \"hello\"}; x")
            .unwrap()
            .get_type(),
        Type::Object
    );
    assert_eq!(
        forward_val(&mut engine, "\"Hi\"").unwrap().get_type(),
        Type::String
    );
    assert_eq!(
        forward_val(&mut engine, "Symbol()").unwrap().get_type(),
        Type::Symbol
    );
}

#[test]
<<<<<<< HEAD
fn display_string() {
    let s = String::from("Hello");
    let v = Value::from(s);
    assert_eq!(v.display().to_string(), "\"Hello\"");
}

#[test]
fn display_array_string() {
    let d_arr = r#"
            let a = ["Hello"];
            a
        "#;
    assert_eq!(&exec(d_arr), "[ \"Hello\" ]");
}

#[test]
#[ignore] // TODO: Once #507 is fixed this test can be simplified and used
fn display_object() {
    let d_obj = r#"
        let o = {a: 'a'};
        o
    "#;
    assert_eq!(
        &exec(d_obj),
        r#"{
   a: "a",
__proto__: {
constructor: {
setPrototypeOf: {
          length: 2
            },
   prototype: [Cycle],
        name: "Object",
      length: 1,
defineProperty: {
          length: 3
            },
getPrototypeOf: {
          length: 1
            },
          is: {
          length: 2
            },
   __proto__: {
     constructor: {
                name: "Function",
           prototype: [Cycle],
              length: 1,
           __proto__: undefined
                },
       __proto__: undefined
            }
        },
hasOwnProperty: {
      length: 0
        },
propertyIsEnumerable: {
      length: 0
        },
toString: {
      length: 0
        }
    }
}"#
    );
=======
fn add_number_and_number() {
    let realm = Realm::create();
    let mut engine = Interpreter::new(realm);

    let value = forward_val(&mut engine, "1 + 2").unwrap();
    let value = engine.to_int32(&value).unwrap();
    assert_eq!(value, 3);
}

#[test]
fn add_number_and_string() {
    let realm = Realm::create();
    let mut engine = Interpreter::new(realm);

    let value = forward_val(&mut engine, "1 + \" + 2 = 3\"").unwrap();
    let value = engine.to_string(&value).unwrap();
    assert_eq!(value, "1 + 2 = 3");
}

#[test]
fn add_string_and_string() {
    let realm = Realm::create();
    let mut engine = Interpreter::new(realm);

    let value = forward_val(&mut engine, "\"Hello\" + \", world\"").unwrap();
    let value = engine.to_string(&value).unwrap();
    assert_eq!(value, "Hello, world");
}

#[test]
fn add_number_object_and_number() {
    let realm = Realm::create();
    let mut engine = Interpreter::new(realm);

    let value = forward_val(&mut engine, "new Number(10) + 6").unwrap();
    let value = engine.to_int32(&value).unwrap();
    assert_eq!(value, 16);
}

#[test]
fn add_number_object_and_string_object() {
    let realm = Realm::create();
    let mut engine = Interpreter::new(realm);

    let value = forward_val(&mut engine, "new Number(10) + new String(\"0\")").unwrap();
    let value = engine.to_string(&value).unwrap();
    assert_eq!(value, "100");
}

#[test]
fn sub_number_and_number() {
    let realm = Realm::create();
    let mut engine = Interpreter::new(realm);

    let value = forward_val(&mut engine, "1 - 999").unwrap();
    let value = engine.to_int32(&value).unwrap();
    assert_eq!(value, -998);
}

#[test]
fn sub_number_object_and_number_object() {
    let realm = Realm::create();
    let mut engine = Interpreter::new(realm);

    let value = forward_val(&mut engine, "new Number(1) - new Number(999)").unwrap();
    let value = engine.to_int32(&value).unwrap();
    assert_eq!(value, -998);
}

#[test]
fn sub_string_and_number_object() {
    let realm = Realm::create();
    let mut engine = Interpreter::new(realm);

    let value = forward_val(&mut engine, "'Hello' - new Number(999)").unwrap();
    let value = engine.to_number(&value).unwrap();
    assert!(value.is_nan());
}

#[test]
fn bitand_integer_and_integer() {
    let realm = Realm::create();
    let mut engine = Interpreter::new(realm);

    let value = forward_val(&mut engine, "0xFFFF & 0xFF").unwrap();
    let value = engine.to_int32(&value).unwrap();
    assert_eq!(value, 255);
}

#[test]
fn bitand_integer_and_rational() {
    let realm = Realm::create();
    let mut engine = Interpreter::new(realm);

    let value = forward_val(&mut engine, "0xFFFF & 255.5").unwrap();
    let value = engine.to_int32(&value).unwrap();
    assert_eq!(value, 255);
}

#[test]
fn bitand_rational_and_rational() {
    let realm = Realm::create();
    let mut engine = Interpreter::new(realm);

    let value = forward_val(&mut engine, "255.772 & 255.5").unwrap();
    let value = engine.to_int32(&value).unwrap();
    assert_eq!(value, 255);
>>>>>>> fcb4b8b1
}<|MERGE_RESOLUTION|>--- conflicted
+++ resolved
@@ -215,7 +215,116 @@
 }
 
 #[test]
-<<<<<<< HEAD
+fn add_number_and_number() {
+    let realm = Realm::create();
+    let mut engine = Interpreter::new(realm);
+
+    let value = forward_val(&mut engine, "1 + 2").unwrap();
+    let value = engine.to_int32(&value).unwrap();
+    assert_eq!(value, 3);
+}
+
+#[test]
+fn add_number_and_string() {
+    let realm = Realm::create();
+    let mut engine = Interpreter::new(realm);
+
+    let value = forward_val(&mut engine, "1 + \" + 2 = 3\"").unwrap();
+    let value = engine.to_string(&value).unwrap();
+    assert_eq!(value, "1 + 2 = 3");
+}
+
+#[test]
+fn add_string_and_string() {
+    let realm = Realm::create();
+    let mut engine = Interpreter::new(realm);
+
+    let value = forward_val(&mut engine, "\"Hello\" + \", world\"").unwrap();
+    let value = engine.to_string(&value).unwrap();
+    assert_eq!(value, "Hello, world");
+}
+
+#[test]
+fn add_number_object_and_number() {
+    let realm = Realm::create();
+    let mut engine = Interpreter::new(realm);
+
+    let value = forward_val(&mut engine, "new Number(10) + 6").unwrap();
+    let value = engine.to_int32(&value).unwrap();
+    assert_eq!(value, 16);
+}
+
+#[test]
+fn add_number_object_and_string_object() {
+    let realm = Realm::create();
+    let mut engine = Interpreter::new(realm);
+
+    let value = forward_val(&mut engine, "new Number(10) + new String(\"0\")").unwrap();
+    let value = engine.to_string(&value).unwrap();
+    assert_eq!(value, "100");
+}
+
+#[test]
+fn sub_number_and_number() {
+    let realm = Realm::create();
+    let mut engine = Interpreter::new(realm);
+
+    let value = forward_val(&mut engine, "1 - 999").unwrap();
+    let value = engine.to_int32(&value).unwrap();
+    assert_eq!(value, -998);
+}
+
+#[test]
+fn sub_number_object_and_number_object() {
+    let realm = Realm::create();
+    let mut engine = Interpreter::new(realm);
+
+    let value = forward_val(&mut engine, "new Number(1) - new Number(999)").unwrap();
+    let value = engine.to_int32(&value).unwrap();
+    assert_eq!(value, -998);
+}
+
+#[test]
+fn sub_string_and_number_object() {
+    let realm = Realm::create();
+    let mut engine = Interpreter::new(realm);
+
+    let value = forward_val(&mut engine, "'Hello' - new Number(999)").unwrap();
+    let value = engine.to_number(&value).unwrap();
+    assert!(value.is_nan());
+}
+
+#[test]
+fn bitand_integer_and_integer() {
+    let realm = Realm::create();
+    let mut engine = Interpreter::new(realm);
+
+    let value = forward_val(&mut engine, "0xFFFF & 0xFF").unwrap();
+    let value = engine.to_int32(&value).unwrap();
+    assert_eq!(value, 255);
+}
+
+#[test]
+fn bitand_integer_and_rational() {
+    let realm = Realm::create();
+    let mut engine = Interpreter::new(realm);
+
+    let value = forward_val(&mut engine, "0xFFFF & 255.5").unwrap();
+    let value = engine.to_int32(&value).unwrap();
+    assert_eq!(value, 255);
+}
+
+#[test]
+fn bitand_rational_and_rational() {
+    let realm = Realm::create();
+    let mut engine = Interpreter::new(realm);
+
+    let value = forward_val(&mut engine, "255.772 & 255.5").unwrap();
+    let value = engine.to_int32(&value).unwrap();
+    assert_eq!(value, 255);
+}
+
+#[test]
 fn display_string() {
     let s = String::from("Hello");
     let v = Value::from(s);
@@ -281,113 +390,4 @@
     }
 }"#
     );
-=======
-fn add_number_and_number() {
-    let realm = Realm::create();
-    let mut engine = Interpreter::new(realm);
-
-    let value = forward_val(&mut engine, "1 + 2").unwrap();
-    let value = engine.to_int32(&value).unwrap();
-    assert_eq!(value, 3);
-}
-
-#[test]
-fn add_number_and_string() {
-    let realm = Realm::create();
-    let mut engine = Interpreter::new(realm);
-
-    let value = forward_val(&mut engine, "1 + \" + 2 = 3\"").unwrap();
-    let value = engine.to_string(&value).unwrap();
-    assert_eq!(value, "1 + 2 = 3");
-}
-
-#[test]
-fn add_string_and_string() {
-    let realm = Realm::create();
-    let mut engine = Interpreter::new(realm);
-
-    let value = forward_val(&mut engine, "\"Hello\" + \", world\"").unwrap();
-    let value = engine.to_string(&value).unwrap();
-    assert_eq!(value, "Hello, world");
-}
-
-#[test]
-fn add_number_object_and_number() {
-    let realm = Realm::create();
-    let mut engine = Interpreter::new(realm);
-
-    let value = forward_val(&mut engine, "new Number(10) + 6").unwrap();
-    let value = engine.to_int32(&value).unwrap();
-    assert_eq!(value, 16);
-}
-
-#[test]
-fn add_number_object_and_string_object() {
-    let realm = Realm::create();
-    let mut engine = Interpreter::new(realm);
-
-    let value = forward_val(&mut engine, "new Number(10) + new String(\"0\")").unwrap();
-    let value = engine.to_string(&value).unwrap();
-    assert_eq!(value, "100");
-}
-
-#[test]
-fn sub_number_and_number() {
-    let realm = Realm::create();
-    let mut engine = Interpreter::new(realm);
-
-    let value = forward_val(&mut engine, "1 - 999").unwrap();
-    let value = engine.to_int32(&value).unwrap();
-    assert_eq!(value, -998);
-}
-
-#[test]
-fn sub_number_object_and_number_object() {
-    let realm = Realm::create();
-    let mut engine = Interpreter::new(realm);
-
-    let value = forward_val(&mut engine, "new Number(1) - new Number(999)").unwrap();
-    let value = engine.to_int32(&value).unwrap();
-    assert_eq!(value, -998);
-}
-
-#[test]
-fn sub_string_and_number_object() {
-    let realm = Realm::create();
-    let mut engine = Interpreter::new(realm);
-
-    let value = forward_val(&mut engine, "'Hello' - new Number(999)").unwrap();
-    let value = engine.to_number(&value).unwrap();
-    assert!(value.is_nan());
-}
-
-#[test]
-fn bitand_integer_and_integer() {
-    let realm = Realm::create();
-    let mut engine = Interpreter::new(realm);
-
-    let value = forward_val(&mut engine, "0xFFFF & 0xFF").unwrap();
-    let value = engine.to_int32(&value).unwrap();
-    assert_eq!(value, 255);
-}
-
-#[test]
-fn bitand_integer_and_rational() {
-    let realm = Realm::create();
-    let mut engine = Interpreter::new(realm);
-
-    let value = forward_val(&mut engine, "0xFFFF & 255.5").unwrap();
-    let value = engine.to_int32(&value).unwrap();
-    assert_eq!(value, 255);
-}
-
-#[test]
-fn bitand_rational_and_rational() {
-    let realm = Realm::create();
-    let mut engine = Interpreter::new(realm);
-
-    let value = forward_val(&mut engine, "255.772 & 255.5").unwrap();
-    let value = engine.to_int32(&value).unwrap();
-    assert_eq!(value, 255);
->>>>>>> fcb4b8b1
 }