//! This module implements the JavaScript Value.
//!
//! Javascript values, utility methods and conversion between Javascript values and Rust values.

#[cfg(test)]
mod tests;

use crate::builtins::{
    function::Function,
    object::{
        internal_methods_trait::ObjectInternalMethods, InternalState, InternalStateCell, Object,
        ObjectKind, INSTANCE_PROTOTYPE, PROTOTYPE,
    },
    property::Property,
};
use crate::syntax::ast::bigint::BigInt;
use gc::{Finalize, Gc, GcCell, GcCellRef, Trace};
use serde_json::{map::Map, Number as JSONNumber, Value as JSONValue};
use std::{
    any::Any,
    collections::HashSet,
    convert::TryFrom,
    f64::NAN,
    fmt::{self, Display},
    ops::{Add, BitAnd, BitOr, BitXor, Deref, DerefMut, Div, Mul, Neg, Not, Rem, Shl, Shr, Sub},
    str::FromStr,
};

pub mod conversions;
pub mod display;
pub mod operations;
pub use conversions::*;
pub(crate) use display::display_obj;
pub use operations::*;

/// The result of a Javascript expression is represented like this so it can succeed (`Ok`) or fail (`Err`)
#[must_use]
pub type ResultValue = Result<Value, Value>;

/// A Garbage-collected Javascript value as represented in the interpreter.
#[derive(Debug, Clone, Trace, Finalize, Default)]
pub struct Value(pub(crate) Gc<ValueData>);

impl Value {
    /// Creates a new `undefined` value.
    #[inline]
    pub fn undefined() -> Self {
        Self(Gc::new(ValueData::Undefined))
    }

    /// Creates a new `null` value.
    #[inline]
    pub fn null() -> Self {
        Self(Gc::new(ValueData::Null))
    }

    /// Creates a new string value.
    #[inline]
    pub fn string<S>(value: S) -> Self
    where
        S: Into<String>,
    {
        Self(Gc::new(ValueData::String(value.into())))
    }

    /// Creates a new number value.
    #[inline]
    pub fn rational<N>(value: N) -> Self
    where
        N: Into<f64>,
    {
        Self(Gc::new(ValueData::Rational(value.into())))
    }

    /// Creates a new number value.
    #[inline]
    pub fn integer<I>(value: I) -> Self
    where
        I: Into<i32>,
    {
        Self(Gc::new(ValueData::Integer(value.into())))
    }

    /// Creates a new number value.
    #[inline]
    pub fn number<N>(value: N) -> Self
    where
        N: Into<f64>,
    {
        Self::rational(value.into())
    }

    /// Creates a new bigint value.
    #[inline]
    pub fn bigint(value: BigInt) -> Self {
        Self(Gc::new(ValueData::BigInt(value)))
    }

    /// Creates a new boolean value.
    #[inline]
    pub fn boolean(value: bool) -> Self {
        Self(Gc::new(ValueData::Boolean(value)))
    }

    /// Creates a new object value.
    #[inline]
    pub fn object(object: Object) -> Self {
        Self(Gc::new(ValueData::Object(Box::new(GcCell::new(object)))))
    }

    /// Gets the underlying `ValueData` structure.
    #[inline]
    pub fn data(&self) -> &ValueData {
        &*self.0
    }

    /// Helper function to convert the `Value` to a number and compute its power.
    pub fn as_num_to_power(&self, other: Self) -> Self {
        match (self.data(), other.data()) {
            (ValueData::BigInt(ref a), ValueData::BigInt(ref b)) => Self::bigint(a.clone().pow(b)),
            (a, b) => Self::rational(a.to_number().powf(b.to_number())),
        }
    }

    /// Returns a new empty object
    pub fn new_object(global: Option<&Value>) -> Self {
        if let Some(global) = global {
            let object_prototype = global.get_field("Object").get_field(PROTOTYPE);

            let object = Object::create(object_prototype);
            Self::object(object)
        } else {
            Self::object(Object::default())
        }
    }

    /// Similar to `new_object`, but you can pass a prototype to create from, plus a kind
    pub fn new_object_from_prototype(proto: Value, kind: ObjectKind) -> Self {
        let mut object = Object::default();
        object.kind = kind;

        object
            .internal_slots
            .insert(INSTANCE_PROTOTYPE.to_string(), proto);

        Self::object(object)
    }
}

impl<'value> Value {
    /// Returns a REPL representation of the contained `ValueData`
    pub fn display(&'value self) -> ValueDisplay<'value> {
        ValueDisplay::new(self)
    }
}

impl Deref for Value {
    type Target = ValueData;

    fn deref(&self) -> &Self::Target {
        self.data()
    }
}

/// A Javascript value
#[derive(Trace, Finalize, Debug, Clone)]
pub enum ValueData {
    /// `null` - A null value, for when a value doesn't exist.
    Null,
    /// `undefined` - An undefined value, for when a field or index doesn't exist.
    Undefined,
    /// `boolean` - A `true` / `false` value, for if a certain criteria is met.
    Boolean(bool),
    /// `String` - A UTF-8 string, such as `"Hello, world"`.
    String(String),
    /// `Number` - A 64-bit floating point number, such as `3.1415`
    Rational(f64),
    /// `Number` - A 32-bit integer, such as `42`.
    Integer(i32),
    /// `BigInt` - holds any arbitrary large signed integer.
    BigInt(BigInt),
    /// `Object` - An object, such as `Math`, represented by a binary tree of string keys to Javascript values.
    Object(Box<GcCell<Object>>),
    /// `Symbol` - A Symbol Type - Internally Symbols are similar to objects, except there are no properties, only internal slots.
    Symbol(Box<GcCell<Object>>),
}

impl ValueData {
    /// This will tell us if we can exten an object or not, not properly implemented yet
    ///
    /// For now always returns true.
    ///
    /// For scalar types it should be false, for objects check the private field for extensibilaty.
    /// By default true.
    ///
    /// <https://developer.mozilla.org/en-US/docs/Web/JavaScript/Reference/Global_Objects/Object/seal would turn extensible to false/>
    /// <https://developer.mozilla.org/en-US/docs/Web/JavaScript/Reference/Global_Objects/Object/freeze would also turn extensible to false/>
    pub fn is_extensible(&self) -> bool {
        true
    }

    /// Returns true if the value is an object
    pub fn is_object(&self) -> bool {
        match *self {
            Self::Object(_) => true,
            _ => false,
        }
    }

    /// Returns true if the value is a symbol
    pub fn is_symbol(&self) -> bool {
        match *self {
            Self::Symbol(_) => true,
            _ => false,
        }
    }

    /// Returns true if the value is a function
    pub fn is_function(&self) -> bool {
        match *self {
            Self::Object(ref o) => {
                let borrowed_obj = o.borrow();
                borrowed_obj.is_callable() || borrowed_obj.is_constructable()
            }
            _ => false,
        }
    }

    /// Returns true if the value is undefined
    pub fn is_undefined(&self) -> bool {
        match *self {
            Self::Undefined => true,
            _ => false,
        }
    }

    /// Returns true if the value is null
    pub fn is_null(&self) -> bool {
        match *self {
            Self::Null => true,
            _ => false,
        }
    }

    /// Returns true if the value is null or undefined
    pub fn is_null_or_undefined(&self) -> bool {
        match *self {
            Self::Null | Self::Undefined => true,
            _ => false,
        }
    }

    /// Returns true if the value is a 64-bit floating-point number
    pub fn is_double(&self) -> bool {
        match *self {
            Self::Rational(_) => true,
            _ => false,
        }
    }

    /// Returns true if the value is integer.
    #[allow(clippy::float_cmp)]
    pub fn is_integer(&self) -> bool {
        // If it can fit in a i32 and the trucated version is
        // equal to the original then it is an integer.
        let is_racional_intiger = |n: f64| n == ((n as i32) as f64);

        match *self {
            Self::Integer(_) => true,
            Self::Rational(n) if is_racional_intiger(n) => true,
            _ => false,
        }
    }

    /// Returns true if the value is a number
    pub fn is_number(&self) -> bool {
        match self {
            Self::Rational(_) | Self::Integer(_) => true,
            _ => false,
        }
    }

    /// Returns true if the value is a string
    pub fn is_string(&self) -> bool {
        match *self {
            Self::String(_) => true,
            _ => false,
        }
    }

    /// Returns true if the value is a boolean
    pub fn is_boolean(&self) -> bool {
        match *self {
            Self::Boolean(_) => true,
            _ => false,
        }
    }

    /// Returns true if the value is true
    ///
    /// [toBoolean](https://tc39.es/ecma262/#sec-toboolean)
    pub fn is_true(&self) -> bool {
        match *self {
            Self::Object(_) => true,
            Self::String(ref s) if !s.is_empty() => true,
            Self::Rational(n) if n != 0.0 && !n.is_nan() => true,
            Self::Integer(n) if n != 0 => true,
            Self::Boolean(v) => v,
            Self::BigInt(ref n) if *n != 0 => true,
            _ => false,
        }
    }

    /// Converts the value into a 64-bit floating point number
    pub fn to_number(&self) -> f64 {
        match *self {
            Self::Object(_) | Self::Symbol(_) | Self::Undefined => NAN,
            Self::String(ref str) => {
                if str.is_empty() {
                    return 0.0;
                }

                match FromStr::from_str(str) {
                    Ok(num) => num,
                    Err(_) => NAN,
                }
            }
            Self::Boolean(true) => 1.0,
            Self::Boolean(false) | Self::Null => 0.0,
            Self::Rational(num) => num,
            Self::Integer(num) => f64::from(num),
            Self::BigInt(_) => {
                panic!("TypeError: Cannot mix BigInt and other types, use explicit conversions")
            }
        }
    }

    /// Converts the value into a 32-bit integer
    pub fn to_integer(&self) -> i32 {
        match *self {
            Self::Object(_)
            | Self::Undefined
            | Self::Symbol(_)
            | Self::Null
            | Self::Boolean(false) => 0,
            Self::String(ref str) => match FromStr::from_str(str) {
                Ok(num) => num,
                Err(_) => 0,
            },
            Self::Rational(num) => num as i32,
            Self::Boolean(true) => 1,
            Self::Integer(num) => num,
            Self::BigInt(_) => {
                panic!("TypeError: Cannot mix BigInt and other types, use explicit conversions")
            }
        }
    }

    /// Helper function.
    pub fn to_bigint(&self) -> Option<BigInt> {
        match self {
            Self::String(ref string) => string_to_bigint(string),
            Self::Boolean(true) => Some(BigInt::from(1)),
            Self::Boolean(false) | Self::Null => Some(BigInt::from(0)),
            Self::Rational(num) => BigInt::try_from(*num).ok(),
            Self::Integer(num) => Some(BigInt::from(*num)),
            ValueData::BigInt(b) => Some(b.clone()),
            ValueData::Object(ref o) => {
                let object = (o).deref().borrow();
                if object.kind == ObjectKind::BigInt {
                    object.get_internal_slot("BigIntData").to_bigint()
                } else {
                    None
                }
            }
            _ => None,
        }
    }

    pub fn as_object(&self) -> Option<GcCellRef<'_, Object>> {
        match *self {
            ValueData::Object(ref o) => Some(o.borrow()),
            _ => None,
        }
    }

    /// Removes a property from a Value object.
    ///
    /// It will return a boolean based on if the value was removed, if there was no value to remove false is returned
    pub fn remove_property(&self, field: &str) -> bool {
        let removed = match *self {
            Self::Object(ref obj) => obj.borrow_mut().deref_mut().properties.remove(field),
            _ => None,
        };

        removed.is_some()
    }

    /// Resolve the property in the object.
    ///
    /// A copy of the Property is returned.
    pub fn get_property(&self, field: &str) -> Option<Property> {
        // Spidermonkey has its own GetLengthProperty: https://searchfox.org/mozilla-central/source/js/src/vm/Interpreter-inl.h#154
        // This is only for primitive strings, String() objects have their lengths calculated in string.rs
        if self.is_string() && field == "length" {
            if let Self::String(ref s) = *self {
                return Some(Property::default().value(Value::from(s.len())));
            }
        }

        if self.is_undefined() {
            return None;
        }

        let obj: Object = match *self {
            Self::Object(ref obj) => {
                let hash = obj.clone();
                // TODO: This will break, we should return a GcCellRefMut instead
                // into_inner will consume the wrapped value and remove it from the hashmap
                hash.into_inner()
            }
            Self::Symbol(ref obj) => {
                let hash = obj.clone();
                hash.into_inner()
            }
            _ => return None,
        };

        match obj.properties.get(field) {
            Some(val) => Some(val.clone()),
            None => match obj.internal_slots.get(&INSTANCE_PROTOTYPE.to_string()) {
                Some(value) => value.get_property(field),
                None => None,
            },
        }
    }

    /// update_prop will overwrite individual [Property] fields, unlike
    /// Set_prop, which will overwrite prop with a new Property
    /// Mostly used internally for now
    pub fn update_property(
        &self,
        field: &str,
        value: Option<Value>,
        enumerable: Option<bool>,
        writable: Option<bool>,
        configurable: Option<bool>,
    ) {
        let obj: Option<Object> = match self {
            Self::Object(ref obj) => Some(obj.borrow_mut().deref_mut().clone()),
            _ => None,
        };

        if let Some(mut obj_data) = obj {
            // Use value, or walk up the prototype chain
            if let Some(ref mut prop) = obj_data.properties.get_mut(field) {
                prop.value = value;
                prop.enumerable = enumerable;
                prop.writable = writable;
                prop.configurable = configurable;
            }
        }
    }

    /// Resolve the property in the object.
    ///
    /// Returns a copy of the Property.
    pub fn get_internal_slot(&self, field: &str) -> Value {
        let obj: Object = match *self {
            Self::Object(ref obj) => {
                let hash = obj.clone();
                hash.into_inner()
            }
            Self::Symbol(ref obj) => {
                let hash = obj.clone();
                hash.into_inner()
            }
            _ => return Value::undefined(),
        };

        match obj.internal_slots.get(field) {
            Some(val) => val.clone(),
            None => Value::undefined(),
        }
    }

    /// Resolve the property in the object and get its value, or undefined if this is not an object or the field doesn't exist
    /// get_field recieves a Property from get_prop(). It should then return the [[Get]] result value if that's set, otherwise fall back to [[Value]]
    /// TODO: this function should use the get Value if its set
    pub fn get_field<F>(&self, field: F) -> Value
    where
        F: Into<Value>,
    {
        match *field.into() {
            // Our field will either be a String or a Symbol
            Self::String(ref s) => {
                match self.get_property(s) {
                    Some(prop) => {
                        // If the Property has [[Get]] set to a function, we should run that and return the Value
                        let prop_getter = match prop.get {
                            Some(_) => None,
                            None => None,
                        };

                        // If the getter is populated, use that. If not use [[Value]] instead
                        if let Some(val) = prop_getter {
                            val
                        } else {
                            let val = prop
                                .value
                                .as_ref()
                                .expect("Could not get property as reference");
                            val.clone()
                        }
                    }
                    None => Value::undefined(),
                }
            }
            Self::Symbol(_) => unimplemented!(),
            _ => Value::undefined(),
        }
    }

    /// Check whether an object has an internal state set.
    pub fn has_internal_state(&self) -> bool {
        if let Self::Object(ref obj) = *self {
            obj.borrow().state.is_some()
        } else {
            false
        }
    }

    /// Get the internal state of an object.
    pub fn get_internal_state(&self) -> Option<InternalStateCell> {
        if let Self::Object(ref obj) = *self {
            obj.borrow().state.as_ref().cloned()
        } else {
            None
        }
    }

    /// Run a function with a reference to the internal state.
    ///
    /// # Panics
    ///
    /// This will panic if this value doesn't have an internal state or if the internal state doesn't
    /// have the concrete type `S`.
    pub fn with_internal_state_ref<S: Any + InternalState, R, F: FnOnce(&S) -> R>(
        &self,
        f: F,
    ) -> R {
        if let Self::Object(ref obj) = *self {
            let o = obj.borrow();
            let state = o
                .state
                .as_ref()
                .expect("no state")
                .downcast_ref()
                .expect("wrong state type");
            f(state)
        } else {
            panic!("not an object");
        }
    }

    /// Run a function with a mutable reference to the internal state.
    ///
    /// # Panics
    ///
    /// This will panic if this value doesn't have an internal state or if the internal state doesn't
    /// have the concrete type `S`.
    pub fn with_internal_state_mut<S: Any + InternalState, R, F: FnOnce(&mut S) -> R>(
        &self,
        f: F,
    ) -> R {
        if let Self::Object(ref obj) = *self {
            let mut o = obj.borrow_mut();
            let state = o
                .state
                .as_mut()
                .expect("no state")
                .downcast_mut()
                .expect("wrong state type");
            f(state)
        } else {
            panic!("not an object");
        }
    }

    /// Check to see if the Value has the field, mainly used by environment records
    pub fn has_field(&self, field: &str) -> bool {
        self.get_property(field).is_some()
    }

    /// Set the field in the value
    /// Field could be a Symbol, so we need to accept a Value (not a string)
    pub fn set_field<F, V>(&self, field: F, val: V) -> Value
    where
        F: Into<Value>,
        V: Into<Value>,
    {
        let field = field.into();
        let val = val.into();

        if let Self::Object(ref obj) = *self {
            if obj.borrow().kind == ObjectKind::Array {
                if let Ok(num) = field.to_string().parse::<usize>() {
                    if num > 0 {
                        let len = i32::from(&self.get_field("length"));
                        if len < (num + 1) as i32 {
                            self.set_field("length", Value::from(num + 1));
                        }
                    }
                }
            }

            // Symbols get saved into a different bucket to general properties
            if field.is_symbol() {
                obj.borrow_mut().set(field, val.clone());
            } else {
                obj.borrow_mut()
                    .set(Value::from(field.to_string()), val.clone());
            }
        }

        val
    }

    /// Set the private field in the value
    pub fn set_internal_slot(&self, field: &str, val: Value) -> Value {
        if let Self::Object(ref obj) = *self {
            obj.borrow_mut()
                .internal_slots
                .insert(field.to_string(), val.clone());
        }
        val
    }

    /// Set the kind of an object
    pub fn set_kind(&self, kind: ObjectKind) {
        if let Self::Object(ref obj) = *self {
            (*obj.deref().borrow_mut()).kind = kind;
        }
    }

    /// Set the property in the value
    pub fn set_property(&self, field: String, prop: Property) -> Property {
        if let Self::Object(ref obj) = *self {
            obj.borrow_mut().properties.insert(field, prop.clone());
        }
        prop
    }

    /// Set the property in the value
    pub fn set_property_slice(&self, field: &str, prop: Property) -> Property {
        self.set_property(field.to_string(), prop)
    }

    /// Set internal state of an Object. Discards the previous state if it was set.
    pub fn set_internal_state<T: Any + InternalState>(&self, state: T) {
        if let Self::Object(ref obj) = *self {
            obj.borrow_mut()
                .state
                .replace(InternalStateCell::new(state));
        }
    }

    /// Consume the function and return a Value
    pub fn from_func(native_func: Function) -> Value {
        // Object with Kind set to function
        let mut new_func = crate::builtins::object::Object::function();
        // Get Length
        let length = native_func.params.len();
        // Set [[Call]] internal slot
        new_func.set_func(native_func);
        // Wrap Object in GC'd Value
        let new_func_val = Value::from(new_func);
        // Set length to parameters
        new_func_val.set_field("length", Value::from(length));
        new_func_val
    }

    /// Convert from a JSON value to a JS value
    pub fn from_json(json: JSONValue) -> Self {
        match json {
            JSONValue::Number(v) => {
                Self::Rational(v.as_f64().expect("Could not convert value to f64"))
            }
            JSONValue::String(v) => Self::String(v),
            JSONValue::Bool(v) => Self::Boolean(v),
            JSONValue::Array(vs) => {
                let mut new_obj = Object::default();
                for (idx, json) in vs.iter().enumerate() {
                    new_obj.properties.insert(
                        idx.to_string(),
                        Property::default()
                            .value(Value::from(json.clone()))
                            .writable(true)
                            .configurable(true),
                    );
                }
                new_obj.properties.insert(
                    "length".to_string(),
                    Property::default().value(Value::from(vs.len())),
                );
                Self::Object(Box::new(GcCell::new(new_obj)))
            }
            JSONValue::Object(obj) => {
                let mut new_obj = Object::default();
                for (key, json) in obj.iter() {
                    new_obj.properties.insert(
                        key.clone(),
                        Property::default()
                            .value(Value::from(json.clone()))
                            .writable(true)
                            .configurable(true),
                    );
                }

                Self::Object(Box::new(GcCell::new(new_obj)))
            }
            JSONValue::Null => Self::Null,
        }
    }

    /// Conversts the `Value` to `JSON`.
    pub fn to_json(&self) -> JSONValue {
        match *self {
            Self::Null => JSONValue::Null,
            Self::Boolean(b) => JSONValue::Bool(b),
            Self::Object(ref obj) => {
                if obj.borrow().kind == ObjectKind::Array {
                    let mut arr: Vec<JSONValue> = Vec::new();
                    obj.borrow().properties.keys().for_each(|k| {
                        if k != "length" {
                            let value = self.get_field(k.to_string());
                            if value.is_undefined() || value.is_function() {
                                arr.push(JSONValue::Null);
                            } else {
                                arr.push(self.get_field(k.to_string()).to_json());
                            }
                        }
                    });
                    JSONValue::Array(arr)
                } else {
                    let mut new_obj = Map::new();
                    obj.borrow().properties.keys().for_each(|k| {
                        let key = k.clone();
                        let value = self.get_field(k.to_string());
                        if !value.is_undefined() && !value.is_function() {
                            new_obj.insert(key, value.to_json());
                        }
                    });
                    JSONValue::Object(new_obj)
                }
            }
            Self::String(ref str) => JSONValue::String(str.clone()),
            Self::Rational(num) => JSONValue::Number(
                JSONNumber::from_f64(num).expect("Could not convert to JSONNumber"),
            ),
            Self::Integer(val) => JSONValue::Number(JSONNumber::from(val)),
            Self::BigInt(_) => {
                // TODO: throw TypeError
                panic!("TypeError: \"BigInt value can't be serialized in JSON\"");
            }
            Self::Symbol(_) | Self::Undefined => {
                unreachable!("Symbols and Undefined JSON Values depend on parent type");
            }
        }
    }

    /// Get the type of the value
    ///
    /// https://tc39.es/ecma262/#sec-typeof-operator
    pub fn get_type(&self) -> &'static str {
        match *self {
            Self::Rational(_) | Self::Integer(_) => "number",
            Self::String(_) => "string",
            Self::Boolean(_) => "boolean",
            Self::Symbol(_) => "symbol",
            Self::Null => "object",
            Self::Undefined => "undefined",
            Self::Object(ref o) => {
                if o.deref().borrow().is_callable() {
                    "function"
                } else {
                    "object"
                }
            }
            Self::BigInt(_) => "bigint",
        }
    }
}

impl Default for ValueData {
    fn default() -> Self {
        Self::Undefined
    }
<<<<<<< HEAD
}

/// A helper macro for printing objects
/// Can be used to print both properties and internal slots
/// All of the overloads take:
/// - The object to be printed
/// - The function with which to print
/// - The indentation for the current level (for nested objects)
/// - A HashSet with the addresses of the already printed objects for the current branch
///      (used to avoid infinite loops when there are cyclic deps)
macro_rules! print_obj_value {
    (all of $obj:expr, $display_fn:ident, $indent:expr, $encounters:expr) => {
        {
            let mut internals = print_obj_value!(internals of $obj, $display_fn, $indent, $encounters);
            let mut props = print_obj_value!(props of $obj, $display_fn, $indent, $encounters, true);

            props.reserve(internals.len());

            props.append(&mut internals);

            props
        }
    };
    (internals of $obj:expr, $display_fn:ident, $indent:expr, $encounters:expr) => {
        print_obj_value!(impl internal_slots, $obj, |(key, val)| {
            format!(
                "{}{}: {}",
                String::from_utf8(vec![b' '; $indent])
                                .expect("Could not create indentation string"),
                key,
                $display_fn(&val, $encounters, $indent.wrapping_add(4), true)
            )
        })
    };
    (props of $obj:expr, $display_fn:ident, $indent:expr, $encounters:expr, $print_internals:expr) => {
        print_obj_value!(impl properties, $obj, |(key, val)| {
            let v = &val
                .value
                .as_ref()
                .expect("Could not get the property's value");

            format!(
                "{}{}: {}",
                String::from_utf8(vec![b' '; $indent])
                                .expect("Could not create indentation string"),
                key,
                $display_fn(v, $encounters, $indent.wrapping_add(4), $print_internals)
            )
        })
    };

    // A private overload of the macro
    // DO NOT use directly
    (impl $field:ident, $v:expr, $f:expr) => {
        $v
            .borrow()
            .$field
            .iter()
            .map($f)
            .collect::<Vec<String>>()
    };
}

pub(crate) fn log_string_from(x: &ValueData, print_internals: bool) -> String {
    match x {
        // We don't want to print private (compiler) or prototype properties
        ValueData::Object(ref v) => {
            // Can use the private "type" field of an Object to match on
            // which type of Object it represents for special printing
            match v.borrow().kind {
                ObjectKind::String => String::from(
                    v.borrow()
                        .internal_slots
                        .get("StringData")
                        .expect("Cannot get primitive value from String"),
                ),
                ObjectKind::Boolean => {
                    let bool_data = v.borrow().get_internal_slot("BooleanData").to_string();

                    format!("Boolean {{ {} }}", bool_data)
                }
                ObjectKind::Array => {
                    let len = i32::from(
                        &v.borrow()
                            .properties
                            .get("length")
                            .unwrap()
                            .value
                            .clone()
                            .expect("Could not borrow value"),
                    );

                    if len == 0 {
                        return String::from("[]");
                    }

                    let arr = (0..len)
                        .map(|i| {
                            // Introduce recursive call to stringify any objects
                            // which are part of the Array
                            log_string_from(
                                &v.borrow()
                                    .properties
                                    .get(&i.to_string())
                                    .unwrap()
                                    .value
                                    .clone()
                                    .expect("Could not borrow value"),
                                print_internals,
                            )
                        })
                        .collect::<Vec<String>>()
                        .join(", ");

                    format!("[ {} ]", arr)
                }
                _ => display_obj(&x, print_internals),
            }
        }
        ValueData::Symbol(ref sym) => {
            let desc: Value = sym.borrow().get_internal_slot("Description");
            match *desc {
                ValueData::String(ref st) => format!("Symbol(\"{}\")", st.to_string()),
                _ => String::from("Symbol()"),
            }
        }

        _ => format!("{}", x),
    }
}

/// A helper function for specifically printing object values
pub(crate) fn display_obj(v: &ValueData, print_internals: bool) -> String {
    // A simple helper for getting the address of a value
    // TODO: Find a more general place for this, as it can be used in other situations as well
    fn address_of<T>(t: &T) -> usize {
        let my_ptr: *const T = t;
        my_ptr as usize
    }

    // We keep track of which objects we have encountered by keeping their
    // in-memory address in this set
    let mut encounters = HashSet::new();

    fn display_obj_internal(
        data: &ValueData,
        encounters: &mut HashSet<usize>,
        indent: usize,
        print_internals: bool,
    ) -> String {
        if let ValueData::Object(ref v) = *data {
            // The in-memory address of the current object
            let addr = address_of(v.borrow().deref());

            // We need not continue if this object has already been
            // printed up the current chain
            if encounters.contains(&addr) {
                return String::from("[Cycle]");
            }

            // Mark the current object as encountered
            encounters.insert(addr);

            let result = if print_internals {
                print_obj_value!(all of v, display_obj_internal, indent, encounters).join(",\n")
            } else {
                print_obj_value!(props of v, display_obj_internal, indent, encounters, print_internals)
                        .join(",\n")
            };

            // If the current object is referenced in a different branch,
            // it will not cause an infinte printing loop, so it is safe to be printed again
            encounters.remove(&addr);

            let closing_indent = String::from_utf8(vec![b' '; indent.wrapping_sub(4)])
                .expect("Could not create the closing brace's indentation string");

            format!("{{\n{}\n{}}}", result, closing_indent)
        } else {
            // Every other type of data is printed as is
            format!("{}", data)
        }
    }

    display_obj_internal(v, &mut encounters, 4, print_internals)
}

impl Display for ValueData {
    fn fmt(&self, f: &mut fmt::Formatter<'_>) -> fmt::Result {
        match self {
            Self::Null => write!(f, "null"),
            Self::Undefined => write!(f, "undefined"),
            Self::Boolean(v) => write!(f, "{}", v),
            Self::Symbol(ref v) => match *v.borrow().get_internal_slot("Description") {
                // If a description exists use it
                Self::String(ref v) => write!(f, "{}", format!("Symbol({})", v)),
                _ => write!(f, "Symbol()"),
            },
            Self::String(ref v) => write!(f, "{}", v),
            Self::Rational(v) => write!(
                f,
                "{}",
                match v {
                    _ if v.is_nan() => "NaN".to_string(),
                    _ if v.is_infinite() && v.is_sign_negative() => "-Infinity".to_string(),
                    _ if v.is_infinite() => "Infinity".to_string(),
                    _ => v.to_string(),
                }
            ),
            Self::Object(_) => write!(f, "{}", log_string_from(self, true)),
            Self::Integer(v) => write!(f, "{}", v),
            Self::BigInt(ref num) => write!(f, "{}n", num),
        }
    }
}

#[derive(Debug, Clone)]
pub struct ValueDisplay<'value>(&'value Value);

impl<'value> ValueDisplay<'value> {
    fn new(vd: &'value Value) -> Self {
        ValueDisplay(vd)
    }
}

impl<'value> Display for ValueDisplay<'value> {
    fn fmt(&self, f: &mut fmt::Formatter<'_>) -> fmt::Result {
        match self.0.data() {
            ValueData::String(ref v) => write!(f, "\"{}\"", v),
            _ => self.0.fmt(f),
        }
    }
=======
>>>>>>> 5e717189
}<|MERGE_RESOLUTION|>--- conflicted
+++ resolved
@@ -144,13 +144,6 @@
             .insert(INSTANCE_PROTOTYPE.to_string(), proto);
 
         Self::object(object)
-    }
-}
-
-impl<'value> Value {
-    /// Returns a REPL representation of the contained `ValueData`
-    pub fn display(&'value self) -> ValueDisplay<'value> {
-        ValueDisplay::new(self)
     }
 }
 
@@ -796,239 +789,4 @@
     fn default() -> Self {
         Self::Undefined
     }
-<<<<<<< HEAD
-}
-
-/// A helper macro for printing objects
-/// Can be used to print both properties and internal slots
-/// All of the overloads take:
-/// - The object to be printed
-/// - The function with which to print
-/// - The indentation for the current level (for nested objects)
-/// - A HashSet with the addresses of the already printed objects for the current branch
-///      (used to avoid infinite loops when there are cyclic deps)
-macro_rules! print_obj_value {
-    (all of $obj:expr, $display_fn:ident, $indent:expr, $encounters:expr) => {
-        {
-            let mut internals = print_obj_value!(internals of $obj, $display_fn, $indent, $encounters);
-            let mut props = print_obj_value!(props of $obj, $display_fn, $indent, $encounters, true);
-
-            props.reserve(internals.len());
-
-            props.append(&mut internals);
-
-            props
-        }
-    };
-    (internals of $obj:expr, $display_fn:ident, $indent:expr, $encounters:expr) => {
-        print_obj_value!(impl internal_slots, $obj, |(key, val)| {
-            format!(
-                "{}{}: {}",
-                String::from_utf8(vec![b' '; $indent])
-                                .expect("Could not create indentation string"),
-                key,
-                $display_fn(&val, $encounters, $indent.wrapping_add(4), true)
-            )
-        })
-    };
-    (props of $obj:expr, $display_fn:ident, $indent:expr, $encounters:expr, $print_internals:expr) => {
-        print_obj_value!(impl properties, $obj, |(key, val)| {
-            let v = &val
-                .value
-                .as_ref()
-                .expect("Could not get the property's value");
-
-            format!(
-                "{}{}: {}",
-                String::from_utf8(vec![b' '; $indent])
-                                .expect("Could not create indentation string"),
-                key,
-                $display_fn(v, $encounters, $indent.wrapping_add(4), $print_internals)
-            )
-        })
-    };
-
-    // A private overload of the macro
-    // DO NOT use directly
-    (impl $field:ident, $v:expr, $f:expr) => {
-        $v
-            .borrow()
-            .$field
-            .iter()
-            .map($f)
-            .collect::<Vec<String>>()
-    };
-}
-
-pub(crate) fn log_string_from(x: &ValueData, print_internals: bool) -> String {
-    match x {
-        // We don't want to print private (compiler) or prototype properties
-        ValueData::Object(ref v) => {
-            // Can use the private "type" field of an Object to match on
-            // which type of Object it represents for special printing
-            match v.borrow().kind {
-                ObjectKind::String => String::from(
-                    v.borrow()
-                        .internal_slots
-                        .get("StringData")
-                        .expect("Cannot get primitive value from String"),
-                ),
-                ObjectKind::Boolean => {
-                    let bool_data = v.borrow().get_internal_slot("BooleanData").to_string();
-
-                    format!("Boolean {{ {} }}", bool_data)
-                }
-                ObjectKind::Array => {
-                    let len = i32::from(
-                        &v.borrow()
-                            .properties
-                            .get("length")
-                            .unwrap()
-                            .value
-                            .clone()
-                            .expect("Could not borrow value"),
-                    );
-
-                    if len == 0 {
-                        return String::from("[]");
-                    }
-
-                    let arr = (0..len)
-                        .map(|i| {
-                            // Introduce recursive call to stringify any objects
-                            // which are part of the Array
-                            log_string_from(
-                                &v.borrow()
-                                    .properties
-                                    .get(&i.to_string())
-                                    .unwrap()
-                                    .value
-                                    .clone()
-                                    .expect("Could not borrow value"),
-                                print_internals,
-                            )
-                        })
-                        .collect::<Vec<String>>()
-                        .join(", ");
-
-                    format!("[ {} ]", arr)
-                }
-                _ => display_obj(&x, print_internals),
-            }
-        }
-        ValueData::Symbol(ref sym) => {
-            let desc: Value = sym.borrow().get_internal_slot("Description");
-            match *desc {
-                ValueData::String(ref st) => format!("Symbol(\"{}\")", st.to_string()),
-                _ => String::from("Symbol()"),
-            }
-        }
-
-        _ => format!("{}", x),
-    }
-}
-
-/// A helper function for specifically printing object values
-pub(crate) fn display_obj(v: &ValueData, print_internals: bool) -> String {
-    // A simple helper for getting the address of a value
-    // TODO: Find a more general place for this, as it can be used in other situations as well
-    fn address_of<T>(t: &T) -> usize {
-        let my_ptr: *const T = t;
-        my_ptr as usize
-    }
-
-    // We keep track of which objects we have encountered by keeping their
-    // in-memory address in this set
-    let mut encounters = HashSet::new();
-
-    fn display_obj_internal(
-        data: &ValueData,
-        encounters: &mut HashSet<usize>,
-        indent: usize,
-        print_internals: bool,
-    ) -> String {
-        if let ValueData::Object(ref v) = *data {
-            // The in-memory address of the current object
-            let addr = address_of(v.borrow().deref());
-
-            // We need not continue if this object has already been
-            // printed up the current chain
-            if encounters.contains(&addr) {
-                return String::from("[Cycle]");
-            }
-
-            // Mark the current object as encountered
-            encounters.insert(addr);
-
-            let result = if print_internals {
-                print_obj_value!(all of v, display_obj_internal, indent, encounters).join(",\n")
-            } else {
-                print_obj_value!(props of v, display_obj_internal, indent, encounters, print_internals)
-                        .join(",\n")
-            };
-
-            // If the current object is referenced in a different branch,
-            // it will not cause an infinte printing loop, so it is safe to be printed again
-            encounters.remove(&addr);
-
-            let closing_indent = String::from_utf8(vec![b' '; indent.wrapping_sub(4)])
-                .expect("Could not create the closing brace's indentation string");
-
-            format!("{{\n{}\n{}}}", result, closing_indent)
-        } else {
-            // Every other type of data is printed as is
-            format!("{}", data)
-        }
-    }
-
-    display_obj_internal(v, &mut encounters, 4, print_internals)
-}
-
-impl Display for ValueData {
-    fn fmt(&self, f: &mut fmt::Formatter<'_>) -> fmt::Result {
-        match self {
-            Self::Null => write!(f, "null"),
-            Self::Undefined => write!(f, "undefined"),
-            Self::Boolean(v) => write!(f, "{}", v),
-            Self::Symbol(ref v) => match *v.borrow().get_internal_slot("Description") {
-                // If a description exists use it
-                Self::String(ref v) => write!(f, "{}", format!("Symbol({})", v)),
-                _ => write!(f, "Symbol()"),
-            },
-            Self::String(ref v) => write!(f, "{}", v),
-            Self::Rational(v) => write!(
-                f,
-                "{}",
-                match v {
-                    _ if v.is_nan() => "NaN".to_string(),
-                    _ if v.is_infinite() && v.is_sign_negative() => "-Infinity".to_string(),
-                    _ if v.is_infinite() => "Infinity".to_string(),
-                    _ => v.to_string(),
-                }
-            ),
-            Self::Object(_) => write!(f, "{}", log_string_from(self, true)),
-            Self::Integer(v) => write!(f, "{}", v),
-            Self::BigInt(ref num) => write!(f, "{}n", num),
-        }
-    }
-}
-
-#[derive(Debug, Clone)]
-pub struct ValueDisplay<'value>(&'value Value);
-
-impl<'value> ValueDisplay<'value> {
-    fn new(vd: &'value Value) -> Self {
-        ValueDisplay(vd)
-    }
-}
-
-impl<'value> Display for ValueDisplay<'value> {
-    fn fmt(&self, f: &mut fmt::Formatter<'_>) -> fmt::Result {
-        match self.0.data() {
-            ValueData::String(ref v) => write!(f, "\"{}\"", v),
-            _ => self.0.fmt(f),
-        }
-    }
-=======
->>>>>>> 5e717189
 }