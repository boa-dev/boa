--- conflicted
+++ resolved
@@ -770,7 +770,6 @@
         new_func_val
     }
 
-<<<<<<< HEAD
     /// Convert from a JSON value to a JS value
     pub fn from_json(json: JSONValue) -> Self {
         match json {
@@ -857,28 +856,6 @@
             Self::Symbol(_) | Self::Undefined => {
                 unreachable!("Symbols and Undefined JSON Values depend on parent type");
             }
-=======
-    /// Get the type of the value
-    ///
-    /// https://tc39.es/ecma262/#sec-typeof-operator
-    pub fn get_type(&self) -> &'static str {
-        let _timer = BoaProfiler::global().start_event("Value::get_type", "value");
-        match *self {
-            Self::Rational(_) | Self::Integer(_) => "number",
-            Self::String(_) => "string",
-            Self::Boolean(_) => "boolean",
-            Self::Symbol(_) => "symbol",
-            Self::Null => "object",
-            Self::Undefined => "undefined",
-            Self::Object(ref o) => {
-                if o.deref().borrow().is_callable() {
-                    "function"
-                } else {
-                    "object"
-                }
-            }
-            Self::BigInt(_) => "bigint",
->>>>>>> ca80114c
         }
     }
 }
