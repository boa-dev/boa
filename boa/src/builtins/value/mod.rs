--- conflicted
+++ resolved
@@ -11,16 +11,8 @@
 
 use crate::builtins::{
     function::Function,
-<<<<<<< HEAD
-    object::{
-        GcObject, InternalState, InternalStateCell, Object, ObjectData, INSTANCE_PROTOTYPE,
-        PROTOTYPE,
-    },
-    property::{Property, PropertyKey},
-=======
     object::{GcObject, InternalState, InternalStateCell, Object, ObjectData, PROTOTYPE},
-    property::{Attribute, Property},
->>>>>>> 795adc51
+    property::{Attribute, Property, PropertyKey},
     BigInt, Symbol,
 };
 use crate::exec::Interpreter;
