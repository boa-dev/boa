//! This module implements the global `BigInt` object.
//!
//! `BigInt` is a built-in object that provides a way to represent whole numbers larger
//! than the largest number JavaScript can reliably represent with the Number primitive
//! and represented by the `Number.MAX_SAFE_INTEGER` constant.
//! `BigInt` can be used for arbitrarily large integers.
//!
//! More information:
//!  - [ECMAScript reference][spec]
//!  - [MDN documentation][mdn]
//!
//! [spec]: https://tc39.es/ecma262/#sec-bigint-objects
//! [mdn]: https://developer.mozilla.org/en-US/docs/Web/JavaScript/Reference/Global_Objects/BigInt

use crate::{
    builtins::BuiltIn,
    object::{ConstructorBuilder, ObjectData},
    property::Attribute,
    symbol::WellKnownSymbols,
    BoaProfiler, Context, JsBigInt, Result, Value,
};
#[cfg(test)]
mod tests;

/// `BigInt` implementation.
#[derive(Debug, Clone, Copy)]
pub struct BigInt;

impl BuiltIn for BigInt {
    const NAME: &'static str = "BigInt";

    fn attribute() -> Attribute {
        Attribute::WRITABLE | Attribute::NON_ENUMERABLE | Attribute::CONFIGURABLE
    }

    fn init(context: &mut Context) -> (&'static str, Value, Attribute) {
        let _timer = BoaProfiler::global().start_event(Self::NAME, "init");

        let to_string_tag = WellKnownSymbols::to_string_tag();

        let bigint_object = ConstructorBuilder::with_standard_object(
            context,
            Self::constructor,
            context.standard_objects().bigint_object().clone(),
        )
        .name(Self::NAME)
        .length(Self::LENGTH)
        .method(Self::to_string, "toString", 1)
        .method(Self::value_of, "valueOf", 0)
        .static_method(Self::as_int_n, "asIntN", 2)
        .static_method(Self::as_uint_n, "asUintN", 2)
        .callable(true)
        .constructable(false)
        .property(
            to_string_tag,
            Self::NAME,
            Attribute::READONLY | Attribute::NON_ENUMERABLE | Attribute::CONFIGURABLE,
        )
        .build();

        (Self::NAME, bigint_object.into(), Self::attribute())
    }
}

impl BigInt {
    /// The amount of arguments this function object takes.
    pub(crate) const LENGTH: usize = 1;

    /// `BigInt()`
    ///
    /// The `BigInt()` constructor is used to create BigInt objects.
    ///
    /// More information:
    ///  - [ECMAScript reference][spec]
    ///  - [MDN documentation][mdn]
    ///
    /// [spec]: https://tc39.es/ecma262/#sec-bigint-objects
    /// [mdn]: https://developer.mozilla.org/en-US/docs/Web/JavaScript/Reference/Global_Objects/BigInt/BigInt
    fn constructor(_: &Value, args: &[Value], context: &mut Context) -> Result<Value> {
        let data = match args.get(0) {
<<<<<<< HEAD
            Some(value) => value.to_bigint(context)?,
            None => RcBigInt::from(Self::from(0)),
=======
            Some(ref value) => value.to_bigint(context)?,
            None => JsBigInt::zero(),
>>>>>>> beecb2db
        };
        Ok(Value::from(data))
    }

    /// The abstract operation thisBigIntValue takes argument value.
    ///
    /// The phrase “this BigInt value” within the specification of a method refers to the
    /// result returned by calling the abstract operation thisBigIntValue with the `this` value
    /// of the method invocation passed as the argument.
    ///
    /// More information:
    ///  - [ECMAScript reference][spec]
    ///
    /// [spec]: https://tc39.es/ecma262/#sec-thisbigintvalue
    #[inline]
    fn this_bigint_value(value: &Value, context: &mut Context) -> Result<JsBigInt> {
        match value {
            // 1. If Type(value) is BigInt, return value.
            Value::BigInt(ref bigint) => return Ok(bigint.clone()),

            // 2. If Type(value) is Object and value has a [[BigIntData]] internal slot, then
            //    a. Assert: Type(value.[[BigIntData]]) is BigInt.
            //    b. Return value.[[BigIntData]].
            Value::Object(ref object) => {
                if let ObjectData::BigInt(ref bigint) = object.borrow().data {
                    return Ok(bigint.clone());
                }
            }
            _ => {}
        }

        // 3. Throw a TypeError exception.
        Err(context.construct_type_error("'this' is not a BigInt"))
    }

    /// `BigInt.prototype.toString( [radix] )`
    ///
    /// The `toString()` method returns a string representing the specified BigInt object.
    ///
    /// More information:
    ///  - [ECMAScript reference][spec]
    ///  - [MDN documentation][mdn]
    ///
    /// [spec]: https://tc39.es/ecma262/#sec-bigint.prototype.tostring
    /// [mdn]: https://developer.mozilla.org/en-US/docs/Web/JavaScript/Reference/Global_Objects/BigInt/toString
    #[allow(clippy::wrong_self_convention)]
    pub(crate) fn to_string(this: &Value, args: &[Value], context: &mut Context) -> Result<Value> {
        let radix = if !args.is_empty() {
            args[0].to_integer(context)? as i32
        } else {
            10
        };
        if !(2..=36).contains(&radix) {
            return context
                .throw_range_error("radix must be an integer at least 2 and no greater than 36");
        }
        Ok(Value::from(
            Self::this_bigint_value(this, context)?.to_string_radix(radix as u32),
        ))
    }

    /// `BigInt.prototype.valueOf()`
    ///
    /// The `valueOf()` method returns the wrapped primitive value of a Number object.
    ///
    /// More information:
    ///  - [ECMAScript reference][spec]
    ///  - [MDN documentation][mdn]
    ///
    /// [spec]: https://tc39.es/ecma262/#sec-bigint.prototype.valueof
    /// [mdn]: https://developer.mozilla.org/en-US/docs/Web/JavaScript/Reference/Global_Objects/BigInt/valueOf
    pub(crate) fn value_of(this: &Value, _: &[Value], context: &mut Context) -> Result<Value> {
        Ok(Value::from(Self::this_bigint_value(this, context)?))
    }

    /// `BigInt.asIntN()`
    ///
    /// The `BigInt.asIntN()` method wraps the value of a `BigInt` to a signed integer between `-2**(width - 1)` and `2**(width-1) - 1`.
    ///
    /// [spec]: https://tc39.es/ecma262/#sec-bigint.asintn
    /// [mdn]: https://developer.mozilla.org/en-US/docs/Web/JavaScript/Reference/Global_Objects/BigInt/asIntN
    #[allow(clippy::wrong_self_convention)]
    pub(crate) fn as_int_n(_: &Value, args: &[Value], context: &mut Context) -> Result<Value> {
        let (modulo, bits) = Self::calculate_as_uint_n(args, context)?;

        if bits > 0
            && modulo >= JsBigInt::pow(&JsBigInt::new(2), &JsBigInt::new(bits as i64 - 1), context)?
        {
            Ok(Value::from(JsBigInt::sub(
                &modulo,
                &JsBigInt::pow(&JsBigInt::new(2), &JsBigInt::new(bits as i64), context)?,
            )))
        } else {
            Ok(Value::from(modulo))
        }
    }

    /// `BigInt.asUintN()`
    ///
    /// The `BigInt.asUintN()` method wraps the value of a `BigInt` to an unsigned integer between `0` and `2**(width) - 1`.
    ///
    /// [spec]: https://tc39.es/ecma262/#sec-bigint.asuintn
    /// [mdn]: https://developer.mozilla.org/en-US/docs/Web/JavaScript/Reference/Global_Objects/BigInt/asUintN
    #[allow(clippy::wrong_self_convention)]
    pub(crate) fn as_uint_n(_: &Value, args: &[Value], context: &mut Context) -> Result<Value> {
        let (modulo, _) = Self::calculate_as_uint_n(args, context)?;

        Ok(Value::from(modulo))
    }

    /// Helper function to wrap the value of a `BigInt` to an unsigned integer.
    ///
    /// This function expects the same arguments as `as_uint_n` and wraps the value of a `BigInt`.
    /// Additionally to the wrapped unsigned value it returns the converted `bits` argument, so it
    /// can be reused from the `as_int_n` method.
    fn calculate_as_uint_n(args: &[Value], context: &mut Context) -> Result<(JsBigInt, u32)> {
        use std::convert::TryFrom;

        let undefined_value = Value::undefined();

        let bits_arg = args.get(0).unwrap_or(&undefined_value);
        let bigint_arg = args.get(1).unwrap_or(&undefined_value);

        let bits = bits_arg.to_index(context)?;
        let bits = u32::try_from(bits).unwrap_or(u32::MAX);

        let bigint = bigint_arg.to_bigint(context)?;

        Ok((
            JsBigInt::mod_floor(
                &bigint,
                &JsBigInt::pow(&JsBigInt::new(2), &JsBigInt::new(bits as i64), context)?,
            ),
            bits,
        ))
    }
}<|MERGE_RESOLUTION|>--- conflicted
+++ resolved
@@ -78,13 +78,8 @@
     /// [mdn]: https://developer.mozilla.org/en-US/docs/Web/JavaScript/Reference/Global_Objects/BigInt/BigInt
     fn constructor(_: &Value, args: &[Value], context: &mut Context) -> Result<Value> {
         let data = match args.get(0) {
-<<<<<<< HEAD
             Some(value) => value.to_bigint(context)?,
-            None => RcBigInt::from(Self::from(0)),
-=======
-            Some(ref value) => value.to_bigint(context)?,
             None => JsBigInt::zero(),
->>>>>>> beecb2db
         };
         Ok(Value::from(data))
     }
