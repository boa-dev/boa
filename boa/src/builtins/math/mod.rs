//! This module implements the global `Math` object.
//!
//! `Math` is a built-in object that has properties and methods for mathematical constants and functions. It’s not a function object.
//!
//! `Math` works with the `Number` type. It doesn't work with `BigInt`.
//!
//! More information:
//!  - [ECMAScript reference][spec]
//!  - [MDN documentation][mdn]
//!
//! [spec]: https://tc39.es/ecma262/#sec-math-object
//! [mdn]: https://developer.mozilla.org/en-US/docs/Web/JavaScript/Reference/Global_Objects/Math

use crate::{
<<<<<<< HEAD
    builtins::{
        function::make_builtin_fn,
        property::Attribute,
        value::{ResultValue, Value},
    },
=======
    builtins::{function::make_builtin_fn, value::Value},
>>>>>>> d025207f
    exec::Interpreter,
    BoaProfiler, Result,
};
use std::borrow::BorrowMut;
use std::f64;

#[cfg(test)]
mod tests;

/// Javascript `Math` object.
#[derive(Debug, Clone, Copy, PartialEq, Eq, PartialOrd, Ord, Hash)]
pub(crate) struct Math;

impl Math {
    /// The name of the object.
    pub(crate) const NAME: &'static str = "Math";

    /// Get the absolute value of a number.
    ///
    /// More information:
    ///  - [ECMAScript reference][spec]
    ///  - [MDN documentation][mdn]
    ///
    /// [spec]: https://tc39.es/ecma262/#sec-math.abs
    /// [mdn]: https://developer.mozilla.org/en-US/docs/Web/JavaScript/Reference/Global_Objects/Math/abs
    pub(crate) fn abs(_: &Value, args: &[Value], ctx: &mut Interpreter) -> Result<Value> {
        Ok(args
            .get(0)
            .map(|x| x.to_number(ctx))
            .transpose()?
            .map_or(f64::NAN, f64::abs)
            .into())
    }

    /// Get the arccos of a number.
    ///
    /// More information:
    ///  - [ECMAScript reference][spec]
    ///  - [MDN documentation][mdn]
    ///
    /// [spec]: https://tc39.es/ecma262/#sec-math.acos
    /// [mdn]: https://developer.mozilla.org/en-US/docs/Web/JavaScript/Reference/Global_Objects/Math/acos
    pub(crate) fn acos(_: &Value, args: &[Value], ctx: &mut Interpreter) -> Result<Value> {
        Ok(args
            .get(0)
            .map(|x| x.to_number(ctx))
            .transpose()?
            .map_or(f64::NAN, f64::acos)
            .into())
    }

    /// Get the hyperbolic arccos of a number.
    ///
    /// More information:
    ///  - [ECMAScript reference][spec]
    ///  - [MDN documentation][mdn]
    ///
    /// [spec]: https://tc39.es/ecma262/#sec-math.acosh
    /// [mdn]: https://developer.mozilla.org/en-US/docs/Web/JavaScript/Reference/Global_Objects/Math/acosh
    pub(crate) fn acosh(_: &Value, args: &[Value], ctx: &mut Interpreter) -> Result<Value> {
        Ok(args
            .get(0)
            .map(|x| x.to_number(ctx))
            .transpose()?
            .map_or(f64::NAN, f64::acosh)
            .into())
    }

    /// Get the arcsine of a number.
    ///
    /// More information:
    ///  - [ECMAScript reference][spec]
    ///  - [MDN documentation][mdn]
    ///
    /// [spec]: https://tc39.es/ecma262/#sec-math.asin
    /// [mdn]: https://developer.mozilla.org/en-US/docs/Web/JavaScript/Reference/Global_Objects/Math/asin
    pub(crate) fn asin(_: &Value, args: &[Value], ctx: &mut Interpreter) -> Result<Value> {
        Ok(args
            .get(0)
            .map(|x| x.to_number(ctx))
            .transpose()?
            .map_or(f64::NAN, f64::asin)
            .into())
    }

    /// Get the hyperbolic arcsine of a number.
    ///
    /// More information:
    ///  - [ECMAScript reference][spec]
    ///  - [MDN documentation][mdn]
    ///
    /// [spec]: https://tc39.es/ecma262/#sec-math.asinh
    /// [mdn]: https://developer.mozilla.org/en-US/docs/Web/JavaScript/Reference/Global_Objects/Math/asinh
    pub(crate) fn asinh(_: &Value, args: &[Value], ctx: &mut Interpreter) -> Result<Value> {
        Ok(args
            .get(0)
            .map(|x| x.to_number(ctx))
            .transpose()?
            .map_or(f64::NAN, f64::asinh)
            .into())
    }

    /// Get the arctangent of a number.
    ///
    /// More information:
    ///  - [ECMAScript reference][spec]
    ///  - [MDN documentation][mdn]
    ///
    /// [spec]: https://tc39.es/ecma262/#sec-math.atan
    /// [mdn]: https://developer.mozilla.org/en-US/docs/Web/JavaScript/Reference/Global_Objects/Math/atan
    pub(crate) fn atan(_: &Value, args: &[Value], ctx: &mut Interpreter) -> Result<Value> {
        Ok(args
            .get(0)
            .map(|x| x.to_number(ctx))
            .transpose()?
            .map_or(f64::NAN, f64::atan)
            .into())
    }

    /// Get the hyperbolic arctangent of a number.
    ///
    /// More information:
    ///  - [ECMAScript reference][spec]
    ///  - [MDN documentation][mdn]
    ///
    /// [spec]: https://tc39.es/ecma262/#sec-math.atanh
    /// [mdn]: https://developer.mozilla.org/en-US/docs/Web/JavaScript/Reference/Global_Objects/Math/atanh
    pub(crate) fn atanh(_: &Value, args: &[Value], ctx: &mut Interpreter) -> Result<Value> {
        Ok(args
            .get(0)
            .map(|x| x.to_number(ctx))
            .transpose()?
            .map_or(f64::NAN, f64::atanh)
            .into())
    }

    /// Get the arctangent of a numbers.
    ///
    /// More information:
    ///  - [ECMAScript reference][spec]
    ///  - [MDN documentation][mdn]
    ///
    /// [spec]: https://tc39.es/ecma262/#sec-math.atan2
    /// [mdn]: https://developer.mozilla.org/en-US/docs/Web/JavaScript/Reference/Global_Objects/Math/atan2
    pub(crate) fn atan2(_: &Value, args: &[Value], ctx: &mut Interpreter) -> Result<Value> {
        Ok(match (
            args.get(0).map(|x| x.to_number(ctx)).transpose()?,
            args.get(1).map(|x| x.to_number(ctx)).transpose()?,
        ) {
            (Some(x), Some(y)) => x.atan2(y),
            (_, _) => f64::NAN,
        }
        .into())
    }

    /// Get the cubic root of a number.
    ///
    /// More information:
    ///  - [ECMAScript reference][spec]
    ///  - [MDN documentation][mdn]
    ///
    /// [spec]: https://tc39.es/ecma262/#sec-math.cbrt
    /// [mdn]: https://developer.mozilla.org/en-US/docs/Web/JavaScript/Reference/Global_Objects/Math/cbrt
    pub(crate) fn cbrt(_: &Value, args: &[Value], ctx: &mut Interpreter) -> Result<Value> {
        Ok(args
            .get(0)
            .map(|x| x.to_number(ctx))
            .transpose()?
            .map_or(f64::NAN, f64::cbrt)
            .into())
    }

    /// Get lowest integer above a number.
    ///
    /// More information:
    ///  - [ECMAScript reference][spec]
    ///  - [MDN documentation][mdn]
    ///
    /// [spec]: https://tc39.es/ecma262/#sec-math.ceil
    /// [mdn]: https://developer.mozilla.org/en-US/docs/Web/JavaScript/Reference/Global_Objects/Math/ceil
    pub(crate) fn ceil(_: &Value, args: &[Value], ctx: &mut Interpreter) -> Result<Value> {
        Ok(args
            .get(0)
            .map(|x| x.to_number(ctx))
            .transpose()?
            .map_or(f64::NAN, f64::ceil)
            .into())
    }

    /// Get the number of leading zeros in the 32 bit representation of a number
    ///
    /// More information:
    ///  - [ECMAScript reference][spec]
    ///  - [MDN documentation][mdn]
    ///
    /// [spec]: https://tc39.es/ecma262/#sec-math.clz32
    /// [mdn]: https://developer.mozilla.org/en-US/docs/Web/JavaScript/Reference/Global_Objects/Math/clz32
    pub(crate) fn clz32(_: &Value, args: &[Value], ctx: &mut Interpreter) -> Result<Value> {
        Ok(args
            .get(0)
            .map(|x| x.to_u32(ctx))
            .transpose()?
            .map(u32::leading_zeros)
            .unwrap_or(32)
            .into())
    }

    /// Get the cosine of a number.
    ///
    /// More information:
    ///  - [ECMAScript reference][spec]
    ///  - [MDN documentation][mdn]
    ///
    /// [spec]: https://tc39.es/ecma262/#sec-math.cos
    /// [mdn]: https://developer.mozilla.org/en-US/docs/Web/JavaScript/Reference/Global_Objects/Math/cos
    pub(crate) fn cos(_: &Value, args: &[Value], ctx: &mut Interpreter) -> Result<Value> {
        Ok(args
            .get(0)
            .map(|x| x.to_number(ctx))
            .transpose()?
            .map_or(f64::NAN, f64::cos)
            .into())
    }

    /// Get the hyperbolic cosine of a number.
    ///
    /// More information:
    ///  - [ECMAScript reference][spec]
    ///  - [MDN documentation][mdn]
    ///
    /// [spec]: https://tc39.es/ecma262/#sec-math.cosh
    /// [mdn]: https://developer.mozilla.org/en-US/docs/Web/JavaScript/Reference/Global_Objects/Math/cosh
    pub(crate) fn cosh(_: &Value, args: &[Value], ctx: &mut Interpreter) -> Result<Value> {
        Ok(args
            .get(0)
            .map(|x| x.to_number(ctx))
            .transpose()?
            .map_or(f64::NAN, f64::cosh)
            .into())
    }

    /// Get the power to raise the natural logarithm to get the number.
    ///
    /// More information:
    ///  - [ECMAScript reference][spec]
    ///  - [MDN documentation][mdn]
    ///
    /// [spec]: https://tc39.es/ecma262/#sec-math.exp
    /// [mdn]: https://developer.mozilla.org/en-US/docs/Web/JavaScript/Reference/Global_Objects/Math/exp
    pub(crate) fn exp(_: &Value, args: &[Value], ctx: &mut Interpreter) -> Result<Value> {
        Ok(args
            .get(0)
            .map(|x| x.to_number(ctx))
            .transpose()?
            .map_or(f64::NAN, f64::exp)
            .into())
    }

    /// The Math.expm1() function returns e^x - 1, where x is the argument, and e the base of
    /// the natural logarithms. The result is computed in a way that is accurate even when the
    /// value of x is close 0
    ///
    /// More information:
    ///  - [ECMAScript reference][spec]
    ///  - [MDN documentation][mdn]
    ///
    /// [spec]: https://tc39.es/ecma262/#sec-math.expm1
    /// [mdn]: https://developer.mozilla.org/en-US/docs/Web/JavaScript/Reference/Global_Objects/Math/expm1
    pub(crate) fn expm1(_: &Value, args: &[Value], ctx: &mut Interpreter) -> Result<Value> {
        Ok(args
            .get(0)
            .map(|x| x.to_number(ctx))
            .transpose()?
            .map_or(f64::NAN, f64::exp_m1)
            .into())
    }

    /// Get the highest integer below a number.
    ///
    /// More information:
    ///  - [ECMAScript reference][spec]
    ///  - [MDN documentation][mdn]
    ///
    /// [spec]: https://tc39.es/ecma262/#sec-math.floor
    /// [mdn]: https://developer.mozilla.org/en-US/docs/Web/JavaScript/Reference/Global_Objects/Math/floor
    pub(crate) fn floor(_: &Value, args: &[Value], ctx: &mut Interpreter) -> Result<Value> {
        Ok(args
            .get(0)
            .map(|x| x.to_number(ctx))
            .transpose()?
            .map_or(f64::NAN, f64::floor)
            .into())
    }

    /// Get the nearest 32-bit single precision float representation of a number.
    ///
    /// More information:
    ///  - [ECMAScript reference][spec]
    ///  - [MDN documentation][mdn]
    ///
    /// [spec]: https://tc39.es/ecma262/#sec-math.fround
    /// [mdn]: https://developer.mozilla.org/en-US/docs/Web/JavaScript/Reference/Global_Objects/Math/fround
    pub(crate) fn fround(_: &Value, args: &[Value], ctx: &mut Interpreter) -> Result<Value> {
        Ok(args
            .get(0)
            .map(|x| x.to_number(ctx))
            .transpose()?
            .map_or(f64::NAN, |x| (x as f32) as f64)
            .into())
    }

    /// Get an approximation of the square root of the sum of squares of all arguments.
    ///
    /// More information:
    ///  - [ECMAScript reference][spec]
    ///  - [MDN documentation][mdn]
    ///
    /// [spec]: https://tc39.es/ecma262/#sec-math.hypot
    /// [mdn]: https://developer.mozilla.org/en-US/docs/Web/JavaScript/Reference/Global_Objects/Math/hypot
    pub(crate) fn hypot(_: &Value, args: &[Value], ctx: &mut Interpreter) -> Result<Value> {
        let mut result = 0f64;
        for arg in args {
            let x = arg.to_number(ctx)?;
            result = result.hypot(x);
        }
        Ok(result.into())
    }

    /// Get the result of the C-like 32-bit multiplication of the two parameters.
    ///
    /// More information:
    ///  - [ECMAScript reference][spec]
    ///  - [MDN documentation][mdn]
    ///
    /// [spec]: https://tc39.es/ecma262/#sec-math.imul
    /// [mdn]: https://developer.mozilla.org/en-US/docs/Web/JavaScript/Reference/Global_Objects/Math/imul
    pub(crate) fn imul(_: &Value, args: &[Value], ctx: &mut Interpreter) -> Result<Value> {
        Ok(match (
            args.get(0).map(|x| x.to_u32(ctx)).transpose()?,
            args.get(1).map(|x| x.to_u32(ctx)).transpose()?,
        ) {
            (Some(x), Some(y)) => x.wrapping_mul(y) as i32,
            (_, _) => 0,
        }
        .into())
    }

    /// Get the natural logarithm of a number.
    ///
    /// More information:
    ///  - [ECMAScript reference][spec]
    ///  - [MDN documentation][mdn]
    ///
    /// [spec]: https://tc39.es/ecma262/#sec-math.log
    /// [mdn]: https://developer.mozilla.org/en-US/docs/Web/JavaScript/Reference/Global_Objects/Math/log
    pub(crate) fn log(_: &Value, args: &[Value], ctx: &mut Interpreter) -> Result<Value> {
        Ok(args
            .get(0)
            .map(|x| x.to_number(ctx))
            .transpose()?
            .map_or(f64::NAN, |x| if x <= 0.0 { f64::NAN } else { x.ln() })
            .into())
    }

    /// Get approximation to the natural logarithm of 1 + x.
    ///
    /// More information:
    ///  - [ECMAScript reference][spec]
    ///  - [MDN documentation][mdn]
    ///
    /// [spec]: https://tc39.es/ecma262/#sec-math.log1p
    /// [mdn]: https://developer.mozilla.org/en-US/docs/Web/JavaScript/Reference/Global_Objects/Math/log1p
    pub(crate) fn log1p(_: &Value, args: &[Value], ctx: &mut Interpreter) -> Result<Value> {
        Ok(args
            .get(0)
            .map(|x| x.to_number(ctx))
            .transpose()?
            .map_or(f64::NAN, f64::ln_1p)
            .into())
    }

    /// Get the base 10 logarithm of the number.
    ///
    /// More information:
    ///  - [ECMAScript reference][spec]
    ///  - [MDN documentation][mdn]
    ///
    /// [spec]: https://tc39.es/ecma262/#sec-math.log10
    /// [mdn]: https://developer.mozilla.org/en-US/docs/Web/JavaScript/Reference/Global_Objects/Math/log10
    pub(crate) fn log10(_: &Value, args: &[Value], ctx: &mut Interpreter) -> Result<Value> {
        Ok(args
            .get(0)
            .map(|x| x.to_number(ctx))
            .transpose()?
            .map_or(f64::NAN, |x| if x <= 0.0 { f64::NAN } else { x.log10() })
            .into())
    }

    /// Get the base 2 logarithm of the number.
    ///
    /// More information:
    ///  - [ECMAScript reference][spec]
    ///  - [MDN documentation][mdn]
    ///
    /// [spec]: https://tc39.es/ecma262/#sec-math.log2
    /// [mdn]: https://developer.mozilla.org/en-US/docs/Web/JavaScript/Reference/Global_Objects/Math/log2
    pub(crate) fn log2(_: &Value, args: &[Value], ctx: &mut Interpreter) -> Result<Value> {
        Ok(args
            .get(0)
            .map(|x| x.to_number(ctx))
            .transpose()?
            .map_or(f64::NAN, |x| if x <= 0.0 { f64::NAN } else { x.log2() })
            .into())
    }

    /// Get the maximum of several numbers.
    ///
    /// More information:
    ///  - [ECMAScript reference][spec]
    ///  - [MDN documentation][mdn]
    ///
    /// [spec]: https://tc39.es/ecma262/#sec-math.max
    /// [mdn]: https://developer.mozilla.org/en-US/docs/Web/JavaScript/Reference/Global_Objects/Math/max
    pub(crate) fn max(_: &Value, args: &[Value], ctx: &mut Interpreter) -> Result<Value> {
        let mut max = f64::NEG_INFINITY;
        for arg in args {
            let num = arg.to_number(ctx)?;
            max = max.max(num);
        }
        Ok(max.into())
    }

    /// Get the minimum of several numbers.
    ///
    /// More information:
    ///  - [ECMAScript reference][spec]
    ///  - [MDN documentation][mdn]
    ///
    /// [spec]: https://tc39.es/ecma262/#sec-math.min
    /// [mdn]: https://developer.mozilla.org/en-US/docs/Web/JavaScript/Reference/Global_Objects/Math/min
    pub(crate) fn min(_: &Value, args: &[Value], ctx: &mut Interpreter) -> Result<Value> {
        let mut min = f64::INFINITY;
        for arg in args {
            let num = arg.to_number(ctx)?;
            min = min.min(num);
        }
        Ok(min.into())
    }

    /// Raise a number to a power.
    ///
    /// More information:
    ///  - [ECMAScript reference][spec]
    ///  - [MDN documentation][mdn]
    ///
    /// [spec]: https://tc39.es/ecma262/#sec-math.pow
    /// [mdn]: https://developer.mozilla.org/en-US/docs/Web/JavaScript/Reference/Global_Objects/Math/pow
    pub(crate) fn pow(_: &Value, args: &[Value], ctx: &mut Interpreter) -> Result<Value> {
        Ok(match (
            args.get(0).map(|x| x.to_number(ctx)).transpose()?,
            args.get(1).map(|x| x.to_number(ctx)).transpose()?,
        ) {
            (Some(x), Some(y)) => x.powf(y),
            (_, _) => f64::NAN,
        }
        .into())
    }

    /// Generate a random floating-point number between `0` and `1`.
    ///
    /// More information:
    ///  - [ECMAScript reference][spec]
    ///  - [MDN documentation][mdn]
    ///
    /// [spec]: https://tc39.es/ecma262/#sec-math.random
    /// [mdn]: https://developer.mozilla.org/en-US/docs/Web/JavaScript/Reference/Global_Objects/Math/random
    pub(crate) fn random(_: &Value, _: &[Value], _: &mut Interpreter) -> Result<Value> {
        Ok(rand::random::<f64>().into())
    }

    /// Round a number to the nearest integer.
    ///
    /// More information:
    ///  - [ECMAScript reference][spec]
    ///  - [MDN documentation][mdn]
    ///
    /// [spec]: https://tc39.es/ecma262/#sec-math.round
    /// [mdn]: https://developer.mozilla.org/en-US/docs/Web/JavaScript/Reference/Global_Objects/Math/round
    pub(crate) fn round(_: &Value, args: &[Value], ctx: &mut Interpreter) -> Result<Value> {
        Ok(args
            .get(0)
            .map(|x| x.to_number(ctx))
            .transpose()?
            .map_or(f64::NAN, f64::round)
            .into())
    }

    /// Get the sign of a number.
    ///
    /// More information:
    ///  - [ECMAScript reference][spec]
    ///  - [MDN documentation][mdn]
    ///
    /// [spec]: https://tc39.es/ecma262/#sec-math.sign
    /// [mdn]: https://developer.mozilla.org/en-US/docs/Web/JavaScript/Reference/Global_Objects/Math/sign
    pub(crate) fn sign(_: &Value, args: &[Value], ctx: &mut Interpreter) -> Result<Value> {
        Ok(args
            .get(0)
            .map(|x| x.to_number(ctx))
            .transpose()?
            .map_or(
                f64::NAN,
                |x| {
                    if x == 0.0 || x == -0.0 {
                        x
                    } else {
                        x.signum()
                    }
                },
            )
            .into())
    }

    /// Get the sine of a number.
    ///
    /// More information:
    ///  - [ECMAScript reference][spec]
    ///  - [MDN documentation][mdn]
    ///
    /// [spec]: https://tc39.es/ecma262/#sec-math.sin
    /// [mdn]: https://developer.mozilla.org/en-US/docs/Web/JavaScript/Reference/Global_Objects/Math/sin
    pub(crate) fn sin(_: &Value, args: &[Value], ctx: &mut Interpreter) -> Result<Value> {
        Ok(args
            .get(0)
            .map(|x| x.to_number(ctx))
            .transpose()?
            .map_or(f64::NAN, f64::sin)
            .into())
    }

    /// Get the hyperbolic sine of a number.
    ///
    /// More information:
    ///  - [ECMAScript reference][spec]
    ///  - [MDN documentation][mdn]
    ///
    /// [spec]: https://tc39.es/ecma262/#sec-math.sinh
    /// [mdn]: https://developer.mozilla.org/en-US/docs/Web/JavaScript/Reference/Global_Objects/Math/sinh
    pub(crate) fn sinh(_: &Value, args: &[Value], ctx: &mut Interpreter) -> Result<Value> {
        Ok(args
            .get(0)
            .map(|x| x.to_number(ctx))
            .transpose()?
            .map_or(f64::NAN, f64::sinh)
            .into())
    }

    /// Get the square root of a number.
    ///
    /// More information:
    ///  - [ECMAScript reference][spec]
    ///  - [MDN documentation][mdn]
    ///
    /// [spec]: https://tc39.es/ecma262/#sec-math.sqrt
    /// [mdn]: https://developer.mozilla.org/en-US/docs/Web/JavaScript/Reference/Global_Objects/Math/sqrt
    pub(crate) fn sqrt(_: &Value, args: &[Value], ctx: &mut Interpreter) -> Result<Value> {
        Ok(args
            .get(0)
            .map(|x| x.to_number(ctx))
            .transpose()?
            .map_or(f64::NAN, f64::sqrt)
            .into())
    }

    /// Get the tangent of a number.
    ///
    /// More information:
    ///  - [ECMAScript reference][spec]
    ///  - [MDN documentation][mdn]
    ///
    /// [spec]: https://tc39.es/ecma262/#sec-math.tan
    /// [mdn]: https://developer.mozilla.org/en-US/docs/Web/JavaScript/Reference/Global_Objects/Math/tan
    pub(crate) fn tan(_: &Value, args: &[Value], ctx: &mut Interpreter) -> Result<Value> {
        Ok(args
            .get(0)
            .map(|x| x.to_number(ctx))
            .transpose()?
            .map_or(f64::NAN, f64::tan)
            .into())
    }

    /// Get the hyperbolic tangent of a number.
    ///
    /// More information:
    ///  - [ECMAScript reference][spec]
    ///  - [MDN documentation][mdn]
    ///
    /// [spec]: https://tc39.es/ecma262/#sec-math.tanh
    /// [mdn]: https://developer.mozilla.org/en-US/docs/Web/JavaScript/Reference/Global_Objects/Math/tanh
    pub(crate) fn tanh(_: &Value, args: &[Value], ctx: &mut Interpreter) -> Result<Value> {
        Ok(args
            .get(0)
            .map(|x| x.to_number(ctx))
            .transpose()?
            .map_or(f64::NAN, f64::tanh)
            .into())
    }

    /// Get the integer part of a number.
    ///
    /// More information:
    ///  - [ECMAScript reference][spec]
    ///  - [MDN documentation][mdn]
    ///
    /// [spec]: https://tc39.es/ecma262/#sec-math.trunc
    /// [mdn]: https://developer.mozilla.org/en-US/docs/Web/JavaScript/Reference/Global_Objects/Math/trunc
    pub(crate) fn trunc(_: &Value, args: &[Value], ctx: &mut Interpreter) -> Result<Value> {
        Ok(args
            .get(0)
            .map(|x| x.to_number(ctx))
            .transpose()?
            .map_or(f64::NAN, f64::trunc)
            .into())
    }

    /// Create a new `Math` object
    pub(crate) fn create(interpreter: &mut Interpreter) -> Value {
        let global = interpreter.global();
        let _timer = BoaProfiler::global().start_event("math:create", "init");
        let math = Value::new_object(Some(global));

        {
            let mut properties = math.as_object_mut().unwrap();
            let attribute = Attribute::default();
            properties.insert_property("E", Value::from(f64::consts::E), attribute);
            properties.insert_property("LN2", Value::from(f64::consts::LN_2), attribute);
            properties.insert_property("LN10", Value::from(f64::consts::LN_10), attribute);
            properties.insert_property("LOG2E", Value::from(f64::consts::LOG2_E), attribute);
            properties.insert_property("LOG10E", Value::from(f64::consts::LOG10_E), attribute);
            properties.insert_property("SQRT1_2", Value::from(0.5_f64.sqrt()), attribute);
            properties.insert_property("SQRT2", Value::from(f64::consts::SQRT_2), attribute);
            properties.insert_property("PI", Value::from(f64::consts::PI), attribute);
        }

        make_builtin_fn(Self::abs, "abs", &math, 1, interpreter);
        make_builtin_fn(Self::acos, "acos", &math, 1, interpreter);
        make_builtin_fn(Self::acosh, "acosh", &math, 1, interpreter);
        make_builtin_fn(Self::asin, "asin", &math, 1, interpreter);
        make_builtin_fn(Self::asinh, "asinh", &math, 1, interpreter);
        make_builtin_fn(Self::atan, "atan", &math, 1, interpreter);
        make_builtin_fn(Self::atanh, "atanh", &math, 1, interpreter);
        make_builtin_fn(Self::atan2, "atan2", &math, 2, interpreter);
        make_builtin_fn(Self::cbrt, "cbrt", &math, 1, interpreter);
        make_builtin_fn(Self::ceil, "ceil", &math, 1, interpreter);
        make_builtin_fn(Self::clz32, "clz32", &math, 1, interpreter);
        make_builtin_fn(Self::cos, "cos", &math, 1, interpreter);
        make_builtin_fn(Self::cosh, "cosh", &math, 1, interpreter);
        make_builtin_fn(Self::exp, "exp", &math, 1, interpreter);
        make_builtin_fn(Self::expm1, "expm1", &math, 1, interpreter);
        make_builtin_fn(Self::floor, "floor", &math, 1, interpreter);
        make_builtin_fn(Self::fround, "fround", &math, 1, interpreter);
        make_builtin_fn(Self::hypot, "hypot", &math, 1, interpreter);
        make_builtin_fn(Self::imul, "imul", &math, 1, interpreter);
        make_builtin_fn(Self::log, "log", &math, 1, interpreter);
        make_builtin_fn(Self::log1p, "log1p", &math, 1, interpreter);
        make_builtin_fn(Self::log10, "log10", &math, 1, interpreter);
        make_builtin_fn(Self::log2, "log2", &math, 1, interpreter);
        make_builtin_fn(Self::max, "max", &math, 2, interpreter);
        make_builtin_fn(Self::min, "min", &math, 2, interpreter);
        make_builtin_fn(Self::pow, "pow", &math, 2, interpreter);
        make_builtin_fn(Self::random, "random", &math, 0, interpreter);
        make_builtin_fn(Self::round, "round", &math, 1, interpreter);
        make_builtin_fn(Self::sign, "sign", &math, 1, interpreter);
        make_builtin_fn(Self::sin, "sin", &math, 1, interpreter);
        make_builtin_fn(Self::sinh, "sinh", &math, 1, interpreter);
        make_builtin_fn(Self::sqrt, "sqrt", &math, 1, interpreter);
        make_builtin_fn(Self::tan, "tan", &math, 1, interpreter);
        make_builtin_fn(Self::tanh, "tanh", &math, 1, interpreter);
        make_builtin_fn(Self::trunc, "trunc", &math, 1, interpreter);

        math
    }

    /// Initialise the `Math` object on the global object.
    #[inline]
    pub(crate) fn init(interpreter: &mut Interpreter) {
        let _timer = BoaProfiler::global().start_event(Self::NAME, "init");
        let math = Self::create(interpreter);
        let mut global = interpreter.global().as_object_mut().expect("Expect object");
        global.borrow_mut().insert_property(
            Self::NAME,
            math,
            Attribute::WRITABLE | Attribute::NON_ENUMERABLE | Attribute::CONFIGURABLE,
        );
    }
}<|MERGE_RESOLUTION|>--- conflicted
+++ resolved
@@ -12,15 +12,11 @@
 //! [mdn]: https://developer.mozilla.org/en-US/docs/Web/JavaScript/Reference/Global_Objects/Math
 
 use crate::{
-<<<<<<< HEAD
     builtins::{
         function::make_builtin_fn,
         property::Attribute,
-        value::{ResultValue, Value},
+        value::Value,
     },
-=======
-    builtins::{function::make_builtin_fn, value::Value},
->>>>>>> d025207f
     exec::Interpreter,
     BoaProfiler, Result,
 };
