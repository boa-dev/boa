--- conflicted
+++ resolved
@@ -5,13 +5,9 @@
     builtins::{
         function::{make_builtin_fn, make_constructor_fn},
         object::ObjectData,
-<<<<<<< HEAD
         property::Attribute,
-        ResultValue, Value,
-=======
         value::PreferredType,
         Value,
->>>>>>> d025207f
     },
     BoaProfiler, Interpreter, Result,
 };
