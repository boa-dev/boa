--- conflicted
+++ resolved
@@ -13,24 +13,16 @@
 //! [json]: https://www.json.org/json-en.html
 //! [mdn]: https://developer.mozilla.org/en-US/docs/Web/JavaScript/Reference/Global_Objects/JSON
 
-<<<<<<< HEAD
-use crate::builtins::{
-    function::make_builtin_fn,
-    property::{Attribute, Property},
-    value::Value,
-};
-use crate::{exec::Interpreter, BoaProfiler, Result};
-=======
 use crate::{
     builtins::{
         function::make_builtin_fn,
-        property::{Property, PropertyKey},
+        property::{Attribute, Property, PropertyKey},
         value::Value,
     },
     exec::Interpreter,
     BoaProfiler, Result,
 };
->>>>>>> 14d7791f
+
 use serde_json::{self, Value as JSONValue};
 
 #[cfg(test)]
