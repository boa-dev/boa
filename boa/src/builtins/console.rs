#![allow(clippy::print_stdout)]

use crate::{
    builtins::{
        function::NativeFunctionData,
        value::{from_value, log_string_from, to_value, ResultValue, Value, ValueData},
    },
    exec::Interpreter,
};
use gc::Gc;
use std::{iter::FromIterator, ops::Deref};

/// Print a javascript value to the standard output stream
/// <https://console.spec.whatwg.org/#logger>
pub fn log(_: &Value, args: &[Value], _: &mut Interpreter) -> ResultValue {
    // Welcome to console.log! The output here is what the developer sees, so its best matching through value types and stringifying to the correct output
    // The input is a vector of Values, we generate a vector of strings then
    // pass them to println!
    let args: Vec<String> =
        FromIterator::from_iter(args.iter().map(|x| log_string_from(x.deref(), false)));

    println!("{}", args.join(" "));
    Ok(Gc::new(ValueData::Undefined))
}
/// Print a javascript value to the standard error stream
pub fn error(_: &Value, args: &[Value], _: &mut Interpreter) -> ResultValue {
    let args: Vec<String> = FromIterator::from_iter(
        args.iter()
            .map(|x| from_value::<String>(x.clone()).expect("Could not convert value to String")),
    );
    eprintln!("{}", args.join(" "));
    Ok(Gc::new(ValueData::Undefined))
}

<<<<<<< HEAD
/// Print a javascript value to the standard error if first argument evaluates to false or there were no arguments
///
/// https://console.spec.whatwg.org/#assert
=======
/// `console.assert(condition, ...data)`
///
/// Prints a JavaScript value to the standard error if first argument evaluates to `false` or there
/// were no arguments.
/// 
/// More information: <https://console.spec.whatwg.org/#assert>
>>>>>>> 4af20d94
pub fn assert(_: &Value, args: &[Value], _: &mut Interpreter) -> ResultValue {
    let assertion = args.get(0).cloned().map(|val| from_value::<bool>(val).expect("Could not convert to bool.")).unwrap_or_default();

    if !assertion {
        eprint!("Assertion failed:");
        for message in args.iter().skip(1) {
            eprint!(" {}", message);
        }
        eprintln!();
    }

    Ok(Gc::new(ValueData::Undefined))
}

/// Create a new `console` object
pub fn create_constructor(global: &Value) -> Value {
    let console = ValueData::new_obj(Some(global));
    console.set_field_slice("log", to_value(log as NativeFunctionData));
    console.set_field_slice("error", to_value(error as NativeFunctionData));
    console.set_field_slice("exception", to_value(error as NativeFunctionData));
    console.set_field_slice("assert", to_value(assert as NativeFunctionData));
    console
}<|MERGE_RESOLUTION|>--- conflicted
+++ resolved
@@ -32,18 +32,12 @@
     Ok(Gc::new(ValueData::Undefined))
 }
 
-<<<<<<< HEAD
-/// Print a javascript value to the standard error if first argument evaluates to false or there were no arguments
-///
-/// https://console.spec.whatwg.org/#assert
-=======
 /// `console.assert(condition, ...data)`
 ///
 /// Prints a JavaScript value to the standard error if first argument evaluates to `false` or there
 /// were no arguments.
 /// 
 /// More information: <https://console.spec.whatwg.org/#assert>
->>>>>>> 4af20d94
 pub fn assert(_: &Value, args: &[Value], _: &mut Interpreter) -> ResultValue {
     let assertion = args.get(0).cloned().map(|val| from_value::<bool>(val).expect("Could not convert to bool.")).unwrap_or_default();
 
