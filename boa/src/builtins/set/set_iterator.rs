use crate::{
    builtins::function::make_builtin_fn,
    builtins::iterable::create_iter_result_object,
    builtins::Array,
    builtins::JsValue,
<<<<<<< HEAD
    object::{JsObject, ObjectData},
    property::PropertyDescriptor,
=======
    object::{GcObject, ObjectData},
    property::{PropertyDescriptor, PropertyNameKind},
>>>>>>> f6749f9d
    symbol::WellKnownSymbols,
    BoaProfiler, Context, JsResult,
};
use gc::{Finalize, Trace};

/// The Set Iterator object represents an iteration over a set. It implements the iterator protocol.
///
/// More information:
///  - [ECMAScript reference][spec]
///
/// [spec]: https://tc39.es/ecma262/#sec-set-iterator-objects
#[derive(Debug, Clone, Finalize, Trace)]
pub struct SetIterator {
    iterated_set: JsValue,
    next_index: usize,
    iteration_kind: PropertyNameKind,
}

impl SetIterator {
    pub(crate) const NAME: &'static str = "SetIterator";

    /// Constructs a new `SetIterator`, that will iterate over `set`, starting at index 0
    fn new(set: JsValue, kind: PropertyNameKind) -> Self {
        SetIterator {
            iterated_set: set,
            next_index: 0,
            iteration_kind: kind,
        }
    }

    /// Abstract operation CreateSetIterator( set, kind )
    ///
    /// Creates a new iterator over the given set.
    ///
    /// More information:
    ///  - [ECMA reference][spec]
    ///
    /// [spec]: https://www.ecma-international.org/ecma-262/11.0/index.html#sec-createsetiterator
    pub(crate) fn create_set_iterator(
        context: &Context,
        set: JsValue,
        kind: PropertyNameKind,
    ) -> JsValue {
        let set_iterator = JsValue::new_object(context);
        set_iterator.set_data(ObjectData::SetIterator(Self::new(set, kind)));
        set_iterator
            .as_object()
            .expect("set iterator object")
            .set_prototype_instance(context.iterator_prototypes().set_iterator().into());
        set_iterator
    }

    /// %SetIteratorPrototype%.next( )
    ///
    /// Advances the iterator and gets the next result in the set.
    ///
    /// More information:
    ///  - [ECMA reference][spec]
    ///
    /// [spec]: https://tc39.es/ecma262/#sec-%setiteratorprototype%.next
    pub(crate) fn next(this: &JsValue, _: &[JsValue], context: &mut Context) -> JsResult<JsValue> {
        if let JsValue::Object(ref object) = this {
            let mut object = object.borrow_mut();
            if let Some(set_iterator) = object.as_set_iterator_mut() {
                let m = &set_iterator.iterated_set;
                let mut index = set_iterator.next_index;
                let item_kind = &set_iterator.iteration_kind;

                if set_iterator.iterated_set.is_undefined() {
                    return Ok(create_iter_result_object(
                        context,
                        JsValue::undefined(),
                        true,
                    ));
                }

                if let JsValue::Object(ref object) = m {
                    if let Some(entries) = object.borrow().as_set_ref() {
                        let num_entries = entries.size();
                        while index < num_entries {
                            let e = entries.get_index(index);
                            index += 1;
                            set_iterator.next_index = index;
                            if let Some(value) = e {
                                match item_kind {
                                    PropertyNameKind::Value => {
                                        return Ok(create_iter_result_object(
                                            context,
                                            value.clone(),
                                            false,
                                        ));
                                    }
                                    PropertyNameKind::KeyAndValue => {
                                        let result = Array::create_array_from_list(
                                            [value.clone(), value.clone()],
                                            context,
                                        );
                                        return Ok(create_iter_result_object(
                                            context,
                                            result.into(),
                                            false,
                                        ));
                                    }
                                    PropertyNameKind::Key => {
                                        panic!("tried to collect only keys of Set")
                                    }
                                }
                            }
                        }
                    } else {
                        return Err(context.construct_type_error("'this' is not a Set"));
                    }
                } else {
                    return Err(context.construct_type_error("'this' is not a Set"));
                }

                set_iterator.iterated_set = JsValue::undefined();
                Ok(create_iter_result_object(
                    context,
                    JsValue::undefined(),
                    true,
                ))
            } else {
                context.throw_type_error("`this` is not an SetIterator")
            }
        } else {
            context.throw_type_error("`this` is not an SetIterator")
        }
    }

    /// Create the %SetIteratorPrototype% object
    ///
    /// More information:
    ///  - [ECMA reference][spec]
    ///
    /// [spec]: https://tc39.es/ecma262/#sec-%setiteratorprototype%-object
    pub(crate) fn create_prototype(context: &mut Context, iterator_prototype: JsValue) -> JsObject {
        let _timer = BoaProfiler::global().start_event(Self::NAME, "init");

        // Create prototype
        let set_iterator = context.construct_object();
        make_builtin_fn(Self::next, "next", &set_iterator, 0, context);
        set_iterator.set_prototype_instance(iterator_prototype);

        let to_string_tag = WellKnownSymbols::to_string_tag();
        let to_string_tag_property = PropertyDescriptor::builder()
            .value("Set Iterator")
            .writable(false)
            .enumerable(false)
            .configurable(true);
        set_iterator.insert(to_string_tag, to_string_tag_property);
        set_iterator
    }
}<|MERGE_RESOLUTION|>--- conflicted
+++ resolved
@@ -3,13 +3,8 @@
     builtins::iterable::create_iter_result_object,
     builtins::Array,
     builtins::JsValue,
-<<<<<<< HEAD
     object::{JsObject, ObjectData},
-    property::PropertyDescriptor,
-=======
-    object::{GcObject, ObjectData},
     property::{PropertyDescriptor, PropertyNameKind},
->>>>>>> f6749f9d
     symbol::WellKnownSymbols,
     BoaProfiler, Context, JsResult,
 };
