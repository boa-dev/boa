--- conflicted
+++ resolved
@@ -52,7 +52,6 @@
             .constructable(false)
             .build();
 
-<<<<<<< HEAD
         let map_object = ConstructorBuilder::with_standard_object(
             context,
             Self::constructor,
@@ -64,6 +63,11 @@
             "entries",
             entries_function.clone(),
             Attribute::WRITABLE | Attribute::NON_ENUMERABLE | Attribute::CONFIGURABLE,
+        )
+        .property(
+            to_string_tag,
+            "Map",
+            Attribute::READONLY | Attribute::NON_ENUMERABLE | Attribute::CONFIGURABLE,
         )
         .property(
             iterator_symbol,
@@ -79,36 +83,6 @@
         .method(Self::for_each, "forEach", 1)
         .method(Self::values, "values", 0)
         .build();
-=======
-        let map_object = ConstructorBuilder::new(context, Self::constructor)
-            .name(Self::NAME)
-            .length(Self::LENGTH)
-            .property(
-                "entries",
-                entries_function.clone(),
-                Attribute::WRITABLE | Attribute::NON_ENUMERABLE | Attribute::CONFIGURABLE,
-            )
-            .property(
-                to_string_tag,
-                "Map",
-                Attribute::READONLY | Attribute::NON_ENUMERABLE | Attribute::CONFIGURABLE,
-            )
-            .property(
-                iterator_symbol,
-                entries_function,
-                Attribute::WRITABLE | Attribute::NON_ENUMERABLE | Attribute::CONFIGURABLE,
-            )
-            .method(Self::keys, "keys", 0)
-            .method(Self::set, "set", 2)
-            .method(Self::delete, "delete", 1)
-            .method(Self::get, "get", 1)
-            .method(Self::clear, "clear", 0)
-            .method(Self::has, "has", 1)
-            .method(Self::for_each, "forEach", 1)
-            .method(Self::values, "values", 0)
-            .callable(false)
-            .build();
->>>>>>> 3f7f8c09
 
         (Self::NAME, map_object.into(), Self::attribute())
     }
