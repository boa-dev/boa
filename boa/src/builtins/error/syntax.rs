--- conflicted
+++ resolved
@@ -13,14 +13,10 @@
 
 use crate::{
     builtins::{
-<<<<<<< HEAD
         function::{make_builtin_fn, make_constructor_fn},
         object::ObjectData,
         property::Attribute,
-        value::{ResultValue, Value},
-=======
-        function::make_builtin_fn, function::make_constructor_fn, object::ObjectData, value::Value,
->>>>>>> d025207f
+        value::Value,
     },
     exec::Interpreter,
     profiler::BoaProfiler,
