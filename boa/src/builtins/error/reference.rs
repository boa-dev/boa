//! This module implements the global `ReferenceError` object.
//!
//! Indicates an error that occurs when de-referencing an invalid reference
//!
//! More information:
//!  - [MDN documentation][mdn]
//!  - [ECMAScript reference][spec]
//!
//! [spec]: https://tc39.es/ecma262/#sec-native-error-types-used-in-this-standard-referenceerror
//! [mdn]: https://developer.mozilla.org/en-US/docs/Web/JavaScript/Reference/Global_Objects/ReferenceError

use crate::{
    builtins::{
<<<<<<< HEAD
        function::make_builtin_fn,
        function::make_constructor_fn,
        object::ObjectData,
        property::Attribute,
        value::{ResultValue, Value},
=======
        function::make_builtin_fn, function::make_constructor_fn, object::ObjectData, value::Value,
>>>>>>> d025207f
    },
    exec::Interpreter,
    profiler::BoaProfiler,
    Result,
};

use std::borrow::BorrowMut;

#[derive(Debug, Clone, Copy)]
pub(crate) struct ReferenceError;

impl ReferenceError {
    /// The name of the object.
    pub(crate) const NAME: &'static str = "ReferenceError";

    /// The amount of arguments this function object takes.
    pub(crate) const LENGTH: usize = 1;

    /// Create a new error object.
    pub(crate) fn make_error(this: &Value, args: &[Value], ctx: &mut Interpreter) -> Result<Value> {
        if let Some(message) = args.get(0) {
            this.set_field("message", message.to_string(ctx)?);
        }

        // This value is used by console.log and other routines to match Object type
        // to its Javascript Identifier (global constructor method name)
        this.set_data(ObjectData::Error);
        Err(this.clone())
    }

    /// `Error.prototype.toString()`
    ///
    /// The toString() method returns a string representing the specified Error object.
    ///
    /// More information:
    ///  - [MDN documentation][mdn]
    ///  - [ECMAScript reference][spec]
    ///
    /// [spec]: https://tc39.es/ecma262/#sec-error.prototype.tostring
    /// [mdn]: https://developer.mozilla.org/en-US/docs/Web/JavaScript/Reference/Global_Objects/Error/toString
    #[allow(clippy::wrong_self_convention)]
    pub(crate) fn to_string(this: &Value, _: &[Value], ctx: &mut Interpreter) -> Result<Value> {
        let name = this.get_field("name").to_string(ctx)?;
        let message = this.get_field("message").to_string(ctx)?;

        Ok(Value::from(format!("{}: {}", name, message)))
    }

    /// Initialise the global object with the `ReferenceError` object.
    pub(crate) fn init(interpreter: &mut Interpreter) {
        let global = interpreter.global();
        let _timer = BoaProfiler::global().start_event(Self::NAME, "init");

        let prototype = Value::new_object(Some(global));
        prototype.set_field("name", Self::NAME);
        prototype.set_field("message", "");

        make_builtin_fn(Self::to_string, "toString", &prototype, 0, interpreter);

        let reference_error_object = make_constructor_fn(
            Self::NAME,
            Self::LENGTH,
            Self::make_error,
            global,
            prototype,
            true,
            true,
        );

        let mut global = interpreter.global().as_object_mut().expect("Expect object");
        global.borrow_mut().insert_property(
            Self::NAME,
            reference_error_object,
            Attribute::WRITABLE | Attribute::NON_ENUMERABLE | Attribute::CONFIGURABLE,
        );
    }
}<|MERGE_RESOLUTION|>--- conflicted
+++ resolved
@@ -11,15 +11,11 @@
 
 use crate::{
     builtins::{
-<<<<<<< HEAD
         function::make_builtin_fn,
         function::make_constructor_fn,
         object::ObjectData,
         property::Attribute,
-        value::{ResultValue, Value},
-=======
-        function::make_builtin_fn, function::make_constructor_fn, object::ObjectData, value::Value,
->>>>>>> d025207f
+        value::Value,
     },
     exec::Interpreter,
     profiler::BoaProfiler,
