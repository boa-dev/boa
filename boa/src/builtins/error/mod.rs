--- conflicted
+++ resolved
@@ -95,7 +95,6 @@
     /// [spec]: https://tc39.es/ecma262/#sec-error.prototype.tostring
     /// [mdn]: https://developer.mozilla.org/en-US/docs/Web/JavaScript/Reference/Global_Objects/Error/toString
     #[allow(clippy::wrong_self_convention)]
-<<<<<<< HEAD
     pub(crate) fn to_string(this: &Value, _: &[Value], ctx: &mut Context) -> Result<Value> {
         if !this.is_object() {
             return ctx.throw_type_error("'this' is not an Object");
@@ -126,35 +125,4 @@
             Ok(Value::from(format!("{}: {}", name, message)))
         }
     }
-
-    /// Initialise the global object with the `Error` object.
-    #[inline]
-    pub(crate) fn init(interpreter: &mut Context) -> (&'static str, Value) {
-        let global = interpreter.global_object();
-        let _timer = BoaProfiler::global().start_event(Self::NAME, "init");
-
-        let prototype = Value::new_object(Some(global));
-        prototype.set_field("name", Self::NAME);
-        prototype.set_field("message", "");
-
-        make_builtin_fn(Self::to_string, "toString", &prototype, 0, interpreter);
-
-        let error_object = make_constructor_fn(
-            Self::NAME,
-            Self::LENGTH,
-            Self::make_error,
-            global,
-            prototype,
-            true,
-            true,
-        );
-
-        (Self::NAME, error_object)
-=======
-    pub(crate) fn to_string(this: &Value, _: &[Value], context: &mut Context) -> Result<Value> {
-        let name = this.get_field("name").to_string(context)?;
-        let message = this.get_field("message").to_string(context)?;
-        Ok(format!("{}: {}", name, message).into())
->>>>>>> e60d081f
-    }
 }