//! This module implements the global `Error` object.
//!
//! Error objects are thrown when runtime errors occur.
//! The Error object can also be used as a base object for user-defined exceptions.
//!
//! More information:
//!  - [MDN documentation][mdn]
//!  - [ECMAScript reference][spec]
//!
//! [spec]: https://tc39.es/ecma262/#sec-error-objects
//! [mdn]: https://developer.mozilla.org/en-US/docs/Web/JavaScript/Reference/Global_Objects/Error

use crate::{
    builtins::{
        function::{make_builtin_fn, make_constructor_fn},
        object::ObjectData,
<<<<<<< HEAD
        property::Attribute,
        value::{ResultValue, Value},
=======
        value::Value,
>>>>>>> d025207f
    },
    exec::Interpreter,
    profiler::BoaProfiler,
    Result,
};
use std::borrow::BorrowMut;

pub(crate) mod range;
pub(crate) mod reference;
pub(crate) mod syntax;
pub(crate) mod r#type;
// pub(crate) mod eval;
// pub(crate) mod uri;

pub(crate) use self::r#type::TypeError;
pub(crate) use self::range::RangeError;
pub(crate) use self::reference::ReferenceError;
pub(crate) use self::syntax::SyntaxError;
// pub(crate) use self::eval::EvalError;
// pub(crate) use self::uri::UriError;

/// Built-in `Error` object.
#[derive(Debug, Clone, Copy)]
pub(crate) struct Error;

impl Error {
    /// The name of the object.
    pub(crate) const NAME: &'static str = "Error";

    /// The amount of arguments this function object takes.
    pub(crate) const LENGTH: usize = 1;

    /// Create a new error object.
    pub(crate) fn make_error(this: &Value, args: &[Value], ctx: &mut Interpreter) -> Result<Value> {
        if let Some(message) = args.get(0) {
            this.set_field("message", message.to_string(ctx)?);
        }

        // This value is used by console.log and other routines to match Object type
        // to its Javascript Identifier (global constructor method name)
        this.set_data(ObjectData::Error);
        Err(this.clone())
    }

    /// `Error.prototype.toString()`
    ///
    /// The toString() method returns a string representing the specified Error object.
    ///
    /// More information:
    ///  - [MDN documentation][mdn]
    ///  - [ECMAScript reference][spec]
    ///
    /// [spec]: https://tc39.es/ecma262/#sec-error.prototype.tostring
    /// [mdn]: https://developer.mozilla.org/en-US/docs/Web/JavaScript/Reference/Global_Objects/Error/toString
    #[allow(clippy::wrong_self_convention)]
    pub(crate) fn to_string(this: &Value, _: &[Value], _: &mut Interpreter) -> Result<Value> {
        let name = this.get_field("name");
        let message = this.get_field("message");
        Ok(Value::from(format!(
            "{}: {}",
            name.display(),
            message.display()
        )))
    }

    /// Initialise the global object with the `Error` object.
    #[inline]
    pub(crate) fn init(interpreter: &mut Interpreter) {
        let global = interpreter.global();
        let _timer = BoaProfiler::global().start_event(Self::NAME, "init");

        let prototype = Value::new_object(Some(global));
        prototype.set_field("name", Self::NAME);
        prototype.set_field("message", "");

        make_builtin_fn(Self::to_string, "toString", &prototype, 0, interpreter);

        let error_object = make_constructor_fn(
            Self::NAME,
            Self::LENGTH,
            Self::make_error,
            global,
            prototype,
            true,
            true,
        );
        let mut global = interpreter.global().as_object_mut().expect("Expect object");
        global.borrow_mut().insert_property(
            Self::NAME,
            error_object,
            Attribute::WRITABLE | Attribute::NON_ENUMERABLE | Attribute::CONFIGURABLE,
        );
    }
}<|MERGE_RESOLUTION|>--- conflicted
+++ resolved
@@ -14,12 +14,8 @@
     builtins::{
         function::{make_builtin_fn, make_constructor_fn},
         object::ObjectData,
-<<<<<<< HEAD
         property::Attribute,
-        value::{ResultValue, Value},
-=======
         value::Value,
->>>>>>> d025207f
     },
     exec::Interpreter,
     profiler::BoaProfiler,
