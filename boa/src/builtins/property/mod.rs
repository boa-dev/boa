//! This module implements the Property Descriptor.
//!
//! The Property Descriptor type is used to explain the manipulation and reification of Object property attributes.
//! Values of the Property Descriptor type are Records. Each field's name is an attribute name
//! and its value is a corresponding attribute value as specified in [6.1.7.1][section].
//! In addition, any field may be present or absent.
//! The schema name used within this specification to tag literal descriptions of Property Descriptor records is “PropertyDescriptor”.
//!
//! More information:
//!  - [MDN documentation][mdn]
//!  - [ECMAScript reference][spec]
//!
//! [spec]: https://tc39.es/ecma262/#sec-property-descriptor-specification-type
//! [mdn]: https://developer.mozilla.org/en-US/docs/Web/JavaScript/Reference/Global_Objects/Object/defineProperty
//! [section]: https://tc39.es/ecma262/#sec-property-attributes

<<<<<<< HEAD
use crate::builtins::value::rcstring::RcString;
use crate::builtins::value::rcsymbol::RcSymbol;
use crate::builtins::value::Value;
=======
use crate::builtins::Value;
>>>>>>> 795adc51
use gc::{Finalize, Trace};
use std::fmt;

pub mod attribute;
pub use attribute::Attribute;

#[cfg(test)]
mod tests;

/// This represents a Javascript Property AKA The Property Descriptor.
///
/// Property descriptors present in objects come in two main flavors:
///  - data descriptors
///  - accessor descriptors
///
/// A data descriptor is a property that has a value, which may or may not be writable.
/// An accessor descriptor is a property described by a getter-setter pair of functions.
/// A descriptor must be one of these two flavors; it cannot be both.
///
/// Any field in a JavaScript Property may be present or absent.
///
/// More information:
/// - [MDN documentation][mdn]
/// - [ECMAScript reference][spec]
///
/// [spec]: https://tc39.es/ecma262/#sec-property-descriptor-specification-type
/// [mdn]: https://developer.mozilla.org/en-US/docs/Web/JavaScript/Reference/Global_Objects/Object/defineProperty
#[derive(Trace, Finalize, Clone, Debug)]
pub struct Property {
    pub(crate) attribute: Attribute,
    /// The value associated with the property
    pub value: Option<Value>,
    /// The function serving as getter
    pub get: Option<Value>,
    /// The function serving as setter
    pub set: Option<Value>,
}

impl Property {
<<<<<<< HEAD
=======
    /// Checks if the provided Value can be used as a property key.
    #[inline]
    pub fn is_property_key(value: &Value) -> bool {
        value.is_string() || value.is_symbol()
    }

>>>>>>> 795adc51
    /// Make a new property with the given value
    /// The difference between New and Default:
    ///
    /// New: zeros everything to make an empty object
    /// Default: Defaults according to the spec
    #[inline]
    pub fn new() -> Self {
        Self {
            attribute: Default::default(),
            value: None,
            get: None,
            set: None,
        }
    }

    #[inline]
    pub fn empty() -> Self {
        Self {
            attribute: Attribute::NONE,
            value: None,
            get: None,
            set: None,
        }
    }

    #[inline]
    pub fn data_descriptor(value: Value, attribute: Attribute) -> Self {
        Self {
            attribute,
            value: Some(value),
            get: None,
            set: None,
        }
    }

    /// Get the
    #[inline]
    pub fn configurable(&self) -> bool {
        self.attribute.configurable()
    }

    #[inline]
    pub fn set_configurable(&mut self, configurable: bool) {
        self.attribute.set_configurable(configurable)
    }

    #[inline]
    pub fn configurable_or(&self, value: bool) -> bool {
        if self.attribute.has_configurable() {
            self.attribute.configurable()
        } else {
            value
        }
    }

    /// Set enumerable
    #[inline]
    pub fn enumerable(&self) -> bool {
        self.attribute.enumerable()
    }

    #[inline]
    pub fn enumerable_or(&self, value: bool) -> bool {
        if self.attribute.has_enumerable() {
            self.attribute.enumerable()
        } else {
            value
        }
    }

    /// Set writable
    #[inline]
    pub fn writable(&self) -> bool {
        self.attribute.writable()
    }

    #[inline]
    pub fn writable_or(&self, value: bool) -> bool {
        if self.attribute.has_writable() {
            self.attribute.writable()
        } else {
            value
        }
    }

    /// Set value
    #[inline]
    pub fn value(mut self, value: Value) -> Self {
        self.value = Some(value);
        self
    }

    /// Set get
    #[inline]
    pub fn get(mut self, get: Value) -> Self {
        self.get = Some(get);
        self
    }

    #[inline]
    pub fn has_get(&self) -> bool {
        self.get.is_some()
    }

    /// Set set
    #[inline]
    pub fn set(mut self, set: Value) -> Self {
        self.set = Some(set);
        self
    }

    #[inline]
    pub fn has_set(&self) -> bool {
        self.set.is_some()
    }

    /// Is this an empty Property?
    ///
    /// `true` if all fields are set to none
    #[inline]
    pub fn is_none(&self) -> bool {
        self.value.is_none()
            && self.attribute.is_empty()
            && self.get.is_none()
            && self.set.is_none()
    }

    /// An accessor Property Descriptor is one that includes any fields named either [[Get]] or [[Set]].
    ///
    /// More information:
    /// - [ECMAScript reference][spec]
    ///
    /// [spec]: https://tc39.es/ecma262/#sec-isaccessordescriptor
    #[inline]
    pub fn is_accessor_descriptor(&self) -> bool {
        self.get.is_some() || self.set.is_some()
    }

    /// A data Property Descriptor is one that includes any fields named either [[Value]] or [[Writable]].
    ///
    /// More information:
    /// - [ECMAScript reference][spec]
    ///
    /// [spec]: https://tc39.es/ecma262/#sec-isdatadescriptor
    #[inline]
    pub fn is_data_descriptor(&self) -> bool {
        self.value.is_some() || self.attribute.has_writable()
    }

    /// Check if a property is generic descriptor.
    ///
    /// More information:
    /// - [ECMAScript reference][spec]
    ///
    /// [spec]: https://tc39.es/ecma262/#sec-isgenericdescriptor
    #[inline]
    pub fn is_generic_descriptor(&self) -> bool {
        !self.is_accessor_descriptor() && !self.is_data_descriptor()
    }
}

impl Default for Property {
    /// Make a default property
    ///
    /// More information:
    /// - [ECMAScript reference][spec]
    ///
    /// [spec]: https://tc39.es/ecma262/#table-default-attribute-values
    #[inline]
    fn default() -> Self {
        Self::new()
    }
}

impl From<&Property> for Value {
    fn from(value: &Property) -> Value {
        let property = Value::new_object(None);
<<<<<<< HEAD
        property.set_str_field("configurable", Value::from(value.configurable));
        property.set_str_field("enumerable", Value::from(value.enumerable));
        property.set_str_field("writable", Value::from(value.writable));
        property.set_str_field("value", value.value.clone().unwrap_or_else(Value::null));
        property.set_str_field("get", value.get.clone().unwrap_or_else(Value::null));
        property.set_str_field("set", value.set.clone().unwrap_or_else(Value::null));
=======
        if value.attribute.has_writable() {
            property.set_field("writable", value.attribute.writable());
        }

        if value.attribute.has_enumerable() {
            property.set_field("enumerable", value.attribute.enumerable());
        }

        if value.attribute.has_configurable() {
            property.set_field("configurable", value.attribute.configurable());
        }

        property.set_field("value", value.value.clone().unwrap_or_else(Value::null));
        property.set_field("get", value.get.clone().unwrap_or_else(Value::null));
        property.set_field("set", value.set.clone().unwrap_or_else(Value::null));
>>>>>>> 795adc51
        property
    }
}

impl<'a> From<&'a Value> for Property {
    /// Attempt to fetch values "configurable", "enumerable", "writable" from the value,
    /// if they're not there default to false
    fn from(value: &Value) -> Self {
        let mut attribute = Attribute::empty();

        let writable = value.get_field("writable");
        if !writable.is_undefined() {
            attribute.set_writable(bool::from(&writable));
        }

        let enumerable = value.get_field("enumerable");
        if !enumerable.is_undefined() {
            attribute.set_enumerable(bool::from(&enumerable));
        }

        let configurable = value.get_field("configurable");
        if !configurable.is_undefined() {
            attribute.set_configurable(bool::from(&configurable));
        }

        Self {
            attribute,
            value: Some(value.get_field("value")),
            get: Some(value.get_field("get")),
            set: Some(value.get_field("set")),
        }
    }
<<<<<<< HEAD
}

#[derive(Trace, Finalize, Debug, Clone)]
pub enum PropertyKey {
    String(RcString),
    Symbol(RcSymbol),
}

impl From<RcString> for PropertyKey {
    fn from(string: RcString) -> PropertyKey {
        PropertyKey::String(string.clone())
    }
}

impl From<&str> for PropertyKey {
    fn from(string: &str) -> PropertyKey {
        PropertyKey::String(string.into())
    }
}

impl From<RcSymbol> for PropertyKey {
    fn from(symbol: RcSymbol) -> PropertyKey {
        PropertyKey::Symbol(symbol.clone())
    }
}

impl fmt::Display for PropertyKey {
    fn fmt(&self, f: &mut fmt::Formatter<'_>) -> fmt::Result {
        match self {
            PropertyKey::String(ref string) => string.fmt(f),
            PropertyKey::Symbol(ref symbol) => symbol.fmt(f),
        }
    }
}

impl From<&PropertyKey> for RcString {
    fn from(property_key: &PropertyKey) -> RcString {
        match property_key {
            PropertyKey::String(ref string) => string.clone(),
            PropertyKey::Symbol(ref symbol) => symbol.to_string().into(),
        }
    }
=======
>>>>>>> 795adc51
}<|MERGE_RESOLUTION|>--- conflicted
+++ resolved
@@ -14,21 +14,14 @@
 //! [mdn]: https://developer.mozilla.org/en-US/docs/Web/JavaScript/Reference/Global_Objects/Object/defineProperty
 //! [section]: https://tc39.es/ecma262/#sec-property-attributes
 
-<<<<<<< HEAD
 use crate::builtins::value::rcstring::RcString;
 use crate::builtins::value::rcsymbol::RcSymbol;
-use crate::builtins::value::Value;
-=======
 use crate::builtins::Value;
->>>>>>> 795adc51
 use gc::{Finalize, Trace};
 use std::fmt;
 
 pub mod attribute;
 pub use attribute::Attribute;
-
-#[cfg(test)]
-mod tests;
 
 /// This represents a Javascript Property AKA The Property Descriptor.
 ///
@@ -60,15 +53,6 @@
 }
 
 impl Property {
-<<<<<<< HEAD
-=======
-    /// Checks if the provided Value can be used as a property key.
-    #[inline]
-    pub fn is_property_key(value: &Value) -> bool {
-        value.is_string() || value.is_symbol()
-    }
-
->>>>>>> 795adc51
     /// Make a new property with the given value
     /// The difference between New and Default:
     ///
@@ -246,30 +230,21 @@
 impl From<&Property> for Value {
     fn from(value: &Property) -> Value {
         let property = Value::new_object(None);
-<<<<<<< HEAD
-        property.set_str_field("configurable", Value::from(value.configurable));
-        property.set_str_field("enumerable", Value::from(value.enumerable));
-        property.set_str_field("writable", Value::from(value.writable));
+        if value.attribute.has_writable() {
+            property.set_str_field("writable", value.attribute.writable());
+        }
+
+        if value.attribute.has_enumerable() {
+            property.set_str_field("enumerable", value.attribute.enumerable());
+        }
+
+        if value.attribute.has_configurable() {
+            property.set_str_field("configurable", value.attribute.configurable());
+        }
+
         property.set_str_field("value", value.value.clone().unwrap_or_else(Value::null));
         property.set_str_field("get", value.get.clone().unwrap_or_else(Value::null));
         property.set_str_field("set", value.set.clone().unwrap_or_else(Value::null));
-=======
-        if value.attribute.has_writable() {
-            property.set_field("writable", value.attribute.writable());
-        }
-
-        if value.attribute.has_enumerable() {
-            property.set_field("enumerable", value.attribute.enumerable());
-        }
-
-        if value.attribute.has_configurable() {
-            property.set_field("configurable", value.attribute.configurable());
-        }
-
-        property.set_field("value", value.value.clone().unwrap_or_else(Value::null));
-        property.set_field("get", value.get.clone().unwrap_or_else(Value::null));
-        property.set_field("set", value.set.clone().unwrap_or_else(Value::null));
->>>>>>> 795adc51
         property
     }
 }
@@ -302,7 +277,6 @@
             set: Some(value.get_field("set")),
         }
     }
-<<<<<<< HEAD
 }
 
 #[derive(Trace, Finalize, Debug, Clone)]
@@ -345,6 +319,4 @@
             PropertyKey::Symbol(ref symbol) => symbol.to_string().into(),
         }
     }
-=======
->>>>>>> 795adc51
 }