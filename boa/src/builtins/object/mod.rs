--- conflicted
+++ resolved
@@ -17,11 +17,7 @@
     builtins::{
         function::Function,
         map::ordered_map::OrderedMap,
-<<<<<<< HEAD
-        property::{Attribute, Property},
-=======
-        property::{Property, PropertyKey},
->>>>>>> 14d7791f
+        property::{Attribute, Property, PropertyKey},
         value::{RcBigInt, RcString, RcSymbol, Value},
         BigInt, Date, RegExp,
     },
