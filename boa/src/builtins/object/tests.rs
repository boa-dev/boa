use crate::{forward, Context, Value};

#[test]
fn object_create_with_regular_object() {
    let mut engine = Context::new();

    let init = r#"
        const foo = { a: 5 };
        const bar = Object.create(foo);
        "#;

    forward(&mut engine, init);

    assert_eq!(forward(&mut engine, "bar.a"), "5");
    assert_eq!(forward(&mut engine, "Object.create.length"), "2");
}

#[test]
fn object_create_with_undefined() {
    let mut engine = Context::new();

    let init = r#"
        try {
            const bar = Object.create();
        } catch (err) {
            err.toString()
        }
        "#;

    let result = forward(&mut engine, init);
    assert_eq!(
        result,
        "\"TypeError: Object prototype may only be an Object or null: undefined\""
    );
}

#[test]
fn object_create_with_number() {
    let mut engine = Context::new();

    let init = r#"
        try {
            const bar = Object.create(5);
        } catch (err) {
            err.toString()
        }
        "#;

    let result = forward(&mut engine, init);
    assert_eq!(
        result,
        "\"TypeError: Object prototype may only be an Object or null: 5\""
    );
}

#[test]
#[ignore]
// TODO: to test on __proto__ somehow. __proto__ getter is not working as expected currently
fn object_create_with_function() {
    let mut engine = Context::new();

    let init = r#"
        const x = function (){};
        const bar = Object.create(5);
        bar.__proto__
        "#;

    let result = forward(&mut engine, init);
    assert_eq!(result, "...something on __proto__...");
}

#[test]
fn object_is() {
    let mut engine = Context::new();

    let init = r#"
        var foo = { a: 1};
        var bar = { a: 1};
        "#;

    forward(&mut engine, init);

    assert_eq!(forward(&mut engine, "Object.is('foo', 'foo')"), "true");
    assert_eq!(forward(&mut engine, "Object.is('foo', 'bar')"), "false");
    assert_eq!(forward(&mut engine, "Object.is([], [])"), "false");
    assert_eq!(forward(&mut engine, "Object.is(foo, foo)"), "true");
    assert_eq!(forward(&mut engine, "Object.is(foo, bar)"), "false");
    assert_eq!(forward(&mut engine, "Object.is(null, null)"), "true");
    assert_eq!(forward(&mut engine, "Object.is(0, -0)"), "false");
    assert_eq!(forward(&mut engine, "Object.is(-0, -0)"), "true");
    assert_eq!(forward(&mut engine, "Object.is(NaN, 0/0)"), "true");
    assert_eq!(forward(&mut engine, "Object.is()"), "true");
    assert_eq!(forward(&mut engine, "Object.is(undefined)"), "true");
    assert!(engine.global_object().is_global());
    assert!(!engine.global_object().get_field("Object").is_global());
}
#[test]
fn object_has_own_property() {
    let mut engine = Context::new();
    let init = r#"
        let x = { someProp: 1, undefinedProp: undefined, nullProp: null };
    "#;

    eprintln!("{}", forward(&mut engine, init));
    assert_eq!(forward(&mut engine, "x.hasOwnProperty('someProp')"), "true");
    assert_eq!(
        forward(&mut engine, "x.hasOwnProperty('undefinedProp')"),
        "true"
    );
    assert_eq!(forward(&mut engine, "x.hasOwnProperty('nullProp')"), "true");
    assert_eq!(
        forward(&mut engine, "x.hasOwnProperty('hasOwnProperty')"),
        "false"
    );
}

#[test]
fn object_property_is_enumerable() {
    let mut engine = Context::new();
    let init = r#"
        let x = { enumerableProp: 'yes' };
    "#;
    eprintln!("{}", forward(&mut engine, init));
    assert_eq!(
        forward(&mut engine, r#"x.propertyIsEnumerable('enumerableProp')"#),
        "true"
    );
    assert_eq!(
        forward(&mut engine, r#"x.propertyIsEnumerable('hasOwnProperty')"#),
        "false"
    );
    assert_eq!(
        forward(&mut engine, r#"x.propertyIsEnumerable('not_here')"#),
        "false",
    );
    assert_eq!(forward(&mut engine, r#"x.propertyIsEnumerable()"#), "false",)
}

#[test]
fn object_to_string() {
    let mut ctx = Context::new();
    let init = r#"
        let u = undefined;
        let n = null;
        let a = [];
        Array.prototype.toString = Object.prototype.toString;
        let f = () => {};
        Function.prototype.toString = Object.prototype.toString;
        let e = new Error('test');
        Error.prototype.toString = Object.prototype.toString;
        let b = Boolean();
        Boolean.prototype.toString = Object.prototype.toString;
        let i = Number(42);
        Number.prototype.toString = Object.prototype.toString;
        let s = String('boa');
        String.prototype.toString = Object.prototype.toString;
        let d = new Date(Date.now());
        Date.prototype.toString = Object.prototype.toString;
        let re = /boa/;
        RegExp.prototype.toString = Object.prototype.toString;
        let o = Object();
    "#;
    eprintln!("{}", forward(&mut ctx, init));
    // TODO: need Function.prototype.call to be implemented
    // assert_eq!(
    //     forward(&mut ctx, "Object.prototype.toString.call(u)"),
    //     "\"[object Undefined]\""
    // );
    // assert_eq!(
    //     forward(&mut ctx, "Object.prototype.toString.call(n)"),
    //     "\"[object Null]\""
    // );
    assert_eq!(forward(&mut ctx, "a.toString()"), "\"[object Array]\"");
    assert_eq!(forward(&mut ctx, "f.toString()"), "\"[object Function]\"");
    assert_eq!(forward(&mut ctx, "e.toString()"), "\"[object Error]\"");
    assert_eq!(forward(&mut ctx, "b.toString()"), "\"[object Boolean]\"");
    assert_eq!(forward(&mut ctx, "i.toString()"), "\"[object Number]\"");
    assert_eq!(forward(&mut ctx, "s.toString()"), "\"[object String]\"");
    assert_eq!(forward(&mut ctx, "d.toString()"), "\"[object Date]\"");
    assert_eq!(forward(&mut ctx, "re.toString()"), "\"[object RegExp]\"");
    assert_eq!(forward(&mut ctx, "o.toString()"), "\"[object Object]\"");
}

#[test]
fn define_symbol_property() {
    let mut ctx = Context::new();

    let init = r#"
        let obj = {};
        let sym = Symbol("key");
        Object.defineProperty(obj, sym, { value: "val" });
    "#;
    eprintln!("{}", forward(&mut ctx, init));

    assert_eq!(forward(&mut ctx, "obj[sym]"), "\"val\"");
}

#[test]
<<<<<<< HEAD
fn get_own_property_descriptor_1_arg_returns_undefined() {
    let mut ctx = Context::new();
    let code = r#"
        let obj = {a: 2};
        Object.getOwnPropertyDescriptor(obj)
    "#;
    assert_eq!(ctx.eval(code).unwrap(), Value::undefined());
}

#[test]
fn get_own_property_descriptor() {
    let mut ctx = Context::new();
    forward(
        &mut ctx,
        r#"
        let obj = {a: 2};
        let result = Object.getOwnPropertyDescriptor(obj, "a");
    "#,
    );

    assert_eq!(forward(&mut ctx, "result.enumerable"), "true");
    assert_eq!(forward(&mut ctx, "result.writable"), "true");
    assert_eq!(forward(&mut ctx, "result.configurable"), "true");
    assert_eq!(forward(&mut ctx, "result.value"), "2");
}

#[test]
fn get_own_property_descriptors() {
    let mut ctx = Context::new();
    forward(
        &mut ctx,
        r#"
        let obj = {a: 1, b: 2};
        let result = Object.getOwnPropertyDescriptors(obj);
    "#,
    );

    assert_eq!(forward(&mut ctx, "result.a.enumerable"), "true");
    assert_eq!(forward(&mut ctx, "result.a.writable"), "true");
    assert_eq!(forward(&mut ctx, "result.a.configurable"), "true");
    assert_eq!(forward(&mut ctx, "result.a.value"), "1");

    assert_eq!(forward(&mut ctx, "result.b.enumerable"), "true");
    assert_eq!(forward(&mut ctx, "result.b.writable"), "true");
    assert_eq!(forward(&mut ctx, "result.b.configurable"), "true");
    assert_eq!(forward(&mut ctx, "result.b.value"), "2");
=======
fn object_define_properties() {
    let mut ctx = Context::new();

    let init = r#"
        const obj = {};

        Object.defineProperties(obj, {
            p: {
                value: 42,
                writable: true
            }
        });
    "#;
    eprintln!("{}", forward(&mut ctx, init));

    assert_eq!(forward(&mut ctx, "obj.p"), "42");
>>>>>>> fb1b8d55
}<|MERGE_RESOLUTION|>--- conflicted
+++ resolved
@@ -196,7 +196,6 @@
 }
 
 #[test]
-<<<<<<< HEAD
 fn get_own_property_descriptor_1_arg_returns_undefined() {
     let mut ctx = Context::new();
     let code = r#"
@@ -243,7 +242,8 @@
     assert_eq!(forward(&mut ctx, "result.b.writable"), "true");
     assert_eq!(forward(&mut ctx, "result.b.configurable"), "true");
     assert_eq!(forward(&mut ctx, "result.b.value"), "2");
-=======
+}
+
 fn object_define_properties() {
     let mut ctx = Context::new();
 
@@ -260,5 +260,4 @@
     eprintln!("{}", forward(&mut ctx, init));
 
     assert_eq!(forward(&mut ctx, "obj.p"), "42");
->>>>>>> fb1b8d55
 }