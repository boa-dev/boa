--- conflicted
+++ resolved
@@ -6,13 +6,8 @@
 //! [spec]: https://tc39.es/ecma262/#sec-ordinary-object-internal-methods-and-internal-slots
 
 use crate::builtins::{
-<<<<<<< HEAD
-    object::{Object, INSTANCE_PROTOTYPE, PROTOTYPE},
-    property::{Property, PropertyKey},
-=======
     object::{Object, PROTOTYPE},
-    property::{Attribute, Property},
->>>>>>> 795adc51
+    property::{Attribute, Property, PropertyKey},
     value::{same_value, RcString, Value},
 };
 use crate::BoaProfiler;
@@ -76,13 +71,8 @@
         {
             return true;
         }
-<<<<<<< HEAD
-        if desc.configurable.expect("unable to get value") {
+        if desc.configurable_or(false) {
             self.remove_property(&property_key.to_string());
-=======
-        if desc.configurable_or(false) {
-            self.remove_property(&prop_key.to_string());
->>>>>>> 795adc51
             return true;
         }
 
@@ -275,73 +265,36 @@
         let _timer = BoaProfiler::global().start_event("Object::get_own_property", "object");
 
         // Prop could either be a String or Symbol
-<<<<<<< HEAD
         match property_key {
             PropertyKey::String(ref st) => {
-                self.properties()
-                    .get(st)
-                    .map_or_else(Property::default, |v| {
-                        let mut d = Property::default();
-                        if v.is_data_descriptor() {
-                            d.value = v.value.clone();
-                            d.writable = v.writable;
-=======
-        match *prop {
-            Value::String(ref st) => self.properties().get(st).map_or_else(Property::empty, |v| {
-                let mut d = Property::empty();
-                if v.is_data_descriptor() {
-                    d.value = v.value.clone();
-                } else {
-                    debug_assert!(v.is_accessor_descriptor());
-                    d.get = v.get.clone();
-                    d.set = v.set.clone();
-                }
-                d.attribute = v.attribute;
-                d
-            }),
-            Value::Symbol(ref symbol) => {
-                self.symbol_properties()
-                    .get(&symbol.hash())
-                    .map_or_else(Property::empty, |v| {
-                        let mut d = Property::empty();
-                        if v.is_data_descriptor() {
-                            d.value = v.value.clone();
->>>>>>> 795adc51
-                        } else {
-                            debug_assert!(v.is_accessor_descriptor());
-                            d.get = v.get.clone();
-                            d.set = v.set.clone();
-                        }
-<<<<<<< HEAD
-                        d.enumerable = v.enumerable;
-                        d.configurable = v.configurable;
-                        d
-                    })
-            }
-            PropertyKey::Symbol(ref symbol) => self
-                .symbol_properties()
-                .get(&symbol.hash())
-                .map_or_else(Property::default, |v| {
-                    let mut d = Property::default();
+                self.properties().get(st).map_or_else(Property::empty, |v| {
+                    let mut d = Property::empty();
                     if v.is_data_descriptor() {
                         d.value = v.value.clone();
-                        d.writable = v.writable;
                     } else {
                         debug_assert!(v.is_accessor_descriptor());
                         d.get = v.get.clone();
                         d.set = v.set.clone();
                     }
-                    d.enumerable = v.enumerable;
-                    d.configurable = v.configurable;
+                    d.attribute = v.attribute;
+                    d
+                })
+            }
+            PropertyKey::Symbol(ref symbol) => self
+                .symbol_properties()
+                .get(&symbol.hash())
+                .map_or_else(Property::empty, |v| {
+                    let mut d = Property::empty();
+                    if v.is_data_descriptor() {
+                        d.value = v.value.clone();
+                    } else {
+                        debug_assert!(v.is_accessor_descriptor());
+                        d.get = v.get.clone();
+                        d.set = v.set.clone();
+                    }
+                    d.attribute = v.attribute;
                     d
                 }),
-=======
-                        d.attribute = v.attribute;
-                        d
-                    })
-            }
-            _ => unreachable!("the field can only be of type string or symbol"),
->>>>>>> 795adc51
         }
     }
 
