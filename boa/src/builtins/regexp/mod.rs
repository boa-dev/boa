//! This module implements the global `RegExp` object.
//!
//! `The `RegExp` object is used for matching text with a pattern.
//!
//! More information:
//!  - [ECMAScript reference][spec]
//!  - [MDN documentation][mdn]
//!
//! [spec]: https://tc39.es/ecma262/#sec-regexp-constructor
//! [mdn]: https://developer.mozilla.org/en-US/docs/Web/JavaScript/Reference/Global_Objects/RegExp

<<<<<<< HEAD
use regress::{Flags, Regex};

use super::function::{make_builtin_fn, make_constructor_fn};
=======
>>>>>>> ff358d1d
use crate::{
    builtins::BuiltIn,
    gc::{empty_trace, Finalize, Trace},
    object::{ConstructorBuilder, ObjectData},
    property::{Attribute, Property},
    value::{RcString, Value},
    BoaProfiler, Context, Result,
};
use regex::Regex;

#[cfg(test)]
mod tests;

/// The internal representation on a `RegExp` object.
#[derive(Debug, Clone, Finalize)]
pub struct RegExp {
    /// Regex matcher.
    matcher: Regex,

    /// Update last_index, set if global or sticky flags are set.
    use_last_index: bool,

    /// String of parsed flags.
    flags: String,

    /// Flag 's' - dot matches newline characters.
    dot_all: bool,

    /// Flag 'g'
    global: bool,

    /// Flag 'i' - ignore case.
    ignore_case: bool,

    /// Flag 'm' - '^' and '$' match beginning/end of line.
    multiline: bool,

    /// Flag 'y'
    sticky: bool,

    /// Flag 'u' - Unicode.
    unicode: bool,

    pub(crate) original_source: String,
    original_flags: String,
}

unsafe impl Trace for RegExp {
    empty_trace!();
}

impl BuiltIn for RegExp {
    const NAME: &'static str = "RegExp";

    fn attribute() -> Attribute {
        Attribute::WRITABLE | Attribute::NON_ENUMERABLE | Attribute::CONFIGURABLE
    }

    fn init(context: &mut Context) -> (&'static str, Value, Attribute) {
        let _timer = BoaProfiler::global().start_event(Self::NAME, "init");

        let regexp_object = ConstructorBuilder::with_standard_object(
            context,
            Self::constructor,
            context.standard_objects().regexp_object().clone(),
        )
        .name(Self::NAME)
        .length(Self::LENGTH)
        .property("lastIndex", 0, Attribute::all())
        .method(Self::test, "test", 1)
        .method(Self::exec, "exec", 1)
        .method(Self::to_string, "toString", 0)
        .build();

        // TODO: add them RegExp accessor properties

        (Self::NAME, regexp_object.into(), Self::attribute())
    }
}

impl RegExp {
    /// The name of the object.
    pub(crate) const NAME: &'static str = "RegExp";

    /// The amount of arguments this function object takes.
    pub(crate) const LENGTH: usize = 2;

    /// Create a new `RegExp`
    pub(crate) fn constructor(this: &Value, args: &[Value], _: &mut Context) -> Result<Value> {
        let arg = args.get(0).ok_or_else(Value::undefined)?;
        let mut regex_body = String::new();
        let mut regex_flags = String::new();
        match arg {
            Value::String(ref body) => {
                // first argument is a string -> use it as regex pattern
                regex_body = body.to_string();
            }
            Value::Object(ref obj) => {
                let obj = obj.borrow();
                if let Some(regex) = obj.as_regexp() {
                    // first argument is another `RegExp` object, so copy its pattern and flags
                    regex_body = regex.original_source.clone();
                    regex_flags = regex.original_flags.clone();
                }
            }
            _ => return Err(Value::undefined()),
        }
        // if a second argument is given and it's a string, use it as flags
        if let Some(Value::String(flags)) = args.get(1) {
            regex_flags = flags.to_string();
        }

        // parse flags
        let mut sorted_flags = String::new();
        let mut dot_all = false;
        let mut global = false;
        let mut ignore_case = false;
        let mut multiline = false;
        let mut sticky = false;
        let mut unicode = false;
        if regex_flags.contains('g') {
            global = true;
            sorted_flags.push('g');
        }
        if regex_flags.contains('i') {
            ignore_case = true;
            sorted_flags.push('i');
        }
        if regex_flags.contains('m') {
            multiline = true;
            sorted_flags.push('m');
        }
        if regex_flags.contains('s') {
            dot_all = true;
            sorted_flags.push('s');
        }
        if regex_flags.contains('u') {
            unicode = true;
            sorted_flags.push('u');
        }
        if regex_flags.contains('y') {
            sticky = true;
            sorted_flags.push('y');
        }

        let matcher = Regex::newf(regex_body.as_str(), Flags::from(sorted_flags.as_str()))
            .expect("failed to create matcher");
        let regexp = RegExp {
            matcher,
            use_last_index: global || sticky,
            flags: sorted_flags,
            dot_all,
            global,
            ignore_case,
            multiline,
            sticky,
            unicode,
            original_source: regex_body,
            original_flags: regex_flags,
        };

        this.set_data(ObjectData::RegExp(Box::new(regexp)));

        Ok(this.clone())
    }

    // /// `RegExp.prototype.dotAll`
    // ///
    // /// The `dotAll` property indicates whether or not the "`s`" flag is used with the regular expression.
    // ///
    // /// More information:
    // ///  - [ECMAScript reference][spec]
    // ///  - [MDN documentation][mdn]
    // ///
    // /// [spec]: https://tc39.es/ecma262/#sec-get-regexp.prototype.dotAll
    // /// [mdn]: https://developer.mozilla.org/en-US/docs/Web/JavaScript/Reference/Global_Objects/RegExp/dotAll
    // fn get_dot_all(this: &Value, _: &[Value], _: &mut Context) -> Result<Value> {
    //     this.with_internal_state_ref(|regex: &RegExp| Ok(Value::from(regex.dot_all)))
    // }

    // /// `RegExp.prototype.flags`
    // ///
    // /// The `flags` property returns a string consisting of the [`flags`][flags] of the current regular expression object.
    // ///
    // /// More information:
    // ///  - [ECMAScript reference][spec]
    // ///  - [MDN documentation][mdn]
    // ///
    // /// [spec]: https://tc39.es/ecma262/#sec-get-regexp.prototype.flags
    // /// [mdn]: https://developer.mozilla.org/en-US/docs/Web/JavaScript/Reference/Global_Objects/RegExp/flags
    // /// [flags]: https://developer.mozilla.org/en-US/docs/Web/JavaScript/Guide/Regular_Expressions#Advanced_searching_with_flags_2
    // fn get_flags(this: &Value, _: &[Value], _: &mut Context) -> Result<Value> {
    //     this.with_internal_state_ref(|regex: &RegExp| Ok(Value::from(regex.flags.clone())))
    // }

    // /// `RegExp.prototype.global`
    // ///
    // /// The `global` property indicates whether or not the "`g`" flag is used with the regular expression.
    // ///
    // /// More information:
    // ///  - [ECMAScript reference][spec]
    // ///  - [MDN documentation][mdn]
    // ///
    // /// [spec]: https://tc39.es/ecma262/#sec-get-regexp.prototype.global
    // /// [mdn]: https://developer.mozilla.org/en-US/docs/Web/JavaScript/Reference/Global_Objects/RegExp/global
    // fn get_global(this: &Value, _: &[Value], _: &mut Context) -> Result<Value> {
    //     this.with_internal_state_ref(|regex: &RegExp| Ok(Value::from(regex.global)))
    // }

    // /// `RegExp.prototype.ignoreCase`
    // ///
    // /// The `ignoreCase` property indicates whether or not the "`i`" flag is used with the regular expression.
    // ///
    // /// More information:
    // ///  - [ECMAScript reference][spec]
    // ///  - [MDN documentation][mdn]
    // ///
    // /// [spec]: https://tc39.es/ecma262/#sec-get-regexp.prototype.ignorecase
    // /// [mdn]: https://developer.mozilla.org/en-US/docs/Web/JavaScript/Reference/Global_Objects/RegExp/ignoreCase
    // fn get_ignore_case(this: &Value, _: &[Value], _: &mut Context) -> Result<Value> {
    //     this.with_internal_state_ref(|regex: &RegExp| Ok(Value::from(regex.ignore_case)))
    // }

    // /// `RegExp.prototype.multiline`
    // ///
    // /// The multiline property indicates whether or not the "m" flag is used with the regular expression.
    // ///
    // /// More information:
    // ///  - [ECMAScript reference][spec]
    // ///  - [MDN documentation][mdn]
    // ///
    // /// [spec]: https://tc39.es/ecma262/#sec-get-regexp.prototype.multiline
    // /// [mdn]: https://developer.mozilla.org/en-US/docs/Web/JavaScript/Reference/Global_Objects/RegExp/multiline
    // fn get_multiline(this: &Value, _: &[Value], _: &mut Context) -> Result<Value> {
    //     this.with_internal_state_ref(|regex: &RegExp| Ok(Value::from(regex.multiline)))
    // }

    // /// `RegExp.prototype.source`
    // ///
    // /// The `source` property returns a `String` containing the source text of the regexp object,
    // /// and it doesn't contain the two forward slashes on both sides and any flags.
    // ///
    // /// More information:
    // ///  - [ECMAScript reference][spec]
    // ///  - [MDN documentation][mdn]
    // ///
    // /// [spec]: https://tc39.es/ecma262/#sec-get-regexp.prototype.source
    // /// [mdn]: https://developer.mozilla.org/en-US/docs/Web/JavaScript/Reference/Global_Objects/RegExp/source
    // fn get_source(this: &Value, _: &[Value], _: &mut Context) -> Result<Value> {
    //     Ok(this.get_internal_slot("OriginalSource"))
    // }

    // /// `RegExp.prototype.sticky`
    // ///
    // /// The `flags` property returns a string consisting of the [`flags`][flags] of the current regular expression object.
    // ///
    // /// More information:
    // ///  - [ECMAScript reference][spec]
    // ///  - [MDN documentation][mdn]
    // ///
    // /// [spec]: https://tc39.es/ecma262/#sec-get-regexp.prototype.sticky
    // /// [mdn]: https://developer.mozilla.org/en-US/docs/Web/JavaScript/Reference/Global_Objects/RegExp/sticky
    // fn get_sticky(this: &Value, _: &[Value], _: &mut Context) -> Result<Value> {
    //     this.with_internal_state_ref(|regex: &RegExp| Ok(Value::from(regex.sticky)))
    // }

    // /// `RegExp.prototype.unicode`
    // ///
    // /// The unicode property indicates whether or not the "`u`" flag is used with a regular expression.
    // /// unicode is a read-only property of an individual regular expression instance.
    // ///
    // /// More information:
    // ///  - [ECMAScript reference][spec]
    // ///  - [MDN documentation][mdn]
    // ///
    // /// [spec]: https://tc39.es/ecma262/#sec-get-regexp.prototype.unicode
    // /// [mdn]: https://developer.mozilla.org/en-US/docs/Web/JavaScript/Reference/Global_Objects/RegExp/unicode
    // fn get_unicode(this: &Value, _: &[Value], _: &mut Context) -> Result<Value> {
    //     this.with_internal_state_ref(|regex: &RegExp| Ok(Value::from(regex.unicode)))
    // }

    /// `RegExp.prototype.test( string )`
    ///
    /// The `test()` method executes a search for a match between a regular expression and a specified string.
    ///
    /// Returns `true` or `false`.
    ///
    /// More information:
    ///  - [ECMAScript reference][spec]
    ///  - [MDN documentation][mdn]
    ///
    /// [spec]: https://tc39.es/ecma262/#sec-regexp.prototype.test
    /// [mdn]: https://developer.mozilla.org/en-US/docs/Web/JavaScript/Reference/Global_Objects/RegExp/test
    pub(crate) fn test(this: &Value, args: &[Value], ctx: &mut Context) -> Result<Value> {
        let arg_str = args
            .get(0)
            .expect("could not get argument")
            .to_string(ctx)?;
        let mut last_index = this.get_field("lastIndex").to_index(ctx)?;
        let result = if let Some(object) = this.as_object() {
            let regex = object.as_regexp().unwrap();
            let result =
                if let Some(m) = regex.matcher.find_from(arg_str.as_str(), last_index).next() {
                    if regex.use_last_index {
                        last_index = m.total().end;
                    }
                    true
                } else {
                    if regex.use_last_index {
                        last_index = 0;
                    }
                    false
                };
            Ok(Value::boolean(result))
        } else {
            panic!("object is not a regexp")
        };
        this.set_field("lastIndex", Value::from(last_index));
        result
    }

    /// `RegExp.prototype.exec( string )`
    ///
    /// The exec() method executes a search for a match in a specified string.
    ///
    /// Returns a result array, or `null`.
    ///
    /// More information:
    ///  - [ECMAScript reference][spec]
    ///  - [MDN documentation][mdn]
    ///
    /// [spec]: https://tc39.es/ecma262/#sec-regexp.prototype.exec
    /// [mdn]: https://developer.mozilla.org/en-US/docs/Web/JavaScript/Reference/Global_Objects/RegExp/exec
    pub(crate) fn exec(this: &Value, args: &[Value], ctx: &mut Context) -> Result<Value> {
        let arg_str = args
            .get(0)
            .expect("could not get argument")
            .to_string(ctx)?;
        let mut last_index = this.get_field("lastIndex").to_index(ctx)?;
        let result = if let Some(object) = this.as_object() {
            let regex = object.as_regexp().unwrap();
            let result = {
                if let Some(m) = regex.matcher.find_from(arg_str.as_str(), last_index).next() {
                    if regex.use_last_index {
                        last_index = m.total().end;
                    }
                    let groups = m.captures.len() + 1;
                    let mut result = Vec::with_capacity(groups);
                    for i in 0..groups {
                        if let Some(range) = m.group(i) {
                            result.push(Value::from(
                                arg_str.get(range).expect("Could not get slice"),
                            ));
                        } else {
                            result.push(Value::undefined());
                        }
                    }

                    let result = Value::from(result);
                    result.set_property(
                        "index",
                        Property::default().value(Value::from(m.total().start)),
                    );
                    result.set_property("input", Property::default().value(Value::from(arg_str)));
                    result
                } else {
                    if regex.use_last_index {
                        last_index = 0;
                    }
                    Value::null()
                }
            };
            Ok(result)
        } else {
            panic!("object is not a regexp")
        };
        this.set_field("lastIndex", Value::from(last_index));
        result
    }

    /// `RegExp.prototype[ @@match ]( string )`
    ///
    /// This method retrieves the matches when matching a string against a regular expression.
    ///
    /// More information:
    ///  - [ECMAScript reference][spec]
    ///  - [MDN documentation][mdn]
    ///
    /// [spec]: https://tc39.es/ecma262/#sec-regexp.prototype-@@match
    /// [mdn]: https://developer.mozilla.org/en-US/docs/Web/JavaScript/Reference/Global_Objects/RegExp/@@match
    pub(crate) fn r#match(this: &Value, arg: RcString, ctx: &mut Context) -> Result<Value> {
        let (matcher, flags) = if let Some(object) = this.as_object() {
            let regex = object.as_regexp().unwrap();
            (regex.matcher.clone(), regex.flags.clone())
        } else {
            panic!("object is not a regexp")
        };
        if flags.contains('g') {
            let mut matches = Vec::new();
            for mat in matcher.find_iter(&arg) {
                matches.push(Value::from(&arg[mat.total()]));
            }
            if matches.is_empty() {
                return Ok(Value::null());
            }
            Ok(Value::from(matches))
        } else {
            Self::exec(this, &[Value::from(arg)], ctx)
        }
    }

    /// `RegExp.prototype.toString()`
    ///
    /// Return a string representing the regular expression.
    ///
    /// More information:
    ///  - [ECMAScript reference][spec]
    ///  - [MDN documentation][mdn]
    ///
    /// [spec]: https://tc39.es/ecma262/#sec-regexp.prototype.tostring
    /// [mdn]: https://developer.mozilla.org/en-US/docs/Web/JavaScript/Reference/Global_Objects/RegExp/toString
    #[allow(clippy::wrong_self_convention)]
    pub(crate) fn to_string(this: &Value, _: &[Value], _: &mut Context) -> Result<Value> {
        let (body, flags) = if let Some(object) = this.as_object() {
            let regex = object.as_regexp().unwrap();
            (regex.original_source.clone(), regex.flags.clone())
        } else {
            panic!("object is not an object")
        };
        Ok(Value::from(format!("/{}/{}", body, flags)))
    }

    /// `RegExp.prototype[ @@matchAll ]( string )`
    ///
    /// The `[@@matchAll]` method returns all matches of the regular expression against a string.
    ///
    /// More information:
    ///  - [ECMAScript reference][spec]
    ///  - [MDN documentation][mdn]
    ///
    /// [spec]: https://tc39.es/ecma262/#sec-regexp-prototype-matchall
    /// [mdn]: https://developer.mozilla.org/en-US/docs/Web/JavaScript/Reference/Global_Objects/RegExp/@@matchAll
    // TODO: it's returning an array, it should return an iterator
    pub(crate) fn match_all(this: &Value, arg_str: String) -> Result<Value> {
        let matches = if let Some(object) = this.as_object() {
            let regex = object.as_regexp().unwrap();
            let mut matches = Vec::new();

            for mat in regex.matcher.find_iter(&arg_str) {
                let match_vec: Vec<Value> = mat
                    .groups()
                    .map(|group| match group {
                        Some(range) => Value::from(&arg_str[range]),
                        None => Value::undefined(),
                    })
                    .collect();

                let match_val = Value::from(match_vec);

                match_val.set_property(
                    "index",
                    Property::default().value(Value::from(mat.total().start)),
                );
                match_val.set_property(
                    "input",
                    Property::default().value(Value::from(arg_str.clone())),
                );
                matches.push(match_val);

                if !regex.flags.contains('g') {
                    break;
                }
            }

            matches
        } else {
            panic!("object is not a regexp")
        };

        let length = matches.len();
        let result = Value::from(matches);
        result.set_field("length", Value::from(length));
        result.set_data(ObjectData::Array);

        Ok(result)
    }
}<|MERGE_RESOLUTION|>--- conflicted
+++ resolved
@@ -9,12 +9,6 @@
 //! [spec]: https://tc39.es/ecma262/#sec-regexp-constructor
 //! [mdn]: https://developer.mozilla.org/en-US/docs/Web/JavaScript/Reference/Global_Objects/RegExp
 
-<<<<<<< HEAD
-use regress::{Flags, Regex};
-
-use super::function::{make_builtin_fn, make_constructor_fn};
-=======
->>>>>>> ff358d1d
 use crate::{
     builtins::BuiltIn,
     gc::{empty_trace, Finalize, Trace},
@@ -23,7 +17,7 @@
     value::{RcString, Value},
     BoaProfiler, Context, Result,
 };
-use regex::Regex;
+use regress::{Flags, Regex};
 
 #[cfg(test)]
 mod tests;
