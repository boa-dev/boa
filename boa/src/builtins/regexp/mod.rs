--- conflicted
+++ resolved
@@ -779,11 +779,7 @@
         this: &JsValue,
         input: JsString,
         context: &mut Context,
-<<<<<<< HEAD
-    ) -> Result<Option<JsObject>> {
-=======
-    ) -> JsResult<Option<GcObject>> {
->>>>>>> f6749f9d
+    ) -> JsResult<Option<JsObject>> {
         // 1. Assert: Type(R) is Object.
         let object = this
             .as_object()
@@ -828,11 +824,7 @@
         this: JsObject,
         input: JsString,
         context: &mut Context,
-<<<<<<< HEAD
-    ) -> Result<Option<JsObject>> {
-=======
-    ) -> JsResult<Option<GcObject>> {
->>>>>>> f6749f9d
+    ) -> JsResult<Option<JsObject>> {
         // 1. Assert: R is an initialized RegExp instance.
         let rx = {
             let obj = this.borrow();
