//! This module implements the global `RegExp` object.
//!
//! `The `RegExp` object is used for matching text with a pattern.
//!
//! More information:
//!  - [ECMAScript reference][spec]
//!  - [MDN documentation][mdn]
//!
//! [spec]: https://tc39.es/ecma262/#sec-regexp-constructor
//! [mdn]: https://developer.mozilla.org/en-US/docs/Web/JavaScript/Reference/Global_Objects/RegExp

use regex::Regex;

use super::function::{make_builtin_fn, make_constructor_fn};
use crate::{
    builtins::{
        object::{InternalState, ObjectData},
<<<<<<< HEAD
        property::{Attribute, Property},
        value::{RcString, ResultValue, Value},
=======
        property::Property,
        value::{RcString, Value},
>>>>>>> d025207f
    },
    exec::Interpreter,
    BoaProfiler, Result,
};
use gc::{unsafe_empty_trace, Finalize, Trace};
use std::borrow::BorrowMut;

#[cfg(test)]
mod tests;

/// The internal representation on a `RegExp` object.
#[derive(Debug, Clone, Finalize)]
pub struct RegExp {
    /// Regex matcher.
    matcher: Regex,

    /// Update last_index, set if global or sticky flags are set.
    use_last_index: bool,

    /// String of parsed flags.
    flags: String,

    /// Flag 's' - dot matches newline characters.
    dot_all: bool,

    /// Flag 'g'
    global: bool,

    /// Flag 'i' - ignore case.
    ignore_case: bool,

    /// Flag 'm' - '^' and '$' match beginning/end of line.
    multiline: bool,

    /// Flag 'y'
    sticky: bool,

    /// Flag 'u' - Unicode.
    unicode: bool,

    pub(crate) original_source: String,
    original_flags: String,
}

unsafe impl Trace for RegExp {
    unsafe_empty_trace!();
}

impl InternalState for RegExp {}

impl RegExp {
    /// The name of the object.
    pub(crate) const NAME: &'static str = "RegExp";

    /// The amount of arguments this function object takes.
    pub(crate) const LENGTH: usize = 2;

    /// Create a new `RegExp`
    pub(crate) fn make_regexp(this: &Value, args: &[Value], _: &mut Interpreter) -> Result<Value> {
        let arg = args.get(0).ok_or_else(Value::undefined)?;
        let mut regex_body = String::new();
        let mut regex_flags = String::new();
        match arg {
            Value::String(ref body) => {
                // first argument is a string -> use it as regex pattern
                regex_body = body.to_string();
            }
            Value::Object(ref obj) => {
                let obj = obj.borrow();
                if let Some(regex) = obj.as_regexp() {
                    // first argument is another `RegExp` object, so copy its pattern and flags
                    regex_body = regex.original_source.clone();
                    regex_flags = regex.original_flags.clone();
                }
            }
            _ => return Err(Value::undefined()),
        }
        // if a second argument is given and it's a string, use it as flags
        if let Some(Value::String(flags)) = args.get(1) {
            regex_flags = flags.to_string();
        }

        // parse flags
        let mut sorted_flags = String::new();
        let mut pattern = String::new();
        let mut dot_all = false;
        let mut global = false;
        let mut ignore_case = false;
        let mut multiline = false;
        let mut sticky = false;
        let mut unicode = false;
        if regex_flags.contains('g') {
            global = true;
            sorted_flags.push('g');
        }
        if regex_flags.contains('i') {
            ignore_case = true;
            sorted_flags.push('i');
            pattern.push('i');
        }
        if regex_flags.contains('m') {
            multiline = true;
            sorted_flags.push('m');
            pattern.push('m');
        }
        if regex_flags.contains('s') {
            dot_all = true;
            sorted_flags.push('s');
            pattern.push('s');
        }
        if regex_flags.contains('u') {
            unicode = true;
            sorted_flags.push('u');
            //pattern.push('s'); // rust uses utf-8 anyway
        }
        if regex_flags.contains('y') {
            sticky = true;
            sorted_flags.push('y');
        }
        // the `regex` crate uses '(?{flags})` inside the pattern to enable flags
        if !pattern.is_empty() {
            pattern = format!("(?{})", pattern);
        }
        pattern.push_str(regex_body.as_str());

        let matcher = Regex::new(pattern.as_str()).expect("failed to create matcher");
        let regexp = RegExp {
            matcher,
            use_last_index: global || sticky,
            flags: sorted_flags,
            dot_all,
            global,
            ignore_case,
            multiline,
            sticky,
            unicode,
            original_source: regex_body,
            original_flags: regex_flags,
        };

        this.set_data(ObjectData::RegExp(regexp));

        Ok(this.clone())
    }

    // /// `RegExp.prototype.dotAll`
    // ///
    // /// The `dotAll` property indicates whether or not the "`s`" flag is used with the regular expression.
    // ///
    // /// More information:
    // ///  - [ECMAScript reference][spec]
    // ///  - [MDN documentation][mdn]
    // ///
    // /// [spec]: https://tc39.es/ecma262/#sec-get-regexp.prototype.dotAll
    // /// [mdn]: https://developer.mozilla.org/en-US/docs/Web/JavaScript/Reference/Global_Objects/RegExp/dotAll
    // fn get_dot_all(this: &Value, _: &[Value], _: &mut Interpreter) -> Result<Value> {
    //     this.with_internal_state_ref(|regex: &RegExp| Ok(Value::from(regex.dot_all)))
    // }

    // /// `RegExp.prototype.flags`
    // ///
    // /// The `flags` property returns a string consisting of the [`flags`][flags] of the current regular expression object.
    // ///
    // /// More information:
    // ///  - [ECMAScript reference][spec]
    // ///  - [MDN documentation][mdn]
    // ///
    // /// [spec]: https://tc39.es/ecma262/#sec-get-regexp.prototype.flags
    // /// [mdn]: https://developer.mozilla.org/en-US/docs/Web/JavaScript/Reference/Global_Objects/RegExp/flags
    // /// [flags]: https://developer.mozilla.org/en-US/docs/Web/JavaScript/Guide/Regular_Expressions#Advanced_searching_with_flags_2
    // fn get_flags(this: &Value, _: &[Value], _: &mut Interpreter) -> Result<Value> {
    //     this.with_internal_state_ref(|regex: &RegExp| Ok(Value::from(regex.flags.clone())))
    // }

    // /// `RegExp.prototype.global`
    // ///
    // /// The `global` property indicates whether or not the "`g`" flag is used with the regular expression.
    // ///
    // /// More information:
    // ///  - [ECMAScript reference][spec]
    // ///  - [MDN documentation][mdn]
    // ///
    // /// [spec]: https://tc39.es/ecma262/#sec-get-regexp.prototype.global
    // /// [mdn]: https://developer.mozilla.org/en-US/docs/Web/JavaScript/Reference/Global_Objects/RegExp/global
    // fn get_global(this: &Value, _: &[Value], _: &mut Interpreter) -> Result<Value> {
    //     this.with_internal_state_ref(|regex: &RegExp| Ok(Value::from(regex.global)))
    // }

    // /// `RegExp.prototype.ignoreCase`
    // ///
    // /// The `ignoreCase` property indicates whether or not the "`i`" flag is used with the regular expression.
    // ///
    // /// More information:
    // ///  - [ECMAScript reference][spec]
    // ///  - [MDN documentation][mdn]
    // ///
    // /// [spec]: https://tc39.es/ecma262/#sec-get-regexp.prototype.ignorecase
    // /// [mdn]: https://developer.mozilla.org/en-US/docs/Web/JavaScript/Reference/Global_Objects/RegExp/ignoreCase
    // fn get_ignore_case(this: &Value, _: &[Value], _: &mut Interpreter) -> Result<Value> {
    //     this.with_internal_state_ref(|regex: &RegExp| Ok(Value::from(regex.ignore_case)))
    // }

    // /// `RegExp.prototype.multiline`
    // ///
    // /// The multiline property indicates whether or not the "m" flag is used with the regular expression.
    // ///
    // /// More information:
    // ///  - [ECMAScript reference][spec]
    // ///  - [MDN documentation][mdn]
    // ///
    // /// [spec]: https://tc39.es/ecma262/#sec-get-regexp.prototype.multiline
    // /// [mdn]: https://developer.mozilla.org/en-US/docs/Web/JavaScript/Reference/Global_Objects/RegExp/multiline
    // fn get_multiline(this: &Value, _: &[Value], _: &mut Interpreter) -> Result<Value> {
    //     this.with_internal_state_ref(|regex: &RegExp| Ok(Value::from(regex.multiline)))
    // }

    // /// `RegExp.prototype.source`
    // ///
    // /// The `source` property returns a `String` containing the source text of the regexp object,
    // /// and it doesn't contain the two forward slashes on both sides and any flags.
    // ///
    // /// More information:
    // ///  - [ECMAScript reference][spec]
    // ///  - [MDN documentation][mdn]
    // ///
    // /// [spec]: https://tc39.es/ecma262/#sec-get-regexp.prototype.source
    // /// [mdn]: https://developer.mozilla.org/en-US/docs/Web/JavaScript/Reference/Global_Objects/RegExp/source
    // fn get_source(this: &Value, _: &[Value], _: &mut Interpreter) -> Result<Value> {
    //     Ok(this.get_internal_slot("OriginalSource"))
    // }

    // /// `RegExp.prototype.sticky`
    // ///
    // /// The `flags` property returns a string consisting of the [`flags`][flags] of the current regular expression object.
    // ///
    // /// More information:
    // ///  - [ECMAScript reference][spec]
    // ///  - [MDN documentation][mdn]
    // ///
    // /// [spec]: https://tc39.es/ecma262/#sec-get-regexp.prototype.sticky
    // /// [mdn]: https://developer.mozilla.org/en-US/docs/Web/JavaScript/Reference/Global_Objects/RegExp/sticky
    // fn get_sticky(this: &Value, _: &[Value], _: &mut Interpreter) -> Result<Value> {
    //     this.with_internal_state_ref(|regex: &RegExp| Ok(Value::from(regex.sticky)))
    // }

    // /// `RegExp.prototype.unicode`
    // ///
    // /// The unicode property indicates whether or not the "`u`" flag is used with a regular expression.
    // /// unicode is a read-only property of an individual regular expression instance.
    // ///
    // /// More information:
    // ///  - [ECMAScript reference][spec]
    // ///  - [MDN documentation][mdn]
    // ///
    // /// [spec]: https://tc39.es/ecma262/#sec-get-regexp.prototype.unicode
    // /// [mdn]: https://developer.mozilla.org/en-US/docs/Web/JavaScript/Reference/Global_Objects/RegExp/unicode
    // fn get_unicode(this: &Value, _: &[Value], _: &mut Interpreter) -> Result<Value> {
    //     this.with_internal_state_ref(|regex: &RegExp| Ok(Value::from(regex.unicode)))
    // }

    /// `RegExp.prototype.test( string )`
    ///
    /// The `test()` method executes a search for a match between a regular expression and a specified string.
    ///
    /// Returns `true` or `false`.
    ///
    /// More information:
    ///  - [ECMAScript reference][spec]
    ///  - [MDN documentation][mdn]
    ///
    /// [spec]: https://tc39.es/ecma262/#sec-regexp.prototype.test
    /// [mdn]: https://developer.mozilla.org/en-US/docs/Web/JavaScript/Reference/Global_Objects/RegExp/test
    pub(crate) fn test(this: &Value, args: &[Value], ctx: &mut Interpreter) -> Result<Value> {
        let arg_str = args
            .get(0)
            .expect("could not get argument")
            .to_string(ctx)?;
        let mut last_index = this.get_field("lastIndex").to_index(ctx)?;
        let result = if let Some(object) = this.as_object() {
            let regex = object.as_regexp().unwrap();
            let result = if let Some(m) = regex.matcher.find_at(arg_str.as_str(), last_index) {
                if regex.use_last_index {
                    last_index = m.end();
                }
                true
            } else {
                if regex.use_last_index {
                    last_index = 0;
                }
                false
            };
            Ok(Value::boolean(result))
        } else {
            panic!("object is not a regexp")
        };
        this.set_field("lastIndex", Value::from(last_index));
        result
    }

    /// `RegExp.prototype.exec( string )`
    ///
    /// The exec() method executes a search for a match in a specified string.
    ///
    /// Returns a result array, or `null`.
    ///
    /// More information:
    ///  - [ECMAScript reference][spec]
    ///  - [MDN documentation][mdn]
    ///
    /// [spec]: https://tc39.es/ecma262/#sec-regexp.prototype.exec
    /// [mdn]: https://developer.mozilla.org/en-US/docs/Web/JavaScript/Reference/Global_Objects/RegExp/exec
    pub(crate) fn exec(this: &Value, args: &[Value], ctx: &mut Interpreter) -> Result<Value> {
        let arg_str = args
            .get(0)
            .expect("could not get argument")
            .to_string(ctx)?;
        let mut last_index = this.get_field("lastIndex").to_index(ctx)?;
        let result = if let Some(object) = this.as_object() {
            let regex = object.as_regexp().unwrap();
            let mut locations = regex.matcher.capture_locations();
            let result = if let Some(m) =
                regex
                    .matcher
                    .captures_read_at(&mut locations, arg_str.as_str(), last_index)
            {
                if regex.use_last_index {
                    last_index = m.end();
                }
                let mut result = Vec::with_capacity(locations.len());
                for i in 0..locations.len() {
                    if let Some((start, end)) = locations.get(i) {
                        result.push(Value::from(
                            arg_str.get(start..end).expect("Could not get slice"),
                        ));
                    } else {
                        result.push(Value::undefined());
                    }
                }

                let result = Value::from(result);
                result.set_property("index", Property::default().value(Value::from(m.start())));
                result.set_property("input", Property::default().value(Value::from(arg_str)));
                result
            } else {
                if regex.use_last_index {
                    last_index = 0;
                }
                Value::null()
            };
            Ok(result)
        } else {
            panic!("object is not a regexp")
        };
        this.set_field("lastIndex", Value::from(last_index));
        result
    }

    /// `RegExp.prototype[ @@match ]( string )`
    ///
    /// This method retrieves the matches when matching a string against a regular expression.
    ///
    /// More information:
    ///  - [ECMAScript reference][spec]
    ///  - [MDN documentation][mdn]
    ///
    /// [spec]: https://tc39.es/ecma262/#sec-regexp.prototype-@@match
    /// [mdn]: https://developer.mozilla.org/en-US/docs/Web/JavaScript/Reference/Global_Objects/RegExp/@@match
    pub(crate) fn r#match(this: &Value, arg: RcString, ctx: &mut Interpreter) -> Result<Value> {
        let (matcher, flags) = if let Some(object) = this.as_object() {
            let regex = object.as_regexp().unwrap();
            (regex.matcher.clone(), regex.flags.clone())
        } else {
            panic!("object is not a regexp")
        };
        if flags.contains('g') {
            let mut matches = Vec::new();
            for mat in matcher.find_iter(&arg) {
                matches.push(Value::from(mat.as_str()));
            }
            if matches.is_empty() {
                return Ok(Value::null());
            }
            Ok(Value::from(matches))
        } else {
            Self::exec(this, &[Value::from(arg)], ctx)
        }
    }

    /// `RegExp.prototype.toString()`
    ///
    /// Return a string representing the regular expression.
    ///
    /// More information:
    ///  - [ECMAScript reference][spec]
    ///  - [MDN documentation][mdn]
    ///
    /// [spec]: https://tc39.es/ecma262/#sec-regexp.prototype.tostring
    /// [mdn]: https://developer.mozilla.org/en-US/docs/Web/JavaScript/Reference/Global_Objects/RegExp/toString
    #[allow(clippy::wrong_self_convention)]
    pub(crate) fn to_string(this: &Value, _: &[Value], _: &mut Interpreter) -> Result<Value> {
        let (body, flags) = if let Some(object) = this.as_object() {
            let regex = object.as_regexp().unwrap();
            (regex.original_source.clone(), regex.flags.clone())
        } else {
            panic!("object is not an object")
        };
        Ok(Value::from(format!("/{}/{}", body, flags)))
    }

    /// `RegExp.prototype[ @@matchAll ]( string )`
    ///
    /// The `[@@matchAll]` method returns all matches of the regular expression against a string.
    ///
    /// More information:
    ///  - [ECMAScript reference][spec]
    ///  - [MDN documentation][mdn]
    ///
    /// [spec]: https://tc39.es/ecma262/#sec-regexp-prototype-matchall
    /// [mdn]: https://developer.mozilla.org/en-US/docs/Web/JavaScript/Reference/Global_Objects/RegExp/@@matchAll
    // TODO: it's returning an array, it should return an iterator
    pub(crate) fn match_all(this: &Value, arg_str: String) -> Result<Value> {
        let matches = if let Some(object) = this.as_object() {
            let regex = object.as_regexp().unwrap();
            let mut matches = Vec::new();

            for m in regex.matcher.find_iter(&arg_str) {
                if let Some(caps) = regex.matcher.captures(&m.as_str()) {
                    let match_vec = caps
                        .iter()
                        .map(|group| match group {
                            Some(g) => Value::from(g.as_str()),
                            None => Value::undefined(),
                        })
                        .collect::<Vec<Value>>();

                    let match_val = Value::from(match_vec);

                    match_val
                        .set_property("index", Property::default().value(Value::from(m.start())));
                    match_val.set_property(
                        "input",
                        Property::default().value(Value::from(arg_str.clone())),
                    );
                    matches.push(match_val);

                    if !regex.flags.contains('g') {
                        break;
                    }
                }
            }

            matches
        } else {
            panic!("object is not a regexp")
        };

        let length = matches.len();
        let result = Value::from(matches);
        result.set_field("length", Value::from(length));
        result.set_data(ObjectData::Array);

        Ok(result)
    }

    /// Initialise the `RegExp` object on the global object.
    #[inline]
    pub(crate) fn init(interpreter: &mut Interpreter) {
        let _timer = BoaProfiler::global().start_event(Self::NAME, "init");
        let global = interpreter.global();

        // Create prototype
        let prototype = Value::new_object(Some(global));
        prototype.as_object_mut().unwrap().insert_property(
            "lastIndex",
            Value::from(0),
            Attribute::default(),
        );

        make_builtin_fn(Self::test, "test", &prototype, 1, interpreter);
        make_builtin_fn(Self::exec, "exec", &prototype, 1, interpreter);
        make_builtin_fn(Self::to_string, "toString", &prototype, 0, interpreter);

        // TODO: make them accessor properties, not methods.
        // make_builtin_fn(Self::get_dot_all, "dotAll", &prototype, 0);
        // make_builtin_fn(Self::get_flags, "flags", &prototype, 0);
        // make_builtin_fn(Self::get_global, "global", &prototype, 0);
        // make_builtin_fn(Self::get_ignore_case, "ignoreCase", &prototype, 0);
        // make_builtin_fn(Self::get_multiline, "multiline", &prototype, 0);
        // make_builtin_fn(Self::get_source, "source", &prototype, 0);
        // make_builtin_fn(Self::get_sticky, "sticky", &prototype, 0);
        // make_builtin_fn(Self::get_unicode, "unicode", &prototype, 0);

        let regexp = make_constructor_fn(
            Self::NAME,
            Self::LENGTH,
            Self::make_regexp,
            global,
            prototype,
            true,
            true,
        );
        let mut global = interpreter.global().as_object_mut().expect("Expect object");
        global.borrow_mut().insert_property(
            Self::NAME,
            regexp,
            Attribute::WRITABLE | Attribute::NON_ENUMERABLE | Attribute::CONFIGURABLE,
        );
    }
}<|MERGE_RESOLUTION|>--- conflicted
+++ resolved
@@ -15,13 +15,8 @@
 use crate::{
     builtins::{
         object::{InternalState, ObjectData},
-<<<<<<< HEAD
         property::{Attribute, Property},
-        value::{RcString, ResultValue, Value},
-=======
-        property::Property,
         value::{RcString, Value},
->>>>>>> d025207f
     },
     exec::Interpreter,
     BoaProfiler, Result,
