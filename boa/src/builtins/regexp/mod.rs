--- conflicted
+++ resolved
@@ -291,14 +291,9 @@
     pub(crate) fn test(this: &Value, args: &[Value], ctx: &mut Interpreter) -> ResultValue {
         let arg_str = ctx.to_string(args.get(0).expect("could not get argument"))?;
         let mut last_index = usize::from(&this.get_field("lastIndex"));
-<<<<<<< HEAD
-        let result = this.with_internal_state_ref(|regex: &RegExp| {
-            let result = if let Some(m) = regex.matcher.find(arg_str.as_str()) { //This may not work as find_at is not implemented in regress
-=======
         let result = if let Some(object) = this.as_object() {
             let regex = object.as_regexp().unwrap();
             let result = if let Some(m) = regex.matcher.find_at(arg_str.as_str(), last_index) {
->>>>>>> 8036a49f
                 if regex.use_last_index {
                     last_index = m.group(1).unwrap().end;
                 }
