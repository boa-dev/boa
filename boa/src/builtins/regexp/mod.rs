//! This module implements the global `RegExp` object.
//!
//! `The `RegExp` object is used for matching text with a pattern.
//!
//! More information:
//!  - [ECMAScript reference][spec]
//!  - [MDN documentation][mdn]
//!
//! [spec]: https://tc39.es/ecma262/#sec-regexp-constructor
//! [mdn]: https://developer.mozilla.org/en-US/docs/Web/JavaScript/Reference/Global_Objects/RegExp

use regex::Regex;

use super::function::{make_builtin_fn, make_constructor_fn};
use crate::{
    builtins::{
        object::{InternalState, ObjectData},
        property::Property,
        value::{RcString, ResultValue, Value},
    },
    exec::Interpreter,
    BoaProfiler,
};
use gc::{unsafe_empty_trace, Finalize, Trace};

#[cfg(test)]
mod tests;

/// The internal representation on a `RegExp` object.
#[derive(Debug, Clone, Finalize)]
pub struct RegExp {
    /// Regex matcher.
    matcher: Regex,

    /// Update last_index, set if global or sticky flags are set.
    use_last_index: bool,

    /// String of parsed flags.
    flags: String,

    /// Flag 's' - dot matches newline characters.
    dot_all: bool,

    /// Flag 'g'
    global: bool,

    /// Flag 'i' - ignore case.
    ignore_case: bool,

    /// Flag 'm' - '^' and '$' match beginning/end of line.
    multiline: bool,

    /// Flag 'y'
    sticky: bool,

    /// Flag 'u' - Unicode.
    unicode: bool,

    pub(crate) original_source: String,
    original_flags: String,
}

unsafe impl Trace for RegExp {
    unsafe_empty_trace!();
}

impl InternalState for RegExp {}

impl RegExp {
    /// The name of the object.
    pub(crate) const NAME: &'static str = "RegExp";

    /// The amount of arguments this function object takes.
    pub(crate) const LENGTH: usize = 2;

    /// Create a new `RegExp`
    pub(crate) fn make_regexp(this: &Value, args: &[Value], _: &mut Interpreter) -> ResultValue {
        let arg = args.get(0).ok_or_else(Value::undefined)?;
        let mut regex_body = String::new();
        let mut regex_flags = String::new();
        match arg {
            Value::String(ref body) => {
                // first argument is a string -> use it as regex pattern
                regex_body = body.to_string();
            }
            Value::Object(ref obj) => {
                let obj = obj.borrow();
                if let Some(regex) = obj.as_regexp() {
                    // first argument is another `RegExp` object, so copy its pattern and flags
                    regex_body = regex.original_source.clone();
                    regex_flags = regex.original_flags.clone();
                }
            }
            _ => return Err(Value::undefined()),
        }
        // if a second argument is given and it's a string, use it as flags
        if let Some(Value::String(flags)) = args.get(1) {
            regex_flags = flags.to_string();
        }

        // parse flags
        let mut sorted_flags = String::new();
        let mut pattern = String::new();
        let mut dot_all = false;
        let mut global = false;
        let mut ignore_case = false;
        let mut multiline = false;
        let mut sticky = false;
        let mut unicode = false;
        if regex_flags.contains('g') {
            global = true;
            sorted_flags.push('g');
        }
        if regex_flags.contains('i') {
            ignore_case = true;
            sorted_flags.push('i');
            pattern.push('i');
        }
        if regex_flags.contains('m') {
            multiline = true;
            sorted_flags.push('m');
            pattern.push('m');
        }
        if regex_flags.contains('s') {
            dot_all = true;
            sorted_flags.push('s');
            pattern.push('s');
        }
        if regex_flags.contains('u') {
            unicode = true;
            sorted_flags.push('u');
            //pattern.push('s'); // rust uses utf-8 anyway
        }
        if regex_flags.contains('y') {
            sticky = true;
            sorted_flags.push('y');
        }
        // the `regex` crate uses '(?{flags})` inside the pattern to enable flags
        if !pattern.is_empty() {
            pattern = format!("(?{})", pattern);
        }
        pattern.push_str(regex_body.as_str());

        let matcher = Regex::new(pattern.as_str()).expect("failed to create matcher");
        let regexp = RegExp {
            matcher,
            use_last_index: global || sticky,
            flags: sorted_flags,
            dot_all,
            global,
            ignore_case,
            multiline,
            sticky,
            unicode,
            original_source: regex_body,
            original_flags: regex_flags,
        };

        this.set_data(ObjectData::RegExp(regexp));

        Ok(this.clone())
    }

    // /// `RegExp.prototype.dotAll`
    // ///
    // /// The `dotAll` property indicates whether or not the "`s`" flag is used with the regular expression.
    // ///
    // /// More information:
    // ///  - [ECMAScript reference][spec]
    // ///  - [MDN documentation][mdn]
    // ///
    // /// [spec]: https://tc39.es/ecma262/#sec-get-regexp.prototype.dotAll
    // /// [mdn]: https://developer.mozilla.org/en-US/docs/Web/JavaScript/Reference/Global_Objects/RegExp/dotAll
    // fn get_dot_all(this: &Value, _: &[Value], _: &mut Interpreter) -> ResultValue {
    //     this.with_internal_state_ref(|regex: &RegExp| Ok(Value::from(regex.dot_all)))
    // }

    // /// `RegExp.prototype.flags`
    // ///
    // /// The `flags` property returns a string consisting of the [`flags`][flags] of the current regular expression object.
    // ///
    // /// More information:
    // ///  - [ECMAScript reference][spec]
    // ///  - [MDN documentation][mdn]
    // ///
    // /// [spec]: https://tc39.es/ecma262/#sec-get-regexp.prototype.flags
    // /// [mdn]: https://developer.mozilla.org/en-US/docs/Web/JavaScript/Reference/Global_Objects/RegExp/flags
    // /// [flags]: https://developer.mozilla.org/en-US/docs/Web/JavaScript/Guide/Regular_Expressions#Advanced_searching_with_flags_2
    // fn get_flags(this: &Value, _: &[Value], _: &mut Interpreter) -> ResultValue {
    //     this.with_internal_state_ref(|regex: &RegExp| Ok(Value::from(regex.flags.clone())))
    // }

    // /// `RegExp.prototype.global`
    // ///
    // /// The `global` property indicates whether or not the "`g`" flag is used with the regular expression.
    // ///
    // /// More information:
    // ///  - [ECMAScript reference][spec]
    // ///  - [MDN documentation][mdn]
    // ///
    // /// [spec]: https://tc39.es/ecma262/#sec-get-regexp.prototype.global
    // /// [mdn]: https://developer.mozilla.org/en-US/docs/Web/JavaScript/Reference/Global_Objects/RegExp/global
    // fn get_global(this: &Value, _: &[Value], _: &mut Interpreter) -> ResultValue {
    //     this.with_internal_state_ref(|regex: &RegExp| Ok(Value::from(regex.global)))
    // }

    // /// `RegExp.prototype.ignoreCase`
    // ///
    // /// The `ignoreCase` property indicates whether or not the "`i`" flag is used with the regular expression.
    // ///
    // /// More information:
    // ///  - [ECMAScript reference][spec]
    // ///  - [MDN documentation][mdn]
    // ///
    // /// [spec]: https://tc39.es/ecma262/#sec-get-regexp.prototype.ignorecase
    // /// [mdn]: https://developer.mozilla.org/en-US/docs/Web/JavaScript/Reference/Global_Objects/RegExp/ignoreCase
    // fn get_ignore_case(this: &Value, _: &[Value], _: &mut Interpreter) -> ResultValue {
    //     this.with_internal_state_ref(|regex: &RegExp| Ok(Value::from(regex.ignore_case)))
    // }

    // /// `RegExp.prototype.multiline`
    // ///
    // /// The multiline property indicates whether or not the "m" flag is used with the regular expression.
    // ///
    // /// More information:
    // ///  - [ECMAScript reference][spec]
    // ///  - [MDN documentation][mdn]
    // ///
    // /// [spec]: https://tc39.es/ecma262/#sec-get-regexp.prototype.multiline
    // /// [mdn]: https://developer.mozilla.org/en-US/docs/Web/JavaScript/Reference/Global_Objects/RegExp/multiline
    // fn get_multiline(this: &Value, _: &[Value], _: &mut Interpreter) -> ResultValue {
    //     this.with_internal_state_ref(|regex: &RegExp| Ok(Value::from(regex.multiline)))
    // }

    // /// `RegExp.prototype.source`
    // ///
    // /// The `source` property returns a `String` containing the source text of the regexp object,
    // /// and it doesn't contain the two forward slashes on both sides and any flags.
    // ///
    // /// More information:
    // ///  - [ECMAScript reference][spec]
    // ///  - [MDN documentation][mdn]
    // ///
    // /// [spec]: https://tc39.es/ecma262/#sec-get-regexp.prototype.source
    // /// [mdn]: https://developer.mozilla.org/en-US/docs/Web/JavaScript/Reference/Global_Objects/RegExp/source
    // fn get_source(this: &Value, _: &[Value], _: &mut Interpreter) -> ResultValue {
    //     Ok(this.get_internal_slot("OriginalSource"))
    // }

    // /// `RegExp.prototype.sticky`
    // ///
    // /// The `flags` property returns a string consisting of the [`flags`][flags] of the current regular expression object.
    // ///
    // /// More information:
    // ///  - [ECMAScript reference][spec]
    // ///  - [MDN documentation][mdn]
    // ///
    // /// [spec]: https://tc39.es/ecma262/#sec-get-regexp.prototype.sticky
    // /// [mdn]: https://developer.mozilla.org/en-US/docs/Web/JavaScript/Reference/Global_Objects/RegExp/sticky
    // fn get_sticky(this: &Value, _: &[Value], _: &mut Interpreter) -> ResultValue {
    //     this.with_internal_state_ref(|regex: &RegExp| Ok(Value::from(regex.sticky)))
    // }

    // /// `RegExp.prototype.unicode`
    // ///
    // /// The unicode property indicates whether or not the "`u`" flag is used with a regular expression.
    // /// unicode is a read-only property of an individual regular expression instance.
    // ///
    // /// More information:
    // ///  - [ECMAScript reference][spec]
    // ///  - [MDN documentation][mdn]
    // ///
    // /// [spec]: https://tc39.es/ecma262/#sec-get-regexp.prototype.unicode
    // /// [mdn]: https://developer.mozilla.org/en-US/docs/Web/JavaScript/Reference/Global_Objects/RegExp/unicode
    // fn get_unicode(this: &Value, _: &[Value], _: &mut Interpreter) -> ResultValue {
    //     this.with_internal_state_ref(|regex: &RegExp| Ok(Value::from(regex.unicode)))
    // }

    /// `RegExp.prototype.test( string )`
    ///
    /// The `test()` method executes a search for a match between a regular expression and a specified string.
    ///
    /// Returns `true` or `false`.
    ///
    /// More information:
    ///  - [ECMAScript reference][spec]
    ///  - [MDN documentation][mdn]
    ///
    /// [spec]: https://tc39.es/ecma262/#sec-regexp.prototype.test
    /// [mdn]: https://developer.mozilla.org/en-US/docs/Web/JavaScript/Reference/Global_Objects/RegExp/test
    pub(crate) fn test(this: &Value, args: &[Value], ctx: &mut Interpreter) -> ResultValue {
        let arg_str = ctx.to_string(args.get(0).expect("could not get argument"))?;
        let mut last_index = usize::from(&this.get_field("lastIndex"));
        let result = if let Some(object) = this.as_object() {
            let regex = object.as_regexp().unwrap();
            let result = if let Some(m) = regex.matcher.find_at(arg_str.as_str(), last_index) {
                if regex.use_last_index {
                    last_index = m.end();
                }
                true
            } else {
                if regex.use_last_index {
                    last_index = 0;
                }
                false
            };
            Ok(Value::boolean(result))
        } else {
            panic!("object is not a regexp")
        };
        this.set_field("lastIndex", Value::from(last_index));
        result
    }

    /// `RegExp.prototype.exec( string )`
    ///
    /// The exec() method executes a search for a match in a specified string.
    ///
    /// Returns a result array, or `null`.
    ///
    /// More information:
    ///  - [ECMAScript reference][spec]
    ///  - [MDN documentation][mdn]
    ///
    /// [spec]: https://tc39.es/ecma262/#sec-regexp.prototype.exec
    /// [mdn]: https://developer.mozilla.org/en-US/docs/Web/JavaScript/Reference/Global_Objects/RegExp/exec
    pub(crate) fn exec(this: &Value, args: &[Value], ctx: &mut Interpreter) -> ResultValue {
        let arg_str = ctx.to_string(args.get(0).expect("could not get argument"))?;
        let mut last_index = usize::from(&this.get_field("lastIndex"));
        let result = if let Some(object) = this.as_object() {
            let regex = object.as_regexp().unwrap();
            let mut locations = regex.matcher.capture_locations();
            let result = if let Some(m) =
                regex
                    .matcher
                    .captures_read_at(&mut locations, arg_str.as_str(), last_index)
            {
                if regex.use_last_index {
                    last_index = m.end();
                }
                let mut result = Vec::with_capacity(locations.len());
                for i in 0..locations.len() {
                    if let Some((start, end)) = locations.get(i) {
                        result.push(Value::from(
                            arg_str.get(start..end).expect("Could not get slice"),
                        ));
                    } else {
                        result.push(Value::undefined());
                    }
                }

                let result = Value::from(result);
                result.set_property("index", Property::default().value(Value::from(m.start())));
                result.set_property("input", Property::default().value(Value::from(arg_str)));
                result
            } else {
                if regex.use_last_index {
                    last_index = 0;
                }
                Value::null()
            };
            Ok(result)
        } else {
            panic!("object is not a regexp")
        };
        this.set_field("lastIndex", Value::from(last_index));
        result
    }

    /// `RegExp.prototype[ @@match ]( string )`
    ///
    /// This method retrieves the matches when matching a string against a regular expression.
    ///
    /// More information:
    ///  - [ECMAScript reference][spec]
    ///  - [MDN documentation][mdn]
    ///
    /// [spec]: https://tc39.es/ecma262/#sec-regexp.prototype-@@match
    /// [mdn]: https://developer.mozilla.org/en-US/docs/Web/JavaScript/Reference/Global_Objects/RegExp/@@match
    pub(crate) fn r#match(this: &Value, arg: RcString, ctx: &mut Interpreter) -> ResultValue {
        let (matcher, flags) = if let Some(object) = this.as_object() {
            let regex = object.as_regexp().unwrap();
            (regex.matcher.clone(), regex.flags.clone())
        } else {
            panic!("object is not a regexp")
        };
        if flags.contains('g') {
            let mut matches = Vec::new();
            for mat in matcher.find_iter(&arg) {
                matches.push(Value::from(mat.as_str()));
            }
            if matches.is_empty() {
                return Ok(Value::null());
            }
            Ok(Value::from(matches))
        } else {
            Self::exec(this, &[Value::from(arg)], ctx)
        }
    }

    /// `RegExp.prototype.toString()`
    ///
    /// Return a string representing the regular expression.
    ///
    /// More information:
    ///  - [ECMAScript reference][spec]
    ///  - [MDN documentation][mdn]
    ///
    /// [spec]: https://tc39.es/ecma262/#sec-regexp.prototype.tostring
    /// [mdn]: https://developer.mozilla.org/en-US/docs/Web/JavaScript/Reference/Global_Objects/RegExp/toString
    #[allow(clippy::wrong_self_convention)]
    pub(crate) fn to_string(this: &Value, _: &[Value], _: &mut Interpreter) -> ResultValue {
        let (body, flags) = if let Some(object) = this.as_object() {
            let regex = object.as_regexp().unwrap();
            (regex.original_source.clone(), regex.flags.clone())
        } else {
            panic!("object is not an object")
        };
        Ok(Value::from(format!("/{}/{}", body, flags)))
    }

    /// `RegExp.prototype[ @@matchAll ]( string )`
    ///
    /// The `[@@matchAll]` method returns all matches of the regular expression against a string.
    ///
    /// More information:
    ///  - [ECMAScript reference][spec]
    ///  - [MDN documentation][mdn]
    ///
    /// [spec]: https://tc39.es/ecma262/#sec-regexp-prototype-matchall
    /// [mdn]: https://developer.mozilla.org/en-US/docs/Web/JavaScript/Reference/Global_Objects/RegExp/@@matchAll
    // TODO: it's returning an array, it should return an iterator
    pub(crate) fn match_all(this: &Value, arg_str: String) -> ResultValue {
        let matches = if let Some(object) = this.as_object() {
            let regex = object.as_regexp().unwrap();
            let mut matches = Vec::new();

            for m in regex.matcher.find_iter(&arg_str) {
                if let Some(caps) = regex.matcher.captures(&m.as_str()) {
                    let match_vec = caps
                        .iter()
                        .map(|group| match group {
                            Some(g) => Value::from(g.as_str()),
                            None => Value::undefined(),
                        })
                        .collect::<Vec<Value>>();

                    let match_val = Value::from(match_vec);

                    match_val
                        .set_property("index", Property::default().value(Value::from(m.start())));
                    match_val.set_property(
                        "input",
                        Property::default().value(Value::from(arg_str.clone())),
                    );
                    matches.push(match_val);

                    if !regex.flags.contains('g') {
                        break;
                    }
                }
            }

            matches
        } else {
            panic!("object is not a regexp")
        };

        let length = matches.len();
        let result = Value::from(matches);
        result.set_field("length", Value::from(length));
        result.set_data(ObjectData::Array);

        Ok(result)
    }

    /// Initialise the `RegExp` object on the global object.
    #[inline]
    pub(crate) fn init(global: &Value) -> (&str, Value) {
        let _timer = BoaProfiler::global().start_event(Self::NAME, "init");

        // Create prototype
        let prototype = Value::new_object(Some(global));
        prototype
            .as_object_mut()
            .unwrap()
            .insert_field("lastIndex", Value::from(0));

        make_builtin_fn(Self::test, "test", &prototype, 1);
        make_builtin_fn(Self::exec, "exec", &prototype, 1);
        make_builtin_fn(Self::to_string, "toString", &prototype, 0);

        // TODO: make them accessor properties, not methods.
        // make_builtin_fn(Self::get_dot_all, "dotAll", &prototype, 0);
        // make_builtin_fn(Self::get_flags, "flags", &prototype, 0);
        // make_builtin_fn(Self::get_global, "global", &prototype, 0);
        // make_builtin_fn(Self::get_ignore_case, "ignoreCase", &prototype, 0);
        // make_builtin_fn(Self::get_multiline, "multiline", &prototype, 0);
        // make_builtin_fn(Self::get_source, "source", &prototype, 0);
        // make_builtin_fn(Self::get_sticky, "sticky", &prototype, 0);
        // make_builtin_fn(Self::get_unicode, "unicode", &prototype, 0);

        let regexp = make_constructor_fn(
            Self::NAME,
            Self::LENGTH,
            Self::make_regexp,
            global,
            prototype,
            true,
            true,
<<<<<<< HEAD
        );
=======
        )
    }

    /// Initialise the `RegExp` object on the global object.
    #[inline]
    pub(crate) fn init(interpreter: &mut Interpreter) -> (&'static str, Value) {
        let global = interpreter.global();
        let _timer = BoaProfiler::global().start_event(Self::NAME, "init");
>>>>>>> 7b3f42de

        (Self::NAME, regexp)
    }
}<|MERGE_RESOLUTION|>--- conflicted
+++ resolved
@@ -476,8 +476,9 @@
 
     /// Initialise the `RegExp` object on the global object.
     #[inline]
-    pub(crate) fn init(global: &Value) -> (&str, Value) {
+    pub(crate) fn init(interpreter: &mut Interpreter) -> (&str, Value) {
         let _timer = BoaProfiler::global().start_event(Self::NAME, "init");
+        let global = interpreter.global();
 
         // Create prototype
         let prototype = Value::new_object(Some(global));
@@ -508,18 +509,7 @@
             prototype,
             true,
             true,
-<<<<<<< HEAD
         );
-=======
-        )
-    }
-
-    /// Initialise the `RegExp` object on the global object.
-    #[inline]
-    pub(crate) fn init(interpreter: &mut Interpreter) -> (&'static str, Value) {
-        let global = interpreter.global();
-        let _timer = BoaProfiler::global().start_event(Self::NAME, "init");
->>>>>>> 7b3f42de
 
         (Self::NAME, regexp)
     }
