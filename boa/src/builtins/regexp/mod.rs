//! This module implements the global `RegExp` object.
//!
//! `The `RegExp` object is used for matching text with a pattern.
//!
//! More information:
//!  - [ECMAScript reference][spec]
//!  - [MDN documentation][mdn]
//!
//! [spec]: https://tc39.es/ecma262/#sec-regexp-constructor
//! [mdn]: https://developer.mozilla.org/en-US/docs/Web/JavaScript/Reference/Global_Objects/RegExp

use regex::Regex;

use super::function::{make_builtin_fn, make_constructor_fn};
use crate::{
    builtins::{
<<<<<<< HEAD
        object::{InternalState, ObjectData},
        property::{Attribute, Property},
=======
        object::ObjectData,
        property::Property,
>>>>>>> 14d7791f
        value::{RcString, Value},
    },
    exec::Interpreter,
    BoaProfiler, Result,
};
use gc::{unsafe_empty_trace, Finalize, Trace};

#[cfg(test)]
mod tests;

/// The internal representation on a `RegExp` object.
#[derive(Debug, Clone, Finalize)]
pub struct RegExp {
    /// Regex matcher.
    matcher: Regex,

    /// Update last_index, set if global or sticky flags are set.
    use_last_index: bool,

    /// String of parsed flags.
    flags: String,

    /// Flag 's' - dot matches newline characters.
    dot_all: bool,

    /// Flag 'g'
    global: bool,

    /// Flag 'i' - ignore case.
    ignore_case: bool,

    /// Flag 'm' - '^' and '$' match beginning/end of line.
    multiline: bool,

    /// Flag 'y'
    sticky: bool,

    /// Flag 'u' - Unicode.
    unicode: bool,

    pub(crate) original_source: String,
    original_flags: String,
}

unsafe impl Trace for RegExp {
    unsafe_empty_trace!();
}

impl RegExp {
    /// The name of the object.
    pub(crate) const NAME: &'static str = "RegExp";

    /// The amount of arguments this function object takes.
    pub(crate) const LENGTH: usize = 2;

    /// Create a new `RegExp`
    pub(crate) fn make_regexp(this: &Value, args: &[Value], _: &mut Interpreter) -> Result<Value> {
        let arg = args.get(0).ok_or_else(Value::undefined)?;
        let mut regex_body = String::new();
        let mut regex_flags = String::new();
        match arg {
            Value::String(ref body) => {
                // first argument is a string -> use it as regex pattern
                regex_body = body.to_string();
            }
            Value::Object(ref obj) => {
                let obj = obj.borrow();
                if let Some(regex) = obj.as_regexp() {
                    // first argument is another `RegExp` object, so copy its pattern and flags
                    regex_body = regex.original_source.clone();
                    regex_flags = regex.original_flags.clone();
                }
            }
            _ => return Err(Value::undefined()),
        }
        // if a second argument is given and it's a string, use it as flags
        if let Some(Value::String(flags)) = args.get(1) {
            regex_flags = flags.to_string();
        }

        // parse flags
        let mut sorted_flags = String::new();
        let mut pattern = String::new();
        let mut dot_all = false;
        let mut global = false;
        let mut ignore_case = false;
        let mut multiline = false;
        let mut sticky = false;
        let mut unicode = false;
        if regex_flags.contains('g') {
            global = true;
            sorted_flags.push('g');
        }
        if regex_flags.contains('i') {
            ignore_case = true;
            sorted_flags.push('i');
            pattern.push('i');
        }
        if regex_flags.contains('m') {
            multiline = true;
            sorted_flags.push('m');
            pattern.push('m');
        }
        if regex_flags.contains('s') {
            dot_all = true;
            sorted_flags.push('s');
            pattern.push('s');
        }
        if regex_flags.contains('u') {
            unicode = true;
            sorted_flags.push('u');
            //pattern.push('s'); // rust uses utf-8 anyway
        }
        if regex_flags.contains('y') {
            sticky = true;
            sorted_flags.push('y');
        }
        // the `regex` crate uses '(?{flags})` inside the pattern to enable flags
        if !pattern.is_empty() {
            pattern = format!("(?{})", pattern);
        }
        pattern.push_str(regex_body.as_str());

        let matcher = Regex::new(pattern.as_str()).expect("failed to create matcher");
        let regexp = RegExp {
            matcher,
            use_last_index: global || sticky,
            flags: sorted_flags,
            dot_all,
            global,
            ignore_case,
            multiline,
            sticky,
            unicode,
            original_source: regex_body,
            original_flags: regex_flags,
        };

        this.set_data(ObjectData::RegExp(Box::new(regexp)));

        Ok(this.clone())
    }

    // /// `RegExp.prototype.dotAll`
    // ///
    // /// The `dotAll` property indicates whether or not the "`s`" flag is used with the regular expression.
    // ///
    // /// More information:
    // ///  - [ECMAScript reference][spec]
    // ///  - [MDN documentation][mdn]
    // ///
    // /// [spec]: https://tc39.es/ecma262/#sec-get-regexp.prototype.dotAll
    // /// [mdn]: https://developer.mozilla.org/en-US/docs/Web/JavaScript/Reference/Global_Objects/RegExp/dotAll
    // fn get_dot_all(this: &Value, _: &[Value], _: &mut Interpreter) -> Result<Value> {
    //     this.with_internal_state_ref(|regex: &RegExp| Ok(Value::from(regex.dot_all)))
    // }

    // /// `RegExp.prototype.flags`
    // ///
    // /// The `flags` property returns a string consisting of the [`flags`][flags] of the current regular expression object.
    // ///
    // /// More information:
    // ///  - [ECMAScript reference][spec]
    // ///  - [MDN documentation][mdn]
    // ///
    // /// [spec]: https://tc39.es/ecma262/#sec-get-regexp.prototype.flags
    // /// [mdn]: https://developer.mozilla.org/en-US/docs/Web/JavaScript/Reference/Global_Objects/RegExp/flags
    // /// [flags]: https://developer.mozilla.org/en-US/docs/Web/JavaScript/Guide/Regular_Expressions#Advanced_searching_with_flags_2
    // fn get_flags(this: &Value, _: &[Value], _: &mut Interpreter) -> Result<Value> {
    //     this.with_internal_state_ref(|regex: &RegExp| Ok(Value::from(regex.flags.clone())))
    // }

    // /// `RegExp.prototype.global`
    // ///
    // /// The `global` property indicates whether or not the "`g`" flag is used with the regular expression.
    // ///
    // /// More information:
    // ///  - [ECMAScript reference][spec]
    // ///  - [MDN documentation][mdn]
    // ///
    // /// [spec]: https://tc39.es/ecma262/#sec-get-regexp.prototype.global
    // /// [mdn]: https://developer.mozilla.org/en-US/docs/Web/JavaScript/Reference/Global_Objects/RegExp/global
    // fn get_global(this: &Value, _: &[Value], _: &mut Interpreter) -> Result<Value> {
    //     this.with_internal_state_ref(|regex: &RegExp| Ok(Value::from(regex.global)))
    // }

    // /// `RegExp.prototype.ignoreCase`
    // ///
    // /// The `ignoreCase` property indicates whether or not the "`i`" flag is used with the regular expression.
    // ///
    // /// More information:
    // ///  - [ECMAScript reference][spec]
    // ///  - [MDN documentation][mdn]
    // ///
    // /// [spec]: https://tc39.es/ecma262/#sec-get-regexp.prototype.ignorecase
    // /// [mdn]: https://developer.mozilla.org/en-US/docs/Web/JavaScript/Reference/Global_Objects/RegExp/ignoreCase
    // fn get_ignore_case(this: &Value, _: &[Value], _: &mut Interpreter) -> Result<Value> {
    //     this.with_internal_state_ref(|regex: &RegExp| Ok(Value::from(regex.ignore_case)))
    // }

    // /// `RegExp.prototype.multiline`
    // ///
    // /// The multiline property indicates whether or not the "m" flag is used with the regular expression.
    // ///
    // /// More information:
    // ///  - [ECMAScript reference][spec]
    // ///  - [MDN documentation][mdn]
    // ///
    // /// [spec]: https://tc39.es/ecma262/#sec-get-regexp.prototype.multiline
    // /// [mdn]: https://developer.mozilla.org/en-US/docs/Web/JavaScript/Reference/Global_Objects/RegExp/multiline
    // fn get_multiline(this: &Value, _: &[Value], _: &mut Interpreter) -> Result<Value> {
    //     this.with_internal_state_ref(|regex: &RegExp| Ok(Value::from(regex.multiline)))
    // }

    // /// `RegExp.prototype.source`
    // ///
    // /// The `source` property returns a `String` containing the source text of the regexp object,
    // /// and it doesn't contain the two forward slashes on both sides and any flags.
    // ///
    // /// More information:
    // ///  - [ECMAScript reference][spec]
    // ///  - [MDN documentation][mdn]
    // ///
    // /// [spec]: https://tc39.es/ecma262/#sec-get-regexp.prototype.source
    // /// [mdn]: https://developer.mozilla.org/en-US/docs/Web/JavaScript/Reference/Global_Objects/RegExp/source
    // fn get_source(this: &Value, _: &[Value], _: &mut Interpreter) -> Result<Value> {
    //     Ok(this.get_internal_slot("OriginalSource"))
    // }

    // /// `RegExp.prototype.sticky`
    // ///
    // /// The `flags` property returns a string consisting of the [`flags`][flags] of the current regular expression object.
    // ///
    // /// More information:
    // ///  - [ECMAScript reference][spec]
    // ///  - [MDN documentation][mdn]
    // ///
    // /// [spec]: https://tc39.es/ecma262/#sec-get-regexp.prototype.sticky
    // /// [mdn]: https://developer.mozilla.org/en-US/docs/Web/JavaScript/Reference/Global_Objects/RegExp/sticky
    // fn get_sticky(this: &Value, _: &[Value], _: &mut Interpreter) -> Result<Value> {
    //     this.with_internal_state_ref(|regex: &RegExp| Ok(Value::from(regex.sticky)))
    // }

    // /// `RegExp.prototype.unicode`
    // ///
    // /// The unicode property indicates whether or not the "`u`" flag is used with a regular expression.
    // /// unicode is a read-only property of an individual regular expression instance.
    // ///
    // /// More information:
    // ///  - [ECMAScript reference][spec]
    // ///  - [MDN documentation][mdn]
    // ///
    // /// [spec]: https://tc39.es/ecma262/#sec-get-regexp.prototype.unicode
    // /// [mdn]: https://developer.mozilla.org/en-US/docs/Web/JavaScript/Reference/Global_Objects/RegExp/unicode
    // fn get_unicode(this: &Value, _: &[Value], _: &mut Interpreter) -> Result<Value> {
    //     this.with_internal_state_ref(|regex: &RegExp| Ok(Value::from(regex.unicode)))
    // }

    /// `RegExp.prototype.test( string )`
    ///
    /// The `test()` method executes a search for a match between a regular expression and a specified string.
    ///
    /// Returns `true` or `false`.
    ///
    /// More information:
    ///  - [ECMAScript reference][spec]
    ///  - [MDN documentation][mdn]
    ///
    /// [spec]: https://tc39.es/ecma262/#sec-regexp.prototype.test
    /// [mdn]: https://developer.mozilla.org/en-US/docs/Web/JavaScript/Reference/Global_Objects/RegExp/test
    pub(crate) fn test(this: &Value, args: &[Value], ctx: &mut Interpreter) -> Result<Value> {
        let arg_str = args
            .get(0)
            .expect("could not get argument")
            .to_string(ctx)?;
        let mut last_index = this.get_field("lastIndex").to_index(ctx)?;
        let result = if let Some(object) = this.as_object() {
            let regex = object.as_regexp().unwrap();
            let result = if let Some(m) = regex.matcher.find_at(arg_str.as_str(), last_index) {
                if regex.use_last_index {
                    last_index = m.end();
                }
                true
            } else {
                if regex.use_last_index {
                    last_index = 0;
                }
                false
            };
            Ok(Value::boolean(result))
        } else {
            panic!("object is not a regexp")
        };
        this.set_field("lastIndex", Value::from(last_index));
        result
    }

    /// `RegExp.prototype.exec( string )`
    ///
    /// The exec() method executes a search for a match in a specified string.
    ///
    /// Returns a result array, or `null`.
    ///
    /// More information:
    ///  - [ECMAScript reference][spec]
    ///  - [MDN documentation][mdn]
    ///
    /// [spec]: https://tc39.es/ecma262/#sec-regexp.prototype.exec
    /// [mdn]: https://developer.mozilla.org/en-US/docs/Web/JavaScript/Reference/Global_Objects/RegExp/exec
    pub(crate) fn exec(this: &Value, args: &[Value], ctx: &mut Interpreter) -> Result<Value> {
        let arg_str = args
            .get(0)
            .expect("could not get argument")
            .to_string(ctx)?;
        let mut last_index = this.get_field("lastIndex").to_index(ctx)?;
        let result = if let Some(object) = this.as_object() {
            let regex = object.as_regexp().unwrap();
            let mut locations = regex.matcher.capture_locations();
            let result = if let Some(m) =
                regex
                    .matcher
                    .captures_read_at(&mut locations, arg_str.as_str(), last_index)
            {
                if regex.use_last_index {
                    last_index = m.end();
                }
                let mut result = Vec::with_capacity(locations.len());
                for i in 0..locations.len() {
                    if let Some((start, end)) = locations.get(i) {
                        result.push(Value::from(
                            arg_str.get(start..end).expect("Could not get slice"),
                        ));
                    } else {
                        result.push(Value::undefined());
                    }
                }

                let result = Value::from(result);
                result.set_property("index", Property::default().value(Value::from(m.start())));
                result.set_property("input", Property::default().value(Value::from(arg_str)));
                result
            } else {
                if regex.use_last_index {
                    last_index = 0;
                }
                Value::null()
            };
            Ok(result)
        } else {
            panic!("object is not a regexp")
        };
        this.set_field("lastIndex", Value::from(last_index));
        result
    }

    /// `RegExp.prototype[ @@match ]( string )`
    ///
    /// This method retrieves the matches when matching a string against a regular expression.
    ///
    /// More information:
    ///  - [ECMAScript reference][spec]
    ///  - [MDN documentation][mdn]
    ///
    /// [spec]: https://tc39.es/ecma262/#sec-regexp.prototype-@@match
    /// [mdn]: https://developer.mozilla.org/en-US/docs/Web/JavaScript/Reference/Global_Objects/RegExp/@@match
    pub(crate) fn r#match(this: &Value, arg: RcString, ctx: &mut Interpreter) -> Result<Value> {
        let (matcher, flags) = if let Some(object) = this.as_object() {
            let regex = object.as_regexp().unwrap();
            (regex.matcher.clone(), regex.flags.clone())
        } else {
            panic!("object is not a regexp")
        };
        if flags.contains('g') {
            let mut matches = Vec::new();
            for mat in matcher.find_iter(&arg) {
                matches.push(Value::from(mat.as_str()));
            }
            if matches.is_empty() {
                return Ok(Value::null());
            }
            Ok(Value::from(matches))
        } else {
            Self::exec(this, &[Value::from(arg)], ctx)
        }
    }

    /// `RegExp.prototype.toString()`
    ///
    /// Return a string representing the regular expression.
    ///
    /// More information:
    ///  - [ECMAScript reference][spec]
    ///  - [MDN documentation][mdn]
    ///
    /// [spec]: https://tc39.es/ecma262/#sec-regexp.prototype.tostring
    /// [mdn]: https://developer.mozilla.org/en-US/docs/Web/JavaScript/Reference/Global_Objects/RegExp/toString
    #[allow(clippy::wrong_self_convention)]
    pub(crate) fn to_string(this: &Value, _: &[Value], _: &mut Interpreter) -> Result<Value> {
        let (body, flags) = if let Some(object) = this.as_object() {
            let regex = object.as_regexp().unwrap();
            (regex.original_source.clone(), regex.flags.clone())
        } else {
            panic!("object is not an object")
        };
        Ok(Value::from(format!("/{}/{}", body, flags)))
    }

    /// `RegExp.prototype[ @@matchAll ]( string )`
    ///
    /// The `[@@matchAll]` method returns all matches of the regular expression against a string.
    ///
    /// More information:
    ///  - [ECMAScript reference][spec]
    ///  - [MDN documentation][mdn]
    ///
    /// [spec]: https://tc39.es/ecma262/#sec-regexp-prototype-matchall
    /// [mdn]: https://developer.mozilla.org/en-US/docs/Web/JavaScript/Reference/Global_Objects/RegExp/@@matchAll
    // TODO: it's returning an array, it should return an iterator
    pub(crate) fn match_all(this: &Value, arg_str: String) -> Result<Value> {
        let matches = if let Some(object) = this.as_object() {
            let regex = object.as_regexp().unwrap();
            let mut matches = Vec::new();

            for m in regex.matcher.find_iter(&arg_str) {
                if let Some(caps) = regex.matcher.captures(&m.as_str()) {
                    let match_vec = caps
                        .iter()
                        .map(|group| match group {
                            Some(g) => Value::from(g.as_str()),
                            None => Value::undefined(),
                        })
                        .collect::<Vec<Value>>();

                    let match_val = Value::from(match_vec);

                    match_val
                        .set_property("index", Property::default().value(Value::from(m.start())));
                    match_val.set_property(
                        "input",
                        Property::default().value(Value::from(arg_str.clone())),
                    );
                    matches.push(match_val);

                    if !regex.flags.contains('g') {
                        break;
                    }
                }
            }

            matches
        } else {
            panic!("object is not a regexp")
        };

        let length = matches.len();
        let result = Value::from(matches);
        result.set_field("length", Value::from(length));
        result.set_data(ObjectData::Array);

        Ok(result)
    }

    /// Initialise the `RegExp` object on the global object.
    #[inline]
    pub(crate) fn init(interpreter: &mut Interpreter) -> (&'static str, Value, Attribute) {
        let _timer = BoaProfiler::global().start_event(Self::NAME, "init");
        let global = interpreter.global();

        // Create prototype
        let prototype = Value::new_object(Some(global));
        prototype.as_object_mut().unwrap().insert_property(
            "lastIndex",
            Value::from(0),
            Attribute::default(),
        );

        make_builtin_fn(Self::test, "test", &prototype, 1, interpreter);
        make_builtin_fn(Self::exec, "exec", &prototype, 1, interpreter);
        make_builtin_fn(Self::to_string, "toString", &prototype, 0, interpreter);

        // TODO: make them accessor properties, not methods.
        // make_builtin_fn(Self::get_dot_all, "dotAll", &prototype, 0);
        // make_builtin_fn(Self::get_flags, "flags", &prototype, 0);
        // make_builtin_fn(Self::get_global, "global", &prototype, 0);
        // make_builtin_fn(Self::get_ignore_case, "ignoreCase", &prototype, 0);
        // make_builtin_fn(Self::get_multiline, "multiline", &prototype, 0);
        // make_builtin_fn(Self::get_source, "source", &prototype, 0);
        // make_builtin_fn(Self::get_sticky, "sticky", &prototype, 0);
        // make_builtin_fn(Self::get_unicode, "unicode", &prototype, 0);

        let regexp = make_constructor_fn(
            Self::NAME,
            Self::LENGTH,
            Self::make_regexp,
            global,
            prototype,
            true,
            true,
        );

        (
            Self::NAME,
            regexp,
            Attribute::WRITABLE | Attribute::NON_ENUMERABLE | Attribute::CONFIGURABLE,
        )
    }
}<|MERGE_RESOLUTION|>--- conflicted
+++ resolved
@@ -14,13 +14,8 @@
 use super::function::{make_builtin_fn, make_constructor_fn};
 use crate::{
     builtins::{
-<<<<<<< HEAD
-        object::{InternalState, ObjectData},
+        object::ObjectData,
         property::{Attribute, Property},
-=======
-        object::ObjectData,
-        property::Property,
->>>>>>> 14d7791f
         value::{RcString, Value},
     },
     exec::Interpreter,
