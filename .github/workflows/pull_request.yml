on: [pull_request]
name: Benchmarks
jobs:
  runBenchmark:
    name: run benchmark
    runs-on: ubuntu-latest
    steps:
      - uses: actions/checkout@v1
      - uses: actions-rs/toolchain@v1
        with:
          toolchain: stable
          override: true
<<<<<<< HEAD
      - uses: jasonwilliams/criterion-compare-action@b88549f
=======
      - uses: jasonwilliams/criterion-compare-action@1bbf23d95bad1853aa9262a9304bc2efb9a954b1
>>>>>>> cb850fc1
        env:
          GITHUB_TOKEN: ${{ secrets.GITHUB_TOKEN }}<|MERGE_RESOLUTION|>--- conflicted
+++ resolved
@@ -10,10 +10,6 @@
         with:
           toolchain: stable
           override: true
-<<<<<<< HEAD
-      - uses: jasonwilliams/criterion-compare-action@b88549f
-=======
       - uses: jasonwilliams/criterion-compare-action@1bbf23d95bad1853aa9262a9304bc2efb9a954b1
->>>>>>> cb850fc1
         env:
           GITHUB_TOKEN: ${{ secrets.GITHUB_TOKEN }}