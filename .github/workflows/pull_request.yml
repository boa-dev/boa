on: [pull_request]
name: Benchmarks
jobs:
  runBenchmark:
    name: run benchmark
    runs-on: ubuntu-latest
    steps:
      - uses: actions/checkout@master
      - uses: actions-rs/toolchain@v1
        with:
          toolchain: stable
          override: true
      - uses: jasonwilliams/criterion-compare-action@move_to_actions
<<<<<<< HEAD
        with:
=======
        env:
>>>>>>> f63def72
          GITHUB_TOKEN: ${{ secrets.GITHUB_TOKEN }}<|MERGE_RESOLUTION|>--- conflicted
+++ resolved
@@ -11,9 +11,5 @@
           toolchain: stable
           override: true
       - uses: jasonwilliams/criterion-compare-action@move_to_actions
-<<<<<<< HEAD
-        with:
-=======
         env:
->>>>>>> f63def72
           GITHUB_TOKEN: ${{ secrets.GITHUB_TOKEN }}