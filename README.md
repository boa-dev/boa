--- conflicted
+++ resolved
@@ -1,7 +1,5 @@
 # Boa
 
-<<<<<<< HEAD
-=======
 <p align="center">
     <img
       alt="logo"
@@ -10,7 +8,6 @@
     />
 </p>
 
->>>>>>> 9b8c803b
 This is an experimental Javascript lexer, parser and compiler written in Rust. Currently, it has support for some of the language.
 [![Build Status](https://travis-ci.com/jasonwilliams/boa.svg?branch=master)](https://travis-ci.com/jasonwilliams/boa)
 [![](http://meritbadge.herokuapp.com/boa)](https://crates.io/crates/boa)
