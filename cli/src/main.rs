--- conflicted
+++ resolved
@@ -36,12 +36,9 @@
 use futures_lite::{StreamExt, future};
 use rustyline::{EditMode, Editor, config::Config, error::ReadlineError};
 use std::collections::BTreeMap;
-<<<<<<< HEAD
+use std::mem;
 use std::sync::mpsc::{Sender, TryRecvError};
 use std::time::Duration;
-=======
-use std::mem;
->>>>>>> 55711e9e
 use std::{
     cell::RefCell,
     collections::VecDeque,
@@ -589,7 +586,6 @@
 }
 
 impl Executor {
-<<<<<<< HEAD
     fn new(printer: SharedExternalPrinterLogger) -> Self {
         Self {
             promise_jobs: RefCell::default(),
@@ -603,12 +599,7 @@
     fn is_empty(&self, context: &mut Context) -> bool {
         let now = context.clock().now();
 
-        !context.has_pending_context_jobs()
-            && self.promise_jobs.borrow().is_empty()
-=======
-    fn is_empty(&self) -> bool {
         self.promise_jobs.borrow().is_empty()
->>>>>>> 55711e9e
             && self.async_jobs.borrow().is_empty()
             // The timeout jobs queue is empty IIF there are no jobs to execute right now.
             && !self.timeout_jobs.borrow().iter().any(|(t, _)| &now >= t)
@@ -669,27 +660,12 @@
                 group.insert(job.call(context));
             }
 
-            if self.is_empty() && group.is_empty() {
+            if self.is_empty(&mut context.borrow_mut()) && group.is_empty() {
                 return Ok(());
             }
 
-<<<<<<< HEAD
-            let jobs = std::mem::take(&mut *self.promise_jobs.borrow_mut());
-            for job in jobs {
-                if let Err(e) = job.call(context) {
-                    self.printer.print(uncaught_job_error(&e));
-                }
-            }
-
-            let async_jobs = std::mem::take(&mut *self.async_jobs.borrow_mut());
-            for async_job in async_jobs {
-                if let Err(e) = pollster::block_on(async_job.call(&RefCell::new(context))) {
-                    self.printer.print(uncaught_job_error(&e));
-                }
-                let jobs = std::mem::take(&mut *self.promise_jobs.borrow_mut());
-=======
             if let Some(Err(e)) = future::poll_once(group.next()).await.flatten() {
-                uncaught_job_error(&e);
+                self.printer.print(uncaught_job_error(&e));
             }
 
             {
@@ -698,7 +674,6 @@
                 self.drain_generic_jobs(context);
 
                 let jobs = mem::take(&mut *self.promise_jobs.borrow_mut());
->>>>>>> 55711e9e
                 for job in jobs {
                     if let Err(e) = job.call(context) {
                         self.printer.print(uncaught_job_error(&e));
