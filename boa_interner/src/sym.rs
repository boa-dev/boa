use std::num::NonZeroUsize;

#[cfg(feature = "serde")]
use serde::{Deserialize, Serialize};

/// The string symbol type for Boa.
///
/// This symbol type is internally a `NonZeroUsize`, which makes it pointer-width in size and it's
/// optimized so that it can occupy 1 pointer width even in an `Option` type.
#[derive(Debug, Copy, Clone, PartialEq, Eq, PartialOrd, Ord, Hash)]
#[cfg_attr(feature = "serde", derive(Serialize, Deserialize))]
#[cfg_attr(feature = "serde", serde(transparent))]
#[allow(clippy::unsafe_derive_deserialize)]
pub struct Sym {
    value: NonZeroUsize,
}

impl Sym {
    /// Symbol for the empty string (`""`).
    pub const EMPTY_STRING: Self = unsafe { Self::new_unchecked(1) };

    /// Symbol for the `"arguments"` string.
    pub const ARGUMENTS: Self = unsafe { Self::new_unchecked(2) };

    /// Symbol for the `"await"` string.
    pub const AWAIT: Self = unsafe { Self::new_unchecked(3) };

    /// Symbol for the `"yield"` string.
    pub const YIELD: Self = unsafe { Self::new_unchecked(4) };

    /// Symbol for the `"eval"` string.
    pub const EVAL: Self = unsafe { Self::new_unchecked(5) };

    /// Symbol for the `"default"` string.
    pub const DEFAULT: Self = unsafe { Self::new_unchecked(6) };

    /// Symbol for the `"null"` string.
    pub const NULL: Self = unsafe { Self::new_unchecked(7) };

    /// Symbol for the `"RegExp"` string.
    pub const REGEXP: Self = unsafe { Self::new_unchecked(8) };

    /// Symbol for the `"get"` string.
    pub const GET: Self = unsafe { Self::new_unchecked(9) };

    /// Symbol for the `"set"` string.
    pub const SET: Self = unsafe { Self::new_unchecked(10) };

    /// Symbol for the `"<main>"` string.
    pub const MAIN: Self = unsafe { Self::new_unchecked(11) };

    /// Symbol for the `"raw"` string.
    pub const RAW: Self = unsafe { Self::new_unchecked(12) };

    /// Symbol for the `"static"` string.
    pub const STATIC: Self = unsafe { Self::new_unchecked(13) };

    /// Symbol for the `"prototype"` string.
    pub const PROTOTYPE: Self = unsafe { Self::new_unchecked(14) };

    /// Symbol for the `"constructor"` string.
    pub const CONSTRUCTOR: Self = unsafe { Self::new_unchecked(15) };

    /// Symbol for the `"implements"` string.
    pub const IMPLEMENTS: Self = unsafe { Self::new_unchecked(16) };

    /// Symbol for the `"interface"` string.
    pub const INTERFACE: Self = unsafe { Self::new_unchecked(17) };

    /// Symbol for the `"let"` string.
    pub const LET: Self = unsafe { Self::new_unchecked(18) };

    /// Symbol for the `"package"` string.
    pub const PACKAGE: Self = unsafe { Self::new_unchecked(19) };

    /// Symbol for the `"private"` string.
    pub const PRIVATE: Self = unsafe { Self::new_unchecked(20) };

    /// Symbol for the `"protected"` string.
    pub const PROTECTED: Self = unsafe { Self::new_unchecked(21) };

    /// Symbol for the `"public"` string.
    pub const PUBLIC: Self = unsafe { Self::new_unchecked(22) };

    /// Symbol for the `"anonymous"` string.
    pub const ANONYMOUS: Self = unsafe { Self::new_unchecked(23) };

<<<<<<< HEAD
    /// Symbol for the `"async"` string.
    pub const ASYNC: Self = unsafe { Self::new_unchecked(24) };

    /// Symbol for the `"of"` string.
    pub const OF: Self = unsafe { Self::new_unchecked(25) };
=======
    /// Symbol for the `"true"` string.
    pub const TRUE: Self = unsafe { Self::new_unchecked(24) };

    /// Symbol for the `"false"` string.
    pub const FALSE: Self = unsafe { Self::new_unchecked(25) };
>>>>>>> 90ec460b

    /// Creates a new [`Sym`] from the provided `value`, or returns `None` if `index` is zero.
    #[inline]
    pub(super) fn new(value: usize) -> Option<Self> {
        NonZeroUsize::new(value).map(|value| Self { value })
    }

    /// Creates a new [`Sym`] from the provided `value`, without checking if `value` is not zero
    ///
    /// # Safety
    ///
    /// `value` must not be zero.
    #[inline]
    pub(super) const unsafe fn new_unchecked(value: usize) -> Self {
        Self {
            value:
            // SAFETY: The caller must ensure the invariants of the function.
            unsafe {
                NonZeroUsize::new_unchecked(value)
            },
        }
    }

    /// Returns the internal value of the [`Sym`]
    #[inline]
    pub(super) const fn get(self) -> usize {
        self.value.get()
    }
}

/// Ordered set of commonly used static strings.
///
/// # Note
///
/// `COMMON_STRINGS` and the constants defined in [`Sym`] must always
/// be in sync.
pub(super) static COMMON_STRINGS: phf::OrderedSet<&'static str> = {
    const COMMON_STRINGS: phf::OrderedSet<&'static str> = phf::phf_ordered_set! {
        "",
        "arguments",
        "await",
        "yield",
        "eval",
        "default",
        "null",
        "RegExp",
        "get",
        "set",
        "<main>",
        "raw",
        "static",
        "prototype",
        "constructor",
        "implements",
        "interface",
        "let",
        "package",
        "private",
        "protected",
        "public",
        "anonymous",
<<<<<<< HEAD
        "async",
        "of",
=======
        "true",
        "false",
>>>>>>> 90ec460b
    };
    // A `COMMON_STRINGS` of size `usize::MAX` would cause an overflow on our `Interner`
    sa::const_assert!(COMMON_STRINGS.len() < usize::MAX);
    COMMON_STRINGS
};<|MERGE_RESOLUTION|>--- conflicted
+++ resolved
@@ -85,19 +85,17 @@
     /// Symbol for the `"anonymous"` string.
     pub const ANONYMOUS: Self = unsafe { Self::new_unchecked(23) };
 
-<<<<<<< HEAD
-    /// Symbol for the `"async"` string.
-    pub const ASYNC: Self = unsafe { Self::new_unchecked(24) };
-
-    /// Symbol for the `"of"` string.
-    pub const OF: Self = unsafe { Self::new_unchecked(25) };
-=======
     /// Symbol for the `"true"` string.
     pub const TRUE: Self = unsafe { Self::new_unchecked(24) };
 
     /// Symbol for the `"false"` string.
     pub const FALSE: Self = unsafe { Self::new_unchecked(25) };
->>>>>>> 90ec460b
+
+    /// Symbol for the `"async"` string.
+    pub const ASYNC: Self = unsafe { Self::new_unchecked(26) };
+
+    /// Symbol for the `"of"` string.
+    pub const OF: Self = unsafe { Self::new_unchecked(27) };
 
     /// Creates a new [`Sym`] from the provided `value`, or returns `None` if `index` is zero.
     #[inline]
@@ -159,13 +157,10 @@
         "protected",
         "public",
         "anonymous",
-<<<<<<< HEAD
+        "true",
+        "false",
         "async",
         "of",
-=======
-        "true",
-        "false",
->>>>>>> 90ec460b
     };
     // A `COMMON_STRINGS` of size `usize::MAX` would cause an overflow on our `Interner`
     sa::const_assert!(COMMON_STRINGS.len() < usize::MAX);
