[package]
name = "boa_cli"
keywords = ["javascript", "compiler", "js", "cli"]
categories = ["command-line-utilities"]
default-run = "boa"
description.workspace = true
version.workspace = true
edition.workspace = true
authors.workspace = true
license.workspace = true
repository.workspace = true
rust-version.workspace = true

[dependencies]
boa_engine = { workspace = true, features = ["deser", "console"] }
boa_interner.workspace = true
rustyline = "10.0.0"
rustyline-derive = "0.7.0"
<<<<<<< HEAD
clap = { version = "4.0.12", features = ["derive"] }
serde_json = "1.0.85"
=======
clap = { version = "3.2.22", features = ["derive"] }
serde_json = "1.0.86"
>>>>>>> c645f853
colored = "2.0.0"
regex = "1.6.0"
phf = { version = "0.11.1", features = ["macros"] }

[target.x86_64-unknown-linux-gnu.dependencies]
jemallocator = "0.5.0"

[[bin]]
name = "boa"
doc = false
path = "src/main.rs"<|MERGE_RESOLUTION|>--- conflicted
+++ resolved
@@ -16,13 +16,8 @@
 boa_interner.workspace = true
 rustyline = "10.0.0"
 rustyline-derive = "0.7.0"
-<<<<<<< HEAD
 clap = { version = "4.0.12", features = ["derive"] }
-serde_json = "1.0.85"
-=======
-clap = { version = "3.2.22", features = ["derive"] }
 serde_json = "1.0.86"
->>>>>>> c645f853
 colored = "2.0.0"
 regex = "1.6.0"
 phf = { version = "0.11.1", features = ["macros"] }
