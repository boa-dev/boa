--- conflicted
+++ resolved
@@ -141,29 +141,13 @@
 #[test]
 fn run_super_method_in_object() {
     let source = r#"
-        let obj = {
-<<<<<<< HEAD
-            v() { return super.m(); }
-        };
         let proto = {
             m() { return "super"; }
         };
+        let obj = {
+            v() { return super.m(); }
+        };
         Object.setPrototypeOf(obj, proto);
-=======
-            v() {
-                return super.m();
-            }
-        };
-
-        let proto = {
-            m() {
-                return "super";
-            }
-        };
-
-        Object.setPrototypeOf(obj, proto);
-
->>>>>>> 0f58b1d9
         obj.v();
     "#;
 
@@ -171,7 +155,6 @@
         Context::default().eval(source.as_bytes()),
         Ok(JsValue::from("super"))
     )
-<<<<<<< HEAD
 }
 
 #[test]
@@ -198,6 +181,4 @@
         Context::default().eval(source.as_bytes()),
         Ok(JsValue::from("ab"))
     )
-=======
->>>>>>> 0f58b1d9
 }