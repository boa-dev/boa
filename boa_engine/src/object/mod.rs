//! This module implements the Rust representation of a JavaScript object.

pub use jsobject::{JsObject, RecursionLimiter, Ref, RefMut};
pub use operations::IntegrityLevel;
pub use property_map::*;

use self::internal_methods::{
    arguments::ARGUMENTS_EXOTIC_INTERNAL_METHODS,
    array::ARRAY_EXOTIC_INTERNAL_METHODS,
    bound_function::{
        BOUND_CONSTRUCTOR_EXOTIC_INTERNAL_METHODS, BOUND_FUNCTION_EXOTIC_INTERNAL_METHODS,
    },
    function::{CONSTRUCTOR_INTERNAL_METHODS, FUNCTION_INTERNAL_METHODS},
    global::GLOBAL_INTERNAL_METHODS,
    integer_indexed::INTEGER_INDEXED_EXOTIC_INTERNAL_METHODS,
    proxy::{
        PROXY_EXOTIC_INTERNAL_METHODS_ALL, PROXY_EXOTIC_INTERNAL_METHODS_BASIC,
        PROXY_EXOTIC_INTERNAL_METHODS_WITH_CALL,
    },
    string::STRING_EXOTIC_INTERNAL_METHODS,
    InternalObjectMethods, ORDINARY_INTERNAL_METHODS,
};
#[cfg(feature = "intl")]
use crate::builtins::intl::date_time_format::DateTimeFormat;
use crate::{
    builtins::{
        array::array_iterator::ArrayIterator,
        array_buffer::ArrayBuffer,
        function::arguments::Arguments,
        function::{
            arguments::ParameterMap, BoundFunction, Captures, Function, NativeFunctionSignature,
        },
        generator::Generator,
        map::map_iterator::MapIterator,
        map::ordered_map::OrderedMap,
        object::for_in_iterator::ForInIterator,
        proxy::Proxy,
        regexp::regexp_string_iterator::RegExpStringIterator,
        set::ordered_set::OrderedSet,
        set::set_iterator::SetIterator,
        string::string_iterator::StringIterator,
        typed_array::integer_indexed_object::IntegerIndexed,
        DataView, Date, Promise, RegExp,
    },
    context::intrinsics::StandardConstructor,
    property::{Attribute, PropertyDescriptor, PropertyKey},
    Context, JsBigInt, JsResult, JsString, JsSymbol, JsValue,
};

use boa_gc::{Finalize, Trace};
use boa_interner::Sym;
use rustc_hash::FxHashMap;
use std::{
    any::Any,
    fmt::{self, Debug, Display},
    ops::{Deref, DerefMut},
};

#[cfg(test)]
mod tests;

pub(crate) mod internal_methods;
mod jsarray;
mod jsfunction;
mod jsobject;
mod jsproxy;
mod jstypedarray;
mod operations;
mod property_map;

pub use jsarray::*;
pub use jsfunction::*;
pub use jsproxy::*;
pub use jstypedarray::*;

pub(crate) trait JsObjectType:
    Into<JsValue> + Into<JsObject> + Deref<Target = JsObject>
{
}

/// Static `prototype`, usually set on constructors as a key to point to their respective prototype object.
pub static PROTOTYPE: &str = "prototype";

pub type JsPrototype = Option<JsObject>;

/// This trait allows Rust types to be passed around as objects.
///
/// This is automatically implemented, when a type implements `Debug`, `Any` and `Trace`.
pub trait NativeObject: Debug + Any + Trace {
    /// Convert the Rust type which implements `NativeObject` to a `&dyn Any`.
    fn as_any(&self) -> &dyn Any;

    /// Convert the Rust type which implements `NativeObject` to a `&mut dyn Any`.
    fn as_mut_any(&mut self) -> &mut dyn Any;
}

impl<T: Any + Debug + Trace> NativeObject for T {
    #[inline]
    fn as_any(&self) -> &dyn Any {
        self as &dyn Any
    }

    #[inline]
    fn as_mut_any(&mut self) -> &mut dyn Any {
        self as &mut dyn Any
    }
}

/// The internal representation of a JavaScript object.
#[derive(Debug, Trace, Finalize)]
pub struct Object {
    /// The type of the object.
    pub data: ObjectData,
    /// The collection of properties contained in the object
    properties: PropertyMap,
    /// Instance prototype `__proto__`.
    prototype: JsPrototype,
    /// Whether it can have new properties added to it.
    extensible: bool,
    /// The `[[PrivateElements]]` internal slot.
    private_elements: FxHashMap<Sym, PrivateElement>,
}

/// The representation of private object elements.
#[derive(Clone, Debug, Trace, Finalize)]
pub(crate) enum PrivateElement {
    Value(JsValue),
    Accessor {
        getter: Option<JsObject>,
        setter: Option<JsObject>,
    },
}

/// Defines the kind of an object and its internal methods
#[derive(Trace, Finalize)]
pub struct ObjectData {
    kind: ObjectKind,
    internal_methods: &'static InternalObjectMethods,
}

/// Defines the different types of objects.
#[derive(Debug, Trace, Finalize)]
pub enum ObjectKind {
    Array,
    ArrayIterator(ArrayIterator),
    ArrayBuffer(ArrayBuffer),
    Map(OrderedMap<JsValue>),
    MapIterator(MapIterator),
    RegExp(Box<RegExp>),
    RegExpStringIterator(RegExpStringIterator),
    BigInt(JsBigInt),
    Boolean(bool),
    DataView(DataView),
    ForInIterator(ForInIterator),
    Function(Function),
    BoundFunction(BoundFunction),
    Generator(Generator),
    GeneratorFunction(Function),
    Set(OrderedSet<JsValue>),
    SetIterator(SetIterator),
    String(JsString),
    StringIterator(StringIterator),
    Number(f64),
    Symbol(JsSymbol),
    Error,
    Ordinary,
    Proxy(Proxy),
    Date(Date),
    Global,
    Arguments(Arguments),
    NativeObject(Box<dyn NativeObject>),
    IntegerIndexed(IntegerIndexed),
<<<<<<< HEAD
    Promise(Promise),
=======
    #[cfg(feature = "intl")]
    DateTimeFormat(Box<DateTimeFormat>),
>>>>>>> 5002b9b8
}

impl ObjectData {
    /// Create the `Array` object data and reference its exclusive internal methods
    pub fn array() -> Self {
        Self {
            kind: ObjectKind::Array,
            internal_methods: &ARRAY_EXOTIC_INTERNAL_METHODS,
        }
    }

    /// Create the `ArrayIterator` object data
    pub fn array_iterator(array_iterator: ArrayIterator) -> Self {
        Self {
            kind: ObjectKind::ArrayIterator(array_iterator),
            internal_methods: &ORDINARY_INTERNAL_METHODS,
        }
    }

    /// Create the `ArrayBuffer` object data
    pub fn array_buffer(array_buffer: ArrayBuffer) -> Self {
        Self {
            kind: ObjectKind::ArrayBuffer(array_buffer),
            internal_methods: &ORDINARY_INTERNAL_METHODS,
        }
    }

    /// Create the `Map` object data
    pub fn map(map: OrderedMap<JsValue>) -> Self {
        Self {
            kind: ObjectKind::Map(map),
            internal_methods: &ORDINARY_INTERNAL_METHODS,
        }
    }

    /// Create the `MapIterator` object data
    pub fn map_iterator(map_iterator: MapIterator) -> Self {
        Self {
            kind: ObjectKind::MapIterator(map_iterator),
            internal_methods: &ORDINARY_INTERNAL_METHODS,
        }
    }

    /// Create the `RegExp` object data
    pub fn reg_exp(reg_exp: Box<RegExp>) -> Self {
        Self {
            kind: ObjectKind::RegExp(reg_exp),
            internal_methods: &ORDINARY_INTERNAL_METHODS,
        }
    }

    /// Create the `RegExpStringIterator` object data
    pub fn reg_exp_string_iterator(reg_exp_string_iterator: RegExpStringIterator) -> Self {
        Self {
            kind: ObjectKind::RegExpStringIterator(reg_exp_string_iterator),
            internal_methods: &ORDINARY_INTERNAL_METHODS,
        }
    }

    /// Create the `BigInt` object data
    pub fn big_int(big_int: JsBigInt) -> Self {
        Self {
            kind: ObjectKind::BigInt(big_int),
            internal_methods: &ORDINARY_INTERNAL_METHODS,
        }
    }

    /// Create the `Boolean` object data
    pub fn boolean(boolean: bool) -> Self {
        Self {
            kind: ObjectKind::Boolean(boolean),
            internal_methods: &ORDINARY_INTERNAL_METHODS,
        }
    }

    /// Create the `DataView` object data
    pub fn data_view(data_view: DataView) -> Self {
        Self {
            kind: ObjectKind::DataView(data_view),
            internal_methods: &ORDINARY_INTERNAL_METHODS,
        }
    }

    /// Create the `Promise` object data
    pub fn promise(promise: Promise) -> Self {
        Self {
            kind: ObjectKind::Promise(promise),
            internal_methods: &ORDINARY_INTERNAL_METHODS,
        }
    }

    /// Create the `ForInIterator` object data
    pub fn for_in_iterator(for_in_iterator: ForInIterator) -> Self {
        Self {
            kind: ObjectKind::ForInIterator(for_in_iterator),
            internal_methods: &ORDINARY_INTERNAL_METHODS,
        }
    }

    /// Create the `Function` object data
    pub fn function(function: Function) -> Self {
        Self {
            internal_methods: if function.is_constructor() {
                &CONSTRUCTOR_INTERNAL_METHODS
            } else {
                &FUNCTION_INTERNAL_METHODS
            },
            kind: ObjectKind::Function(function),
        }
    }

    /// Create the `BoundFunction` object data
    pub fn bound_function(bound_function: BoundFunction, constructor: bool) -> Self {
        Self {
            kind: ObjectKind::BoundFunction(bound_function),
            internal_methods: if constructor {
                &BOUND_CONSTRUCTOR_EXOTIC_INTERNAL_METHODS
            } else {
                &BOUND_FUNCTION_EXOTIC_INTERNAL_METHODS
            },
        }
    }

    /// Create the `Generator` object data
    pub fn generator(generator: Generator) -> Self {
        Self {
            kind: ObjectKind::Generator(generator),
            internal_methods: &ORDINARY_INTERNAL_METHODS,
        }
    }

    /// Create the `GeneratorFunction` object data
    pub fn generator_function(function: Function) -> Self {
        Self {
            internal_methods: if function.is_constructor() {
                &CONSTRUCTOR_INTERNAL_METHODS
            } else {
                &FUNCTION_INTERNAL_METHODS
            },
            kind: ObjectKind::GeneratorFunction(function),
        }
    }

    /// Create the `Set` object data
    pub fn set(set: OrderedSet<JsValue>) -> Self {
        Self {
            kind: ObjectKind::Set(set),
            internal_methods: &ORDINARY_INTERNAL_METHODS,
        }
    }

    /// Create the `SetIterator` object data
    pub fn set_iterator(set_iterator: SetIterator) -> Self {
        Self {
            kind: ObjectKind::SetIterator(set_iterator),
            internal_methods: &ORDINARY_INTERNAL_METHODS,
        }
    }

    /// Create the `String` object data and reference its exclusive internal methods
    pub fn string(string: JsString) -> Self {
        Self {
            kind: ObjectKind::String(string),
            internal_methods: &STRING_EXOTIC_INTERNAL_METHODS,
        }
    }

    /// Create the `StringIterator` object data
    pub fn string_iterator(string_iterator: StringIterator) -> Self {
        Self {
            kind: ObjectKind::StringIterator(string_iterator),
            internal_methods: &ORDINARY_INTERNAL_METHODS,
        }
    }

    /// Create the `Number` object data
    pub fn number(number: f64) -> Self {
        Self {
            kind: ObjectKind::Number(number),
            internal_methods: &ORDINARY_INTERNAL_METHODS,
        }
    }

    /// Create the `Symbol` object data
    pub fn symbol(symbol: JsSymbol) -> Self {
        Self {
            kind: ObjectKind::Symbol(symbol),
            internal_methods: &ORDINARY_INTERNAL_METHODS,
        }
    }

    /// Create the `Error` object data
    pub fn error() -> Self {
        Self {
            kind: ObjectKind::Error,
            internal_methods: &ORDINARY_INTERNAL_METHODS,
        }
    }

    /// Create the `Ordinary` object data
    pub fn ordinary() -> Self {
        Self {
            kind: ObjectKind::Ordinary,
            internal_methods: &ORDINARY_INTERNAL_METHODS,
        }
    }

    /// Create the `Proxy` object data
    pub fn proxy(proxy: Proxy, call: bool, construct: bool) -> Self {
        Self {
            kind: ObjectKind::Proxy(proxy),
            internal_methods: if call && construct {
                &PROXY_EXOTIC_INTERNAL_METHODS_ALL
            } else if call {
                &PROXY_EXOTIC_INTERNAL_METHODS_WITH_CALL
            } else {
                &PROXY_EXOTIC_INTERNAL_METHODS_BASIC
            },
        }
    }

    /// Create the `Date` object data
    pub fn date(date: Date) -> Self {
        Self {
            kind: ObjectKind::Date(date),
            internal_methods: &ORDINARY_INTERNAL_METHODS,
        }
    }

    /// Create the `Global` object data
    pub fn global() -> Self {
        Self {
            kind: ObjectKind::Global,
            internal_methods: &GLOBAL_INTERNAL_METHODS,
        }
    }

    /// Create the `Arguments` object data
    pub fn arguments(arguments: Arguments) -> Self {
        Self {
            internal_methods: if matches!(arguments, Arguments::Unmapped) {
                &ORDINARY_INTERNAL_METHODS
            } else {
                &ARGUMENTS_EXOTIC_INTERNAL_METHODS
            },
            kind: ObjectKind::Arguments(arguments),
        }
    }

    /// Create the `NativeObject` object data
    pub fn native_object(native_object: Box<dyn NativeObject>) -> Self {
        Self {
            kind: ObjectKind::NativeObject(native_object),
            internal_methods: &ORDINARY_INTERNAL_METHODS,
        }
    }

    /// Creates the `IntegerIndexed` object data
    pub fn integer_indexed(integer_indexed: IntegerIndexed) -> Self {
        Self {
            kind: ObjectKind::IntegerIndexed(integer_indexed),
            internal_methods: &INTEGER_INDEXED_EXOTIC_INTERNAL_METHODS,
        }
    }

    /// Create the `DateTimeFormat` object data
    #[cfg(feature = "intl")]
    pub fn date_time_format(date_time_fmt: Box<DateTimeFormat>) -> Self {
        Self {
            kind: ObjectKind::DateTimeFormat(date_time_fmt),
            internal_methods: &ORDINARY_INTERNAL_METHODS,
        }
    }
}

impl Display for ObjectKind {
    fn fmt(&self, f: &mut fmt::Formatter<'_>) -> fmt::Result {
        f.write_str(match self {
            Self::Array => "Array",
            Self::ArrayIterator(_) => "ArrayIterator",
            Self::ArrayBuffer(_) => "ArrayBuffer",
            Self::ForInIterator(_) => "ForInIterator",
            Self::Function(_) => "Function",
            Self::BoundFunction(_) => "BoundFunction",
            Self::Generator(_) => "Generator",
            Self::GeneratorFunction(_) => "GeneratorFunction",
            Self::RegExp(_) => "RegExp",
            Self::RegExpStringIterator(_) => "RegExpStringIterator",
            Self::Map(_) => "Map",
            Self::MapIterator(_) => "MapIterator",
            Self::Set(_) => "Set",
            Self::SetIterator(_) => "SetIterator",
            Self::String(_) => "String",
            Self::StringIterator(_) => "StringIterator",
            Self::Symbol(_) => "Symbol",
            Self::Error => "Error",
            Self::Ordinary => "Ordinary",
            Self::Proxy(_) => "Proxy",
            Self::Boolean(_) => "Boolean",
            Self::Number(_) => "Number",
            Self::BigInt(_) => "BigInt",
            Self::Date(_) => "Date",
            Self::Global => "Global",
            Self::Arguments(_) => "Arguments",
            Self::NativeObject(_) => "NativeObject",
            Self::IntegerIndexed(_) => "TypedArray",
            Self::DataView(_) => "DataView",
<<<<<<< HEAD
            Self::Promise(_) => "Promise",
=======
            #[cfg(feature = "intl")]
            Self::DateTimeFormat(_) => "DateTimeFormat",
>>>>>>> 5002b9b8
        })
    }
}

impl Debug for ObjectData {
    fn fmt(&self, f: &mut fmt::Formatter<'_>) -> fmt::Result {
        f.debug_struct("ObjectData")
            .field("kind", &self.kind)
            .field("internal_methods", &"internal_methods")
            .finish()
    }
}

impl Default for Object {
    /// Return a new `ObjectData` struct, with `kind` set to Ordinary
    #[inline]
    fn default() -> Self {
        Self {
            data: ObjectData::ordinary(),
            properties: PropertyMap::default(),
            prototype: None,
            extensible: true,
            private_elements: FxHashMap::default(),
        }
    }
}

impl Object {
    #[inline]
    pub fn kind(&self) -> &ObjectKind {
        &self.data.kind
    }

    /// Checks if it an `Array` object.
    #[inline]
    pub fn is_array(&self) -> bool {
        matches!(
            self.data,
            ObjectData {
                kind: ObjectKind::Array,
                ..
            }
        )
    }

    /// Checks if it is an `ArrayIterator` object.
    #[inline]
    pub fn is_array_iterator(&self) -> bool {
        matches!(
            self.data,
            ObjectData {
                kind: ObjectKind::ArrayIterator(_),
                ..
            }
        )
    }

    #[inline]
    pub fn as_array_iterator(&self) -> Option<&ArrayIterator> {
        match self.data {
            ObjectData {
                kind: ObjectKind::ArrayIterator(ref iter),
                ..
            } => Some(iter),
            _ => None,
        }
    }

    #[inline]
    pub(crate) fn has_viewed_array_buffer(&self) -> bool {
        self.is_typed_array() || self.is_data_view()
    }

    /// Checks if it an `DataView` object.
    #[inline]
    pub fn is_data_view(&self) -> bool {
        matches!(
            self.data,
            ObjectData {
                kind: ObjectKind::DataView(_),
                ..
            }
        )
    }

    /// Checks if it an `ArrayBuffer` object.
    #[inline]
    pub fn is_array_buffer(&self) -> bool {
        matches!(
            self.data,
            ObjectData {
                kind: ObjectKind::ArrayBuffer(_),
                ..
            }
        )
    }

    #[inline]
    pub fn as_array_buffer(&self) -> Option<&ArrayBuffer> {
        match &self.data {
            ObjectData {
                kind: ObjectKind::ArrayBuffer(buffer),
                ..
            } => Some(buffer),
            _ => None,
        }
    }

    #[inline]
    pub fn as_array_buffer_mut(&mut self) -> Option<&mut ArrayBuffer> {
        match &mut self.data {
            ObjectData {
                kind: ObjectKind::ArrayBuffer(buffer),
                ..
            } => Some(buffer),
            _ => None,
        }
    }

    #[inline]
    pub fn as_array_iterator_mut(&mut self) -> Option<&mut ArrayIterator> {
        match &mut self.data {
            ObjectData {
                kind: ObjectKind::ArrayIterator(iter),
                ..
            } => Some(iter),
            _ => None,
        }
    }

    #[inline]
    pub fn as_string_iterator_mut(&mut self) -> Option<&mut StringIterator> {
        match &mut self.data {
            ObjectData {
                kind: ObjectKind::StringIterator(iter),
                ..
            } => Some(iter),
            _ => None,
        }
    }

    #[inline]
    pub fn as_regexp_string_iterator_mut(&mut self) -> Option<&mut RegExpStringIterator> {
        match &mut self.data {
            ObjectData {
                kind: ObjectKind::RegExpStringIterator(iter),
                ..
            } => Some(iter),
            _ => None,
        }
    }

    #[inline]
    pub fn as_for_in_iterator(&self) -> Option<&ForInIterator> {
        match &self.data {
            ObjectData {
                kind: ObjectKind::ForInIterator(iter),
                ..
            } => Some(iter),
            _ => None,
        }
    }

    #[inline]
    pub fn as_for_in_iterator_mut(&mut self) -> Option<&mut ForInIterator> {
        match &mut self.data {
            ObjectData {
                kind: ObjectKind::ForInIterator(iter),
                ..
            } => Some(iter),
            _ => None,
        }
    }

    /// Checks if it is a `Map` object.pub
    #[inline]
    pub fn is_map(&self) -> bool {
        matches!(
            self.data,
            ObjectData {
                kind: ObjectKind::Map(_),
                ..
            }
        )
    }

    #[inline]
    pub fn as_map_ref(&self) -> Option<&OrderedMap<JsValue>> {
        match self.data {
            ObjectData {
                kind: ObjectKind::Map(ref map),
                ..
            } => Some(map),
            _ => None,
        }
    }

    #[inline]
    pub fn as_map_mut(&mut self) -> Option<&mut OrderedMap<JsValue>> {
        match &mut self.data {
            ObjectData {
                kind: ObjectKind::Map(map),
                ..
            } => Some(map),
            _ => None,
        }
    }

    #[inline]
    pub fn is_map_iterator(&self) -> bool {
        matches!(
            self.data,
            ObjectData {
                kind: ObjectKind::MapIterator(_),
                ..
            }
        )
    }

    #[inline]
    pub fn as_map_iterator_ref(&self) -> Option<&MapIterator> {
        match &self.data {
            ObjectData {
                kind: ObjectKind::MapIterator(iter),
                ..
            } => Some(iter),
            _ => None,
        }
    }

    #[inline]
    pub fn as_map_iterator_mut(&mut self) -> Option<&mut MapIterator> {
        match &mut self.data {
            ObjectData {
                kind: ObjectKind::MapIterator(iter),
                ..
            } => Some(iter),
            _ => None,
        }
    }

    #[inline]
    pub fn is_set(&self) -> bool {
        matches!(
            self.data,
            ObjectData {
                kind: ObjectKind::Set(_),
                ..
            }
        )
    }

    #[inline]
    pub fn as_set_ref(&self) -> Option<&OrderedSet<JsValue>> {
        match self.data {
            ObjectData {
                kind: ObjectKind::Set(ref set),
                ..
            } => Some(set),
            _ => None,
        }
    }

    #[inline]
    pub fn as_set_mut(&mut self) -> Option<&mut OrderedSet<JsValue>> {
        match &mut self.data {
            ObjectData {
                kind: ObjectKind::Set(set),
                ..
            } => Some(set),
            _ => None,
        }
    }

    #[inline]
    pub fn as_set_iterator_mut(&mut self) -> Option<&mut SetIterator> {
        match &mut self.data {
            ObjectData {
                kind: ObjectKind::SetIterator(iter),
                ..
            } => Some(iter),
            _ => None,
        }
    }

    /// Checks if it a `String` object.
    #[inline]
    pub fn is_string(&self) -> bool {
        matches!(
            self.data,
            ObjectData {
                kind: ObjectKind::String(_),
                ..
            }
        )
    }

    #[inline]
    pub fn as_string(&self) -> Option<JsString> {
        match self.data {
            ObjectData {
                kind: ObjectKind::String(ref string),
                ..
            } => Some(string.clone()),
            _ => None,
        }
    }

    /// Checks if it a `Function` object.
    #[inline]
    pub fn is_function(&self) -> bool {
        matches!(
            self.data,
            ObjectData {
                kind: ObjectKind::Function(_),
                ..
            }
        )
    }

    #[inline]
    pub fn as_function(&self) -> Option<&Function> {
        match self.data {
            ObjectData {
                kind:
                    ObjectKind::Function(ref function) | ObjectKind::GeneratorFunction(ref function),
                ..
            } => Some(function),
            _ => None,
        }
    }

    #[inline]
    pub fn as_function_mut(&mut self) -> Option<&mut Function> {
        match self.data {
            ObjectData {
                kind:
                    ObjectKind::Function(ref mut function)
                    | ObjectKind::GeneratorFunction(ref mut function),
                ..
            } => Some(function),
            _ => None,
        }
    }

    #[inline]
    pub fn as_bound_function(&self) -> Option<&BoundFunction> {
        match self.data {
            ObjectData {
                kind: ObjectKind::BoundFunction(ref bound_function),
                ..
            } => Some(bound_function),
            _ => None,
        }
    }

    /// Checks if it's a `Generator` object.
    #[inline]
    pub fn is_generator(&self) -> bool {
        matches!(
            self.data,
            ObjectData {
                kind: ObjectKind::Generator(_),
                ..
            }
        )
    }

    /// Returns a reference to the generator data on the object.
    #[inline]
    pub fn as_generator(&self) -> Option<&Generator> {
        match self.data {
            ObjectData {
                kind: ObjectKind::Generator(ref generator),
                ..
            } => Some(generator),
            _ => None,
        }
    }

    /// Returns a mutable reference to the generator data on the object.
    #[inline]
    pub fn as_generator_mut(&mut self) -> Option<&mut Generator> {
        match self.data {
            ObjectData {
                kind: ObjectKind::Generator(ref mut generator),
                ..
            } => Some(generator),
            _ => None,
        }
    }

    /// Checks if it a Symbol object.
    #[inline]
    pub fn is_symbol(&self) -> bool {
        matches!(
            self.data,
            ObjectData {
                kind: ObjectKind::Symbol(_),
                ..
            }
        )
    }

    #[inline]
    pub fn as_symbol(&self) -> Option<JsSymbol> {
        match self.data {
            ObjectData {
                kind: ObjectKind::Symbol(ref symbol),
                ..
            } => Some(symbol.clone()),
            _ => None,
        }
    }

    /// Checks if it an Error object.
    #[inline]
    pub fn is_error(&self) -> bool {
        matches!(
            self.data,
            ObjectData {
                kind: ObjectKind::Error,
                ..
            }
        )
    }

    /// Checks if it a Boolean object.
    #[inline]
    pub fn is_boolean(&self) -> bool {
        matches!(
            self.data,
            ObjectData {
                kind: ObjectKind::Boolean(_),
                ..
            }
        )
    }

    #[inline]
    pub fn as_boolean(&self) -> Option<bool> {
        match self.data {
            ObjectData {
                kind: ObjectKind::Boolean(boolean),
                ..
            } => Some(boolean),
            _ => None,
        }
    }

    /// Checks if it a `Number` object.
    #[inline]
    pub fn is_number(&self) -> bool {
        matches!(
            self.data,
            ObjectData {
                kind: ObjectKind::Number(_),
                ..
            }
        )
    }

    #[inline]
    pub fn as_number(&self) -> Option<f64> {
        match self.data {
            ObjectData {
                kind: ObjectKind::Number(number),
                ..
            } => Some(number),
            _ => None,
        }
    }

    /// Checks if it a `BigInt` object.
    #[inline]
    pub fn is_bigint(&self) -> bool {
        matches!(
            self.data,
            ObjectData {
                kind: ObjectKind::BigInt(_),
                ..
            }
        )
    }

    #[inline]
    pub fn as_bigint(&self) -> Option<&JsBigInt> {
        match self.data {
            ObjectData {
                kind: ObjectKind::BigInt(ref bigint),
                ..
            } => Some(bigint),
            _ => None,
        }
    }

    #[inline]
    pub fn is_date(&self) -> bool {
        matches!(
            self.data,
            ObjectData {
                kind: ObjectKind::Date(_),
                ..
            }
        )
    }

    #[inline]
    pub fn as_date(&self) -> Option<&Date> {
        match self.data {
            ObjectData {
                kind: ObjectKind::Date(ref date),
                ..
            } => Some(date),
            _ => None,
        }
    }

    /// Checks if it a `RegExp` object.
    #[inline]
    pub fn is_regexp(&self) -> bool {
        matches!(
            self.data,
            ObjectData {
                kind: ObjectKind::RegExp(_),
                ..
            }
        )
    }

    /// Gets the regexp data if the object is a regexp.
    #[inline]
    pub fn as_regexp(&self) -> Option<&RegExp> {
        match self.data {
            ObjectData {
                kind: ObjectKind::RegExp(ref regexp),
                ..
            } => Some(regexp),
            _ => None,
        }
    }

    /// Checks if it a `TypedArray` object.
    #[inline]
    pub fn is_typed_array(&self) -> bool {
        matches!(
            self.data,
            ObjectData {
                kind: ObjectKind::IntegerIndexed(_),
                ..
            }
        )
    }

    #[inline]
    pub fn as_data_view(&self) -> Option<&DataView> {
        match &self.data {
            ObjectData {
                kind: ObjectKind::DataView(data_view),
                ..
            } => Some(data_view),
            _ => None,
        }
    }

    #[inline]
    pub fn as_data_view_mut(&mut self) -> Option<&mut DataView> {
        match &mut self.data {
            ObjectData {
                kind: ObjectKind::DataView(data_view),
                ..
            } => Some(data_view),
            _ => None,
        }
    }

    /// Checks if it is an `Arguments` object.
    #[inline]
    pub fn is_arguments(&self) -> bool {
        matches!(
            self.data,
            ObjectData {
                kind: ObjectKind::Arguments(_),
                ..
            }
        )
    }

    /// Gets the mapped arguments data if this is a mapped arguments object.
    #[inline]
    pub fn as_mapped_arguments(&self) -> Option<&ParameterMap> {
        match self.data {
            ObjectData {
                kind: ObjectKind::Arguments(Arguments::Mapped(ref args)),
                ..
            } => Some(args),
            _ => None,
        }
    }

    /// Gets the mutable mapped arguments data if this is a mapped arguments object.
    #[inline]
    pub fn as_mapped_arguments_mut(&mut self) -> Option<&mut ParameterMap> {
        match self.data {
            ObjectData {
                kind: ObjectKind::Arguments(Arguments::Mapped(ref mut args)),
                ..
            } => Some(args),
            _ => None,
        }
    }

    /// Gets the typed array data (integer indexed object) if this is a typed array.
    #[inline]
    pub fn as_typed_array(&self) -> Option<&IntegerIndexed> {
        match self.data {
            ObjectData {
                kind: ObjectKind::IntegerIndexed(ref integer_indexed_object),
                ..
            } => Some(integer_indexed_object),
            _ => None,
        }
    }

    /// Gets the typed array data (integer indexed object) if this is a typed array.
    #[inline]
    pub fn as_typed_array_mut(&mut self) -> Option<&mut IntegerIndexed> {
        match self.data {
            ObjectData {
                kind: ObjectKind::IntegerIndexed(ref mut integer_indexed_object),
                ..
            } => Some(integer_indexed_object),
            _ => None,
        }
    }

    /// Checks if it an ordinary object.
    #[inline]
    pub fn is_ordinary(&self) -> bool {
        matches!(
            self.data,
            ObjectData {
                kind: ObjectKind::Ordinary,
                ..
            }
        )
    }

    /// Checks if it's an proxy object.
    #[inline]
    pub fn is_proxy(&self) -> bool {
        matches!(
            self.data,
            ObjectData {
                kind: ObjectKind::Proxy(_),
                ..
            }
        )
    }

    #[inline]
    pub fn as_proxy(&self) -> Option<&Proxy> {
        match self.data {
            ObjectData {
                kind: ObjectKind::Proxy(ref proxy),
                ..
            } => Some(proxy),
            _ => None,
        }
    }

    #[inline]
    pub fn as_proxy_mut(&mut self) -> Option<&mut Proxy> {
        match self.data {
            ObjectData {
                kind: ObjectKind::Proxy(ref mut proxy),
                ..
            } => Some(proxy),
            _ => None,
        }
    }

    /// Gets the prototype instance of this object.
    #[inline]
    pub fn prototype(&self) -> &JsPrototype {
        &self.prototype
    }

    /// Sets the prototype instance of the object.
    ///
    /// [More information][spec]
    ///
    /// [spec]: https://tc39.es/ecma262/#sec-invariants-of-the-essential-internal-methods
    #[inline]
    #[track_caller]
    pub fn set_prototype<O: Into<JsPrototype>>(&mut self, prototype: O) -> bool {
        let prototype = prototype.into();
        if self.extensible {
            self.prototype = prototype;
            true
        } else {
            // If target is non-extensible, [[SetPrototypeOf]] must return false
            // unless V is the SameValue as the target's observed [[GetPrototypeOf]] value.
            self.prototype == prototype
        }
    }

    /// Returns `true` if it holds an Rust type that implements `NativeObject`.
    #[inline]
    pub fn is_native_object(&self) -> bool {
        matches!(
            self.data,
            ObjectData {
                kind: ObjectKind::NativeObject(_),
                ..
            }
        )
    }

    #[inline]
    pub fn as_native_object(&self) -> Option<&dyn NativeObject> {
        match self.data {
            ObjectData {
                kind: ObjectKind::NativeObject(ref object),
                ..
            } => Some(object.as_ref()),
            _ => None,
        }
    }

    /// Checks if it is a `Promise` object.
    #[inline]
    pub fn is_promise(&self) -> bool {
        matches!(
            self.data,
            ObjectData {
                kind: ObjectKind::Promise(_),
                ..
            }
        )
    }

    /// Gets the promise data if the object is a promise.
    #[inline]
    pub fn as_promise(&self) -> Option<&Promise> {
        match self.data {
            ObjectData {
                kind: ObjectKind::Promise(ref promise),
                ..
            } => Some(promise),
            _ => None,
        }
    }

    #[inline]
    pub fn as_promise_mut(&mut self) -> Option<&mut Promise> {
        match self.data {
            ObjectData {
                kind: ObjectKind::Promise(ref mut promise),
                ..
            } => Some(promise),
            _ => None,
        }
    }

    /// Return `true` if it is a native object and the native type is `T`.
    #[inline]
    pub fn is<T>(&self) -> bool
    where
        T: NativeObject,
    {
        match self.data {
            ObjectData {
                kind: ObjectKind::NativeObject(ref object),
                ..
            } => object.deref().as_any().is::<T>(),
            _ => false,
        }
    }

    /// Downcast a reference to the object,
    /// if the object is type native object type `T`.
    #[inline]
    pub fn downcast_ref<T>(&self) -> Option<&T>
    where
        T: NativeObject,
    {
        match self.data {
            ObjectData {
                kind: ObjectKind::NativeObject(ref object),
                ..
            } => object.deref().as_any().downcast_ref::<T>(),
            _ => None,
        }
    }

    /// Downcast a mutable reference to the object,
    /// if the object is type native object type `T`.
    #[inline]
    pub fn downcast_mut<T>(&mut self) -> Option<&mut T>
    where
        T: NativeObject,
    {
        match self.data {
            ObjectData {
                kind: ObjectKind::NativeObject(ref mut object),
                ..
            } => object.deref_mut().as_mut_any().downcast_mut::<T>(),
            _ => None,
        }
    }

    #[inline]
    pub fn properties(&self) -> &PropertyMap {
        &self.properties
    }

    /// Inserts a field in the object `properties` without checking if it's writable.
    ///
    /// If a field was already in the object with the same name, then a `Some` is returned
    /// with that field's value, otherwise, `None` is returned.
    #[inline]
    pub(crate) fn insert<K, P>(&mut self, key: K, property: P) -> Option<PropertyDescriptor>
    where
        K: Into<PropertyKey>,
        P: Into<PropertyDescriptor>,
    {
        self.properties.insert(&key.into(), property.into())
    }

    /// Helper function for property removal.
    #[inline]
    pub(crate) fn remove(&mut self, key: &PropertyKey) -> Option<PropertyDescriptor> {
        self.properties.remove(key)
    }

    /// Get a private element.
    #[inline]
    pub(crate) fn get_private_element(&self, name: Sym) -> Option<&PrivateElement> {
        self.private_elements.get(&name)
    }

    /// Set a private element.
    #[inline]
    pub(crate) fn set_private_element(&mut self, name: Sym, value: PrivateElement) {
        self.private_elements.insert(name, value);
    }

    /// Set a private setter.
    #[inline]
    pub(crate) fn set_private_element_setter(&mut self, name: Sym, setter: JsObject) {
        match self.private_elements.get_mut(&name) {
            Some(PrivateElement::Accessor {
                getter: _,
                setter: s,
            }) => {
                *s = Some(setter);
            }
            _ => {
                self.private_elements.insert(
                    name,
                    PrivateElement::Accessor {
                        getter: None,
                        setter: Some(setter),
                    },
                );
            }
        }
    }

    /// Set a private getter.
    #[inline]
    pub(crate) fn set_private_element_getter(&mut self, name: Sym, getter: JsObject) {
        match self.private_elements.get_mut(&name) {
            Some(PrivateElement::Accessor {
                getter: g,
                setter: _,
            }) => {
                *g = Some(getter);
            }
            _ => {
                self.private_elements.insert(
                    name,
                    PrivateElement::Accessor {
                        getter: Some(getter),
                        setter: None,
                    },
                );
            }
        }
    }
}

/// The functions binding.
///
/// Specifies what is the name of the function object (`name` property),
/// and the binding name of the function object which can be different
/// from the function name.
///
/// The only way to construct this is with the `From` trait.
///
/// There are two implementations:
///  - From a single type `T` which implements `Into<FunctionBinding>` which sets the binding
/// name and the function name to the same value
///  - From a tuple `(B: Into<PropertyKey>, N: AsRef<str>)` the `B` is the binding name
/// and the `N` is the function name.
#[derive(Debug, Clone)]
pub struct FunctionBinding {
    binding: PropertyKey,
    name: JsString,
}

impl From<&str> for FunctionBinding {
    #[inline]
    fn from(name: &str) -> Self {
        let name: JsString = name.into();

        Self {
            binding: name.clone().into(),
            name,
        }
    }
}

impl From<String> for FunctionBinding {
    #[inline]
    fn from(name: String) -> Self {
        let name: JsString = name.into();

        Self {
            binding: name.clone().into(),
            name,
        }
    }
}

impl From<JsString> for FunctionBinding {
    #[inline]
    fn from(name: JsString) -> Self {
        Self {
            binding: name.clone().into(),
            name,
        }
    }
}

impl<B, N> From<(B, N)> for FunctionBinding
where
    B: Into<PropertyKey>,
    N: AsRef<str>,
{
    #[inline]
    fn from((binding, name): (B, N)) -> Self {
        Self {
            binding: binding.into(),
            name: name.as_ref().into(),
        }
    }
}

/// Builder for creating native function objects
#[derive(Debug)]
pub struct FunctionBuilder<'context> {
    context: &'context mut Context,
    function: Function,
    name: JsString,
    length: usize,
}

impl<'context> FunctionBuilder<'context> {
    /// Create a new `FunctionBuilder` for creating a native function.
    #[inline]
    pub fn native(context: &'context mut Context, function: NativeFunctionSignature) -> Self {
        Self {
            context,
            function: Function::Native {
                function,
                constructor: false,
            },
            name: JsString::default(),
            length: 0,
        }
    }

    /// Create a new `FunctionBuilder` for creating a closure function.
    #[inline]
    pub fn closure<F>(context: &'context mut Context, function: F) -> Self
    where
        F: Fn(&JsValue, &[JsValue], &mut Context) -> JsResult<JsValue> + Copy + 'static,
    {
        Self {
            context,
            function: Function::Closure {
                function: Box::new(move |this, args, _, context| function(this, args, context)),
                constructor: false,
                captures: Captures::new(()),
            },
            name: JsString::default(),
            length: 0,
        }
    }

    /// Create a new closure function with additional captures.
    ///
    /// # Note
    ///
    /// You can only move variables that implement `Debug + Any + Trace + Clone`.
    /// In other words, only `NativeObject + Clone` objects are movable.
    #[inline]
    pub fn closure_with_captures<F, C>(
        context: &'context mut Context,
        function: F,
        captures: C,
    ) -> Self
    where
        F: Fn(&JsValue, &[JsValue], &mut C, &mut Context) -> JsResult<JsValue> + Copy + 'static,
        C: NativeObject,
    {
        Self {
            context,
            function: Function::Closure {
                function: Box::new(move |this, args, captures: Captures, context| {
                    let mut captures = captures.as_mut_any();
                    let captures = captures.downcast_mut::<C>().ok_or_else(|| {
                        context.construct_type_error("cannot downcast `Captures` to given type")
                    })?;
                    function(this, args, captures, context)
                }),
                constructor: false,
                captures: Captures::new(captures),
            },
            name: JsString::default(),
            length: 0,
        }
    }

    /// Specify the name property of object function object.
    ///
    /// The default is `""` (empty string).
    #[inline]
    #[must_use]
    pub fn name<N>(mut self, name: N) -> Self
    where
        N: AsRef<str>,
    {
        self.name = name.as_ref().into();
        self
    }

    /// Specify the length property of object function object.
    ///
    /// How many arguments this function takes.
    ///
    /// The default is `0`.
    #[inline]
    #[must_use]
    pub fn length(mut self, length: usize) -> Self {
        self.length = length;
        self
    }

    /// Specify whether the object function object can be called with `new` keyword.
    ///
    /// The default is `false`.
    #[inline]
    #[must_use]
    pub fn constructor(mut self, yes: bool) -> Self {
        match self.function {
            Function::Native {
                ref mut constructor,
                ..
            }
            | Function::Closure {
                ref mut constructor,
                ..
            } => {
                *constructor = yes;
            }
            Function::Ordinary { .. } | Function::Generator { .. } => {
                unreachable!("function must be native or closure");
            }
        }
        self
    }

    /// Build the function object.
    #[inline]
    pub fn build(self) -> JsFunction {
        let function = JsObject::from_proto_and_data(
            self.context
                .intrinsics()
                .constructors()
                .function()
                .prototype(),
            ObjectData::function(self.function),
        );
        let property = PropertyDescriptor::builder()
            .writable(false)
            .enumerable(false)
            .configurable(true);
        function.insert_property("length", property.clone().value(self.length));
        function.insert_property("name", property.value(self.name));

        JsFunction::from_object_unchecked(function)
    }

    /// Initializes the `Function.prototype` function object.
    pub(crate) fn build_function_prototype(self, object: &JsObject) {
        let mut object = object.borrow_mut();
        object.data = ObjectData::function(self.function);
        object.set_prototype(
            self.context
                .intrinsics()
                .constructors()
                .object()
                .prototype(),
        );

        let property = PropertyDescriptor::builder()
            .writable(false)
            .enumerable(false)
            .configurable(true);
        object.insert("name", property.clone().value(self.name.clone()));
        object.insert("length", property.value(self.length));
    }
}

/// Builder for creating objects with properties.
///
/// # Examples
///
/// ```
/// # use boa_engine::{Context, JsValue, object::ObjectInitializer, property::Attribute};
/// let mut context = Context::default();
/// let object = ObjectInitializer::new(&mut context)
///     .property(
///         "hello",
///         "world",
///         Attribute::all()
///     )
///     .property(
///         1,
///         1,
///         Attribute::all()
///     )
///     .function(|_, _, _| Ok(JsValue::undefined()), "func", 0)
///     .build();
/// ```
///
/// The equivalent in JavaScript would be:
/// ```text
/// let object = {
///     hello: "world",
///     "1": 1,
///     func: function() {}
/// }
/// ```
#[derive(Debug)]
pub struct ObjectInitializer<'context> {
    context: &'context mut Context,
    object: JsObject,
}

impl<'context> ObjectInitializer<'context> {
    /// Create a new `ObjectBuilder`.
    #[inline]
    pub fn new(context: &'context mut Context) -> Self {
        let object = context.construct_object();
        Self { context, object }
    }

    /// Add a function to the object.
    #[inline]
    pub fn function<B>(
        &mut self,
        function: NativeFunctionSignature,
        binding: B,
        length: usize,
    ) -> &mut Self
    where
        B: Into<FunctionBinding>,
    {
        let binding = binding.into();
        let function = FunctionBuilder::native(self.context, function)
            .name(binding.name)
            .length(length)
            .constructor(false)
            .build();

        self.object.borrow_mut().insert(
            binding.binding,
            PropertyDescriptor::builder()
                .value(function)
                .writable(true)
                .enumerable(false)
                .configurable(true),
        );
        self
    }

    /// Add a property to the object.
    #[inline]
    pub fn property<K, V>(&mut self, key: K, value: V, attribute: Attribute) -> &mut Self
    where
        K: Into<PropertyKey>,
        V: Into<JsValue>,
    {
        let property = PropertyDescriptor::builder()
            .value(value)
            .writable(attribute.writable())
            .enumerable(attribute.enumerable())
            .configurable(attribute.configurable());
        self.object.borrow_mut().insert(key, property);
        self
    }

    /// Build the object.
    #[inline]
    pub fn build(&mut self) -> JsObject {
        self.object.clone()
    }
}

/// Builder for creating constructors objects, like `Array`.
pub struct ConstructorBuilder<'context> {
    context: &'context mut Context,
    function: NativeFunctionSignature,
    object: JsObject,
    has_prototype_property: bool,
    prototype: JsObject,
    name: JsString,
    length: usize,
    callable: bool,
    constructor: bool,
    inherit: Option<JsPrototype>,
    custom_prototype: Option<JsPrototype>,
}

impl Debug for ConstructorBuilder<'_> {
    fn fmt(&self, f: &mut fmt::Formatter<'_>) -> fmt::Result {
        f.debug_struct("ConstructorBuilder")
            .field("name", &self.name)
            .field("length", &self.length)
            .field("constructor", &self.object)
            .field("constructor_has_prototype", &self.has_prototype_property)
            .field("prototype", &self.prototype)
            .field("inherit", &self.inherit)
            .field("callable", &self.callable)
            .field("constructor", &self.constructor)
            .finish()
    }
}

impl<'context> ConstructorBuilder<'context> {
    /// Create a new `ConstructorBuilder`.
    #[inline]
    pub fn new(context: &'context mut Context, function: NativeFunctionSignature) -> Self {
        Self {
            context,
            function,
            object: JsObject::empty(),
            prototype: JsObject::empty(),
            length: 0,
            name: JsString::default(),
            callable: true,
            constructor: true,
            inherit: None,
            custom_prototype: None,
            has_prototype_property: true,
        }
    }

    #[inline]
    pub(crate) fn with_standard_constructor(
        context: &'context mut Context,
        function: NativeFunctionSignature,
        standard_constructor: StandardConstructor,
    ) -> Self {
        Self {
            context,
            function,
            object: standard_constructor.constructor,
            has_prototype_property: true,
            prototype: standard_constructor.prototype,
            length: 0,
            name: JsString::default(),
            callable: true,
            constructor: true,
            inherit: None,
            custom_prototype: None,
        }
    }

    /// Add new method to the constructors prototype.
    #[inline]
    pub fn method<B>(
        &mut self,
        function: NativeFunctionSignature,
        binding: B,
        length: usize,
    ) -> &mut Self
    where
        B: Into<FunctionBinding>,
    {
        let binding = binding.into();
        let function = FunctionBuilder::native(self.context, function)
            .name(binding.name)
            .length(length)
            .constructor(false)
            .build();

        self.prototype.borrow_mut().insert(
            binding.binding,
            PropertyDescriptor::builder()
                .value(function)
                .writable(true)
                .enumerable(false)
                .configurable(true),
        );
        self
    }

    /// Add new static method to the constructors object itself.
    #[inline]
    pub fn static_method<B>(
        &mut self,
        function: NativeFunctionSignature,
        binding: B,
        length: usize,
    ) -> &mut Self
    where
        B: Into<FunctionBinding>,
    {
        let binding = binding.into();
        let function = FunctionBuilder::native(self.context, function)
            .name(binding.name)
            .length(length)
            .constructor(false)
            .build();

        self.object.borrow_mut().insert(
            binding.binding,
            PropertyDescriptor::builder()
                .value(function)
                .writable(true)
                .enumerable(false)
                .configurable(true),
        );
        self
    }

    /// Add new data property to the constructor's prototype.
    #[inline]
    pub fn property<K, V>(&mut self, key: K, value: V, attribute: Attribute) -> &mut Self
    where
        K: Into<PropertyKey>,
        V: Into<JsValue>,
    {
        let property = PropertyDescriptor::builder()
            .value(value)
            .writable(attribute.writable())
            .enumerable(attribute.enumerable())
            .configurable(attribute.configurable());
        self.prototype.borrow_mut().insert(key, property);
        self
    }

    /// Add new static data property to the constructor object itself.
    #[inline]
    pub fn static_property<K, V>(&mut self, key: K, value: V, attribute: Attribute) -> &mut Self
    where
        K: Into<PropertyKey>,
        V: Into<JsValue>,
    {
        let property = PropertyDescriptor::builder()
            .value(value)
            .writable(attribute.writable())
            .enumerable(attribute.enumerable())
            .configurable(attribute.configurable());
        self.object.borrow_mut().insert(key, property);
        self
    }

    /// Add new accessor property to the constructor's prototype.
    #[inline]
    pub fn accessor<K>(
        &mut self,
        key: K,
        get: Option<JsFunction>,
        set: Option<JsFunction>,
        attribute: Attribute,
    ) -> &mut Self
    where
        K: Into<PropertyKey>,
    {
        let property = PropertyDescriptor::builder()
            .maybe_get(get)
            .maybe_set(set)
            .enumerable(attribute.enumerable())
            .configurable(attribute.configurable());
        self.prototype.borrow_mut().insert(key, property);
        self
    }

    /// Add new static accessor property to the constructor object itself.
    #[inline]
    pub fn static_accessor<K>(
        &mut self,
        key: K,
        get: Option<JsFunction>,
        set: Option<JsFunction>,
        attribute: Attribute,
    ) -> &mut Self
    where
        K: Into<PropertyKey>,
    {
        let property = PropertyDescriptor::builder()
            .maybe_get(get)
            .maybe_set(set)
            .enumerable(attribute.enumerable())
            .configurable(attribute.configurable());
        self.object.borrow_mut().insert(key, property);
        self
    }

    /// Add new property to the constructor's prototype.
    #[inline]
    pub fn property_descriptor<K, P>(&mut self, key: K, property: P) -> &mut Self
    where
        K: Into<PropertyKey>,
        P: Into<PropertyDescriptor>,
    {
        let property = property.into();
        self.prototype.borrow_mut().insert(key, property);
        self
    }

    /// Add new static property to the constructor object itself.
    #[inline]
    pub fn static_property_descriptor<K, P>(&mut self, key: K, property: P) -> &mut Self
    where
        K: Into<PropertyKey>,
        P: Into<PropertyDescriptor>,
    {
        let property = property.into();
        self.object.borrow_mut().insert(key, property);
        self
    }

    /// Specify how many arguments the constructor function takes.
    ///
    /// Default is `0`.
    #[inline]
    pub fn length(&mut self, length: usize) -> &mut Self {
        self.length = length;
        self
    }

    /// Specify the name of the constructor function.
    ///
    /// Default is `"[object]"`
    #[inline]
    pub fn name<N>(&mut self, name: N) -> &mut Self
    where
        N: AsRef<str>,
    {
        self.name = name.as_ref().into();
        self
    }

    /// Specify whether the constructor function can be called.
    ///
    /// Default is `true`
    #[inline]
    pub fn callable(&mut self, callable: bool) -> &mut Self {
        self.callable = callable;
        self
    }

    /// Specify whether the constructor function can be called with `new` keyword.
    ///
    /// Default is `true`
    #[inline]
    pub fn constructor(&mut self, constructor: bool) -> &mut Self {
        self.constructor = constructor;
        self
    }

    /// Specify the parent prototype which objects created by this constructor
    /// inherit from.
    ///
    /// Default is `Object.prototype`
    #[inline]
    pub fn inherit<O: Into<JsPrototype>>(&mut self, prototype: O) -> &mut Self {
        self.inherit = Some(prototype.into());
        self
    }

    /// Specify the `[[Prototype]]` internal field of this constructor.
    ///
    /// Default is `Function.prototype`
    #[inline]
    pub fn custom_prototype<O: Into<JsPrototype>>(&mut self, prototype: O) -> &mut Self {
        self.custom_prototype = Some(prototype.into());
        self
    }

    /// Specify whether the constructor function has a 'prototype' property.
    ///
    /// Default is `true`
    #[inline]
    pub fn has_prototype_property(&mut self, has_prototype_property: bool) -> &mut Self {
        self.has_prototype_property = has_prototype_property;
        self
    }

    /// Return the current context.
    #[inline]
    pub fn context(&mut self) -> &'_ mut Context {
        self.context
    }

    /// Build the constructor function object.
    pub fn build(&mut self) -> JsFunction {
        // Create the native function
        let function = Function::Native {
            function: self.function,
            constructor: self.constructor,
        };

        let length = PropertyDescriptor::builder()
            .value(self.length)
            .writable(false)
            .enumerable(false)
            .configurable(true);
        let name = PropertyDescriptor::builder()
            .value(self.name.clone())
            .writable(false)
            .enumerable(false)
            .configurable(true);

        {
            let mut constructor = self.object.borrow_mut();
            constructor.data = ObjectData::function(function);
            constructor.insert("length", length);
            constructor.insert("name", name);

            if let Some(proto) = self.custom_prototype.take() {
                constructor.set_prototype(proto);
            } else {
                constructor.set_prototype(
                    self.context
                        .intrinsics()
                        .constructors()
                        .function()
                        .prototype(),
                );
            }

            if self.has_prototype_property {
                constructor.insert(
                    PROTOTYPE,
                    PropertyDescriptor::builder()
                        .value(self.prototype.clone())
                        .writable(false)
                        .enumerable(false)
                        .configurable(false),
                );
            }
        }

        {
            let mut prototype = self.prototype.borrow_mut();
            prototype.insert(
                "constructor",
                PropertyDescriptor::builder()
                    .value(self.object.clone())
                    .writable(true)
                    .enumerable(false)
                    .configurable(true),
            );

            if let Some(proto) = self.inherit.take() {
                prototype.set_prototype(proto);
            } else {
                prototype.set_prototype(
                    self.context
                        .intrinsics()
                        .constructors()
                        .object()
                        .prototype(),
                );
            }
        }

        JsFunction::from_object_unchecked(self.object.clone())
    }
}<|MERGE_RESOLUTION|>--- conflicted
+++ resolved
@@ -170,12 +170,9 @@
     Arguments(Arguments),
     NativeObject(Box<dyn NativeObject>),
     IntegerIndexed(IntegerIndexed),
-<<<<<<< HEAD
-    Promise(Promise),
-=======
     #[cfg(feature = "intl")]
     DateTimeFormat(Box<DateTimeFormat>),
->>>>>>> 5002b9b8
+    Promise(Promise),
 }
 
 impl ObjectData {
@@ -483,12 +480,9 @@
             Self::NativeObject(_) => "NativeObject",
             Self::IntegerIndexed(_) => "TypedArray",
             Self::DataView(_) => "DataView",
-<<<<<<< HEAD
-            Self::Promise(_) => "Promise",
-=======
             #[cfg(feature = "intl")]
             Self::DateTimeFormat(_) => "DateTimeFormat",
->>>>>>> 5002b9b8
+            Self::Promise(_) => "Promise",
         })
     }
 }
