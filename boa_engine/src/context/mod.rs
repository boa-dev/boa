--- conflicted
+++ resolved
@@ -105,32 +105,7 @@
 
 impl Default for Context {
     fn default() -> Self {
-<<<<<<< HEAD
-        let mut context = Self {
-            realm: Realm::create(),
-            interner: Interner::default(),
-            #[cfg(feature = "console")]
-            console: Console::default(),
-            intrinsics: Intrinsics::default(),
-            strict: false,
-            vm: Vm {
-                frame: None,
-                stack: Vec::with_capacity(1024),
-                trace: false,
-                stack_size_limit: 1024,
-            },
-            promise_job_queue: queue![],
-        };
-
-        // Add new builtIns to Context Realm
-        // At a later date this can be removed from here and called explicitly,
-        // but for now we almost always want these default builtins
-        context.intrinsics.objects = IntrinsicObjects::init(&mut context);
-        context.create_intrinsics();
-        context
-=======
         ContextBuilder::default().build()
->>>>>>> 5002b9b8
     }
 }
 
@@ -762,7 +737,13 @@
         self.vm.trace = trace;
     }
 
-<<<<<<< HEAD
+    #[cfg(feature = "intl")]
+    #[inline]
+    /// Get the ICU related utilities
+    pub(crate) fn icu(&self) -> &icu::Icu {
+        &self.icu
+    }
+
     /// More information:
     ///  - [ECMAScript reference][spec]
     ///
@@ -776,12 +757,6 @@
             Ok(Some(_)) | Err(_) => panic!("Promise queue error"),
             _ => (),
         }
-=======
-    #[cfg(feature = "intl")]
-    #[inline]
-    /// Get the ICU related utilities
-    pub(crate) fn icu(&self) -> &icu::Icu {
-        &self.icu
     }
 }
 /// Builder for the [`Context`] type.
@@ -850,6 +825,7 @@
                 icu::Icu::new(Box::new(icu_testdata::get_provider()))
                     .expect("Failed to initialize default icu data.")
             }),
+            promise_job_queue: queue![],
         };
 
         // Add new builtIns to Context Realm
@@ -858,6 +834,5 @@
         context.intrinsics.objects = IntrinsicObjects::init(&mut context);
         context.create_intrinsics();
         context
->>>>>>> 5002b9b8
     }
 }