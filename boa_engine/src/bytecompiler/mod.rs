--- conflicted
+++ resolved
@@ -3,33 +3,6 @@
 
 use crate::{
     environments::{BindingLocator, CompileTimeEnvironment},
-<<<<<<< HEAD
-    syntax::ast::{
-        declaration::{Binding, LexicalDeclaration, VarDeclaration},
-        expression::{
-            access::{PropertyAccess, PropertyAccessField},
-            literal::TemplateElement,
-            operator::{
-                assign::{AssignOp, AssignTarget},
-                binary::{ArithmeticOp, BinaryOp, BitwiseOp, LogicalOp, RelationalOp},
-                unary::UnaryOp,
-            },
-            Call, Identifier, New, Optional, OptionalOperationKind,
-        },
-        function::{
-            ArrowFunction, AsyncFunction, AsyncGenerator, Class, ClassElement, FormalParameterList,
-            Function, Generator,
-        },
-        pattern::{ArrayPatternElement, ObjectPatternElement, Pattern},
-        property::{MethodDefinition, PropertyDefinition, PropertyName},
-        statement::{
-            iteration::{ForLoopInitializer, IterableLoopInitializer},
-            Block, DoWhileLoop, ForInLoop, ForLoop, ForOfLoop, LabelledItem, WhileLoop,
-        },
-        Declaration, Expression, Statement, StatementList, StatementListItem,
-    },
-=======
->>>>>>> b4da172f
     vm::{BindingOpcode, CodeBlock, Opcode},
     Context, JsBigInt, JsNativeError, JsResult, JsString, JsValue,
 };
