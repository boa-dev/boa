--- conflicted
+++ resolved
@@ -915,136 +915,7 @@
             Expression::Binary(binary) => expression::compile_binary(self, binary, use_expr)?,
             Expression::Assign(assign) => expression::compile_assign(self, assign, use_expr)?,
             Expression::ObjectLiteral(object) => {
-<<<<<<< HEAD
                 expression::compile_object_literal(self, object, use_expr)?
-=======
-                self.emit_opcode(Opcode::PushEmptyObject);
-                for property in object.properties() {
-                    self.emit_opcode(Opcode::Dup);
-                    match property {
-                        PropertyDefinition::IdentifierReference(ident) => {
-                            let index = self.get_or_insert_name(*ident);
-                            self.access_get(Access::Variable { name: *ident }, true)?;
-                            self.emit(Opcode::DefineOwnPropertyByName, &[index]);
-                        }
-                        PropertyDefinition::Property(name, expr) => match name {
-                            PropertyName::Literal(name) => {
-                                self.compile_expr(expr, true)?;
-                                let index = self.get_or_insert_name((*name).into());
-                                if *name == Sym::__PROTO__ && !self.json_parse {
-                                    self.emit_opcode(Opcode::SetPrototype);
-                                } else {
-                                    self.emit(Opcode::DefineOwnPropertyByName, &[index]);
-                                }
-                            }
-                            PropertyName::Computed(name_node) => {
-                                self.compile_expr(name_node, true)?;
-                                self.emit_opcode(Opcode::ToPropertyKey);
-                                self.compile_expr(expr, true)?;
-                                self.emit_opcode(Opcode::DefineOwnPropertyByValue);
-                            }
-                        },
-                        PropertyDefinition::MethodDefinition(name, kind) => match kind {
-                            // TODO: set function name for getter and setters
-                            MethodDefinition::Get(expr) => match name {
-                                PropertyName::Literal(name) => {
-                                    self.function(expr.into(), NodeKind::Expression, true)?;
-                                    let index = self.get_or_insert_name((*name).into());
-                                    self.emit(Opcode::SetPropertyGetterByName, &[index]);
-                                }
-                                PropertyName::Computed(name_node) => {
-                                    self.compile_expr(name_node, true)?;
-                                    self.emit_opcode(Opcode::ToPropertyKey);
-                                    self.function(expr.into(), NodeKind::Expression, true)?;
-                                    self.emit_opcode(Opcode::SetPropertyGetterByValue);
-                                }
-                            },
-                            // TODO: set function name for getter and setters
-                            MethodDefinition::Set(expr) => match name {
-                                PropertyName::Literal(name) => {
-                                    self.function(expr.into(), NodeKind::Expression, true)?;
-                                    let index = self.get_or_insert_name((*name).into());
-                                    self.emit(Opcode::SetPropertySetterByName, &[index]);
-                                }
-                                PropertyName::Computed(name_node) => {
-                                    self.compile_expr(name_node, true)?;
-                                    self.emit_opcode(Opcode::ToPropertyKey);
-                                    self.function(expr.into(), NodeKind::Expression, true)?;
-                                    self.emit_opcode(Opcode::SetPropertySetterByValue);
-                                }
-                            },
-                            MethodDefinition::Ordinary(expr) => match name {
-                                PropertyName::Literal(name) => {
-                                    self.function(expr.into(), NodeKind::Expression, true)?;
-                                    let index = self.get_or_insert_name((*name).into());
-                                    self.emit(Opcode::DefineOwnPropertyByName, &[index]);
-                                }
-                                PropertyName::Computed(name_node) => {
-                                    self.compile_expr(name_node, true)?;
-                                    self.emit_opcode(Opcode::ToPropertyKey);
-                                    self.function(expr.into(), NodeKind::Expression, true)?;
-                                    self.emit_opcode(Opcode::DefineOwnPropertyByValue);
-                                }
-                            },
-                            MethodDefinition::Async(expr) => match name {
-                                PropertyName::Literal(name) => {
-                                    self.function(expr.into(), NodeKind::Expression, true)?;
-                                    let index = self.get_or_insert_name((*name).into());
-                                    self.emit(Opcode::DefineOwnPropertyByName, &[index]);
-                                }
-                                PropertyName::Computed(name_node) => {
-                                    self.compile_expr(name_node, true)?;
-                                    self.emit_opcode(Opcode::ToPropertyKey);
-                                    self.function(expr.into(), NodeKind::Expression, true)?;
-                                    self.emit_opcode(Opcode::DefineOwnPropertyByValue);
-                                }
-                            },
-                            MethodDefinition::Generator(expr) => match name {
-                                PropertyName::Literal(name) => {
-                                    self.function(expr.into(), NodeKind::Expression, true)?;
-                                    let index = self.get_or_insert_name((*name).into());
-                                    self.emit(Opcode::DefineOwnPropertyByName, &[index]);
-                                }
-                                PropertyName::Computed(name_node) => {
-                                    self.compile_expr(name_node, true)?;
-                                    self.emit_opcode(Opcode::ToPropertyKey);
-                                    self.function(expr.into(), NodeKind::Expression, true)?;
-                                    self.emit_opcode(Opcode::DefineOwnPropertyByValue);
-                                }
-                            },
-                            MethodDefinition::AsyncGenerator(expr) => match name {
-                                PropertyName::Literal(name) => {
-                                    self.function(expr.into(), NodeKind::Expression, true)?;
-                                    let index = self.get_or_insert_name((*name).into());
-                                    self.emit(Opcode::DefineOwnPropertyByName, &[index]);
-                                }
-                                PropertyName::Computed(name_node) => {
-                                    self.compile_expr(name_node, true)?;
-                                    self.emit_opcode(Opcode::ToPropertyKey);
-                                    self.function(expr.into(), NodeKind::Expression, true)?;
-                                    self.emit_opcode(Opcode::DefineOwnPropertyByValue);
-                                }
-                            },
-                        },
-                        PropertyDefinition::SpreadObject(expr) => {
-                            self.compile_expr(expr, true)?;
-                            self.emit_opcode(Opcode::Swap);
-                            self.emit(Opcode::CopyDataProperties, &[0, 0]);
-                            self.emit_opcode(Opcode::Pop);
-                        }
-                        // TODO: Promote to early errors
-                        PropertyDefinition::CoverInitializedName(_, _) => {
-                            return Err(JsNativeError::syntax()
-                                .with_message("invalid assignment pattern in object literal")
-                                .into())
-                        }
-                    }
-                }
-
-                if !use_expr {
-                    self.emit(Opcode::Pop, &[]);
-                }
->>>>>>> c1b5f38d
             }
             Expression::Identifier(name) => {
                 self.access_get(Access::Variable { name: *name }, use_expr)?;
