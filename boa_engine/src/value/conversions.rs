--- conflicted
+++ resolved
@@ -66,7 +66,6 @@
     }
 }
 
-<<<<<<< HEAD
 impl From<u128> for JsValue {
     #[inline]
     fn from(value: u128) -> Self {
@@ -82,33 +81,6 @@
         } else {
             Self::Rational(value as f64)
         }
-=======
-impl From<u8> for JsValue {
-    #[inline]
-    fn from(value: u8) -> Self {
-        Self::Integer(value.into())
-    }
-}
-
-impl From<i8> for JsValue {
-    #[inline]
-    fn from(value: i8) -> Self {
-        Self::Integer(value.into())
-    }
-}
-
-impl From<u16> for JsValue {
-    #[inline]
-    fn from(value: u16) -> Self {
-        Self::Integer(value.into())
-    }
-}
-
-impl From<i16> for JsValue {
-    #[inline]
-    fn from(value: i16) -> Self {
-        Self::Integer(value.into())
->>>>>>> 80e804c8
     }
 }
 
