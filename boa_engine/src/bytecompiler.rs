--- conflicted
+++ resolved
@@ -456,11 +456,7 @@
     }
 
     #[inline]
-<<<<<<< HEAD
     fn compile_access<'a>(&mut self, node: &'a Node) -> Option<Access<'a>> {
-=======
-    fn compile_access(node: &'_ Node) -> Access<'_> {
->>>>>>> 3b53fec4
         match node {
             Node::Identifier(name) => Some(Access::Variable { name: name.sym() }),
             Node::GetConstField(node) => Some(Access::ByName { node }),
@@ -575,14 +571,10 @@
                         self.compile_expr(unary.target(), true)?;
                         self.emit(Opcode::Inc, &[]);
 
-<<<<<<< HEAD
                         let access = self.compile_access(unary.target()).ok_or_else(|| {
                             self.context
                                 .construct_syntax_error("Invalid increment operand")
                         })?;
-=======
-                        let access = Self::compile_access(unary.target());
->>>>>>> 3b53fec4
                         self.access_set(access, None, true)?;
                         None
                     }
@@ -590,14 +582,10 @@
                         self.compile_expr(unary.target(), true)?;
                         self.emit(Opcode::Dec, &[]);
 
-<<<<<<< HEAD
                         let access = self.compile_access(unary.target()).ok_or_else(|| {
                             self.context
                                 .construct_syntax_error("Invalid decrement operand")
                         })?;
-=======
-                        let access = Self::compile_access(unary.target());
->>>>>>> 3b53fec4
                         self.access_set(access, None, true)?;
                         None
                     }
@@ -605,15 +593,11 @@
                         self.compile_expr(unary.target(), true)?;
                         self.emit(Opcode::Dup, &[]);
                         self.emit(Opcode::Inc, &[]);
-<<<<<<< HEAD
 
                         let access = self.compile_access(unary.target()).ok_or_else(|| {
                             self.context
                                 .construct_syntax_error("Invalid increment operand")
                         })?;
-=======
-                        let access = Self::compile_access(unary.target());
->>>>>>> 3b53fec4
                         self.access_set(access, None, false)?;
 
                         None
@@ -622,15 +606,11 @@
                         self.compile_expr(unary.target(), true)?;
                         self.emit(Opcode::Dup, &[]);
                         self.emit(Opcode::Dec, &[]);
-<<<<<<< HEAD
 
                         let access = self.compile_access(unary.target()).ok_or_else(|| {
                             self.context
                                 .construct_syntax_error("Invalid decrement operand")
                         })?;
-=======
-                        let access = Self::compile_access(unary.target());
->>>>>>> 3b53fec4
                         self.access_set(access, None, false)?;
 
                         None
@@ -778,16 +758,12 @@
                             AssignOp::BoolAnd => {
                                 let exit = self.jump_with_custom_opcode(Opcode::LogicalAnd);
                                 self.compile_expr(binary.rhs(), true)?;
-<<<<<<< HEAD
                                 let access =
                                     self.compile_access(binary.lhs()).ok_or_else(|| {
                                         self.context.construct_syntax_error(
                                             "Invalid left-hand side in assignment",
                                         )
                                     })?;
-=======
-                                let access = Self::compile_access(binary.lhs());
->>>>>>> 3b53fec4
                                 self.access_set(access, None, use_expr)?;
                                 self.patch_jump(exit);
                                 None
@@ -795,16 +771,12 @@
                             AssignOp::BoolOr => {
                                 let exit = self.jump_with_custom_opcode(Opcode::LogicalOr);
                                 self.compile_expr(binary.rhs(), true)?;
-<<<<<<< HEAD
                                 let access =
                                     self.compile_access(binary.lhs()).ok_or_else(|| {
                                         self.context.construct_syntax_error(
                                             "Invalid left-hand side in assignment",
                                         )
                                     })?;
-=======
-                                let access = Self::compile_access(binary.lhs());
->>>>>>> 3b53fec4
                                 self.access_set(access, None, use_expr)?;
                                 self.patch_jump(exit);
                                 None
@@ -812,16 +784,12 @@
                             AssignOp::Coalesce => {
                                 let exit = self.jump_with_custom_opcode(Opcode::Coalesce);
                                 self.compile_expr(binary.rhs(), true)?;
-<<<<<<< HEAD
                                 let access =
                                     self.compile_access(binary.lhs()).ok_or_else(|| {
                                         self.context.construct_syntax_error(
                                             "Invalid left-hand side in assignment",
                                         )
                                     })?;
-=======
-                                let access = Self::compile_access(binary.lhs());
->>>>>>> 3b53fec4
                                 self.access_set(access, None, use_expr)?;
                                 self.patch_jump(exit);
                                 None
@@ -831,14 +799,10 @@
                         if let Some(opcode) = opcode {
                             self.compile_expr(binary.rhs(), true)?;
                             self.emit(opcode, &[]);
-<<<<<<< HEAD
                             let access = self.compile_access(binary.lhs()).ok_or_else(|| {
                                 self.context
                                     .construct_syntax_error("Invalid left-hand side in assignment")
                             })?;
-=======
-                            let access = Self::compile_access(binary.lhs());
->>>>>>> 3b53fec4
                             self.access_set(access, None, use_expr)?;
                         }
                     }
@@ -971,14 +935,10 @@
                 if let Node::Object(_) = assign.lhs() {
                     self.emit_opcode(Opcode::PushUndefined);
                 } else {
-<<<<<<< HEAD
                     let access = self.compile_access(assign.lhs()).ok_or_else(|| {
                         self.context
                             .construct_syntax_error("Invalid left-hand side in assignment")
                     })?;
-=======
-                    let access = Self::compile_access(assign.lhs());
->>>>>>> 3b53fec4
                     self.access_set(access, Some(assign.rhs()), use_expr)?;
                 }
             }
