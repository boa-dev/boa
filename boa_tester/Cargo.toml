[package]
name = "boa_tester"
version = "0.13.0"
edition = "2021"
rust-version = "1.58"
authors = ["boa-dev"]
description = "Test runner for the Boa JavaScript engine."
repository = "https://github.com/boa-dev/boa"
keywords = ["javascript", "ECMASCript", "compiler", "test262", "tester"]
categories = ["command-line-utilites"]
license = "Unlicense/MIT"
exclude = [
    "../.vscode/*",
    "../.editorconfig",
    "../test262/*",
    "../node_modules/*",
    "../target/*",
    "../dist/*",
    "../.github/*",
    "../assets/*",
    "../docs/*",
    "../*.js",
    "../test_ignore.txt",
    "../yarn.lock",
    "../package.json",
    "../index.html",
    "../tests/*",
    "../.github/*",
]

[dependencies]
boa_engine = { path = "../boa_engine" }
boa_interner = { path = "../boa_interner" }
structopt = "0.3.26"
serde = { version = "1.0.136", features = ["derive"] }
serde_yaml = "0.8.23"
serde_json = "1.0.79"
bitflags = "1.3.2"
<<<<<<< HEAD
regex = "1.5.4"
once_cell = "1.10.0"
colored = "2.0.0"
fxhash = "0.2.1"
git2 = "0.14.1"
=======
regex = "1.5.5"
once_cell = "1.10.0"
colored = "2.0.0"
fxhash = "0.2.1"
git2 = "0.14.2"
>>>>>>> 09bfabb0
hex = "0.4.3"
num-format = "0.4.0"
gc = { version = "0.4.1", features = ["derive"] }
rayon = "1.5.1"<|MERGE_RESOLUTION|>--- conflicted
+++ resolved
@@ -36,19 +36,11 @@
 serde_yaml = "0.8.23"
 serde_json = "1.0.79"
 bitflags = "1.3.2"
-<<<<<<< HEAD
-regex = "1.5.4"
-once_cell = "1.10.0"
-colored = "2.0.0"
-fxhash = "0.2.1"
-git2 = "0.14.1"
-=======
 regex = "1.5.5"
 once_cell = "1.10.0"
 colored = "2.0.0"
 fxhash = "0.2.1"
 git2 = "0.14.2"
->>>>>>> 09bfabb0
 hex = "0.4.3"
 num-format = "0.4.0"
 gc = { version = "0.4.1", features = ["derive"] }
