use crate::syntax::ast::constant::Const;
use crate::syntax::ast::expr::{Expr, ExprDef};
use crate::syntax::ast::keyword::Keyword;
use crate::syntax::ast::op::{AssignOp, BinOp, BitOp, CompOp, LogOp, NumOp, Operator, UnaryOp};
use crate::syntax::ast::punc::Punctuator;
use crate::syntax::ast::token::{Token, TokenData};
use std::collections::btree_map::BTreeMap;

/// `ParseError` is an enum which represents errors encounted during parsing an expression
#[derive(Debug, Clone)]
pub enum ParseError {
    /// When it expected a certain kind of token, but got another as part of something
    Expected(Vec<TokenData>, Token, &'static str),
    /// When it expected a certain expression, but got another
    ExpectedExpr(&'static str, Expr),
    /// When it didn't expect this keyword
    UnexpectedKeyword(Keyword),
    /// When there is an abrupt end to the parsing
    AbruptEnd,
}

pub type ParseResult = Result<Expr, ParseError>;

#[derive(Debug)]
pub struct Parser {
    /// The tokens being input
    tokens: Vec<Token>,
    /// The current position within the tokens
    pos: usize,
}

impl Parser {
    /// Create a new parser, using `tokens` as input
    pub fn new(tokens: Vec<Token>) -> Self {
        Self { tokens, pos: 0 }
    }

    /// Parse all expressions in the token array
    pub fn parse_all(&mut self) -> ParseResult {
        let mut exprs = Vec::new();
        while self.pos < self.tokens.len() {
            let result = self.parse()?;
            exprs.push(result);
        }

        Ok(Expr::new(ExprDef::Block(exprs)))
    }

    fn get_token(&self, pos: usize) -> Result<Token, ParseError> {
        if pos < self.tokens.len() {
            Ok(self.tokens.get(pos).expect("failed getting token").clone())
        } else {
            Err(ParseError::AbruptEnd)
        }
    }

    fn parse_function_parameters(&mut self) -> Result<Vec<Expr>, ParseError> {
        self.expect_punc(Punctuator::OpenParen, "function parameters ( expected")?;
        let mut args = Vec::new();
        let mut tk = self.get_token(self.pos)?;
        while tk.data != TokenData::Punctuator(Punctuator::CloseParen) {
            match tk.data {
                TokenData::Identifier(ref id) => args.push(mk!(self, ExprDef::Local(id.clone()))),
                TokenData::Punctuator(Punctuator::Spread) => {
                    args.push(self.parse()?);
                    self.pos -= 1; // roll back so we're sitting on the closeParen ')'
                }
                _ => {
                    return Err(ParseError::Expected(
                        vec![TokenData::Identifier("identifier".to_string())],
                        tk.clone(),
                        "function arguments",
                    ))
                }
            }
            self.pos += 1;
            if self.get_token(self.pos)?.data == TokenData::Punctuator(Punctuator::Comma) {
                self.pos += 1;
            }
            tk = self.get_token(self.pos)?;
        }

        self.expect_punc(Punctuator::CloseParen, "function parameters ) expected")?;
        Ok(args)
    }

    fn parse_struct(&mut self, keyword: Keyword) -> ParseResult {
        match keyword {
            Keyword::Throw => {
                let thrown = self.parse()?;
                Ok(Expr::new(ExprDef::Throw(Box::new(thrown))))
            }
            // vars, lets and consts are similar in parsing structure, we can group them together
            Keyword::Var | Keyword::Let => {
                let mut vars = Vec::new();
                loop {
                    let name = match self.get_token(self.pos) {
                        Ok(Token {
                            data: TokenData::Identifier(ref name),
                            ..
                        }) => name.clone(),
                        Ok(tok) => {
                            return Err(ParseError::Expected(
                                vec![TokenData::Identifier("identifier".to_string())],
                                tok,
                                "var/let declaration",
                            ))
                        }
                        Err(ParseError::AbruptEnd) => break,
                        Err(e) => return Err(e),
                    };
                    self.pos += 1;
                    match self.get_token(self.pos) {
                        Ok(Token {
                            data: TokenData::Punctuator(Punctuator::Assign),
                            ..
                        }) => {
                            self.pos += 1;
                            let val = self.parse()?;
                            vars.push((name, Some(val)));
                            match self.get_token(self.pos) {
                                Ok(Token {
                                    data: TokenData::Punctuator(Punctuator::Comma),
                                    ..
                                }) => self.pos += 1,
                                _ => break,
                            }
                        }
                        Ok(Token {
                            data: TokenData::Punctuator(Punctuator::Comma),
                            ..
                        }) => {
                            self.pos += 1;
                            vars.push((name, None));
                        }
                        _ => {
                            vars.push((name, None));
                            break;
                        }
                    }
                }

                match keyword {
                    Keyword::Let => Ok(Expr::new(ExprDef::LetDecl(vars))),
                    _ => Ok(Expr::new(ExprDef::VarDecl(vars))),
                }
            }
            Keyword::Const => {
                let mut vars = Vec::new();
                loop {
                    let name = match self.get_token(self.pos) {
                        Ok(Token {
                            data: TokenData::Identifier(ref name),
                            ..
                        }) => name.clone(),
                        Ok(tok) => {
                            return Err(ParseError::Expected(
                                vec![TokenData::Identifier("identifier".to_string())],
                                tok,
                                "const declaration",
                            ))
                        }
                        Err(ParseError::AbruptEnd) => break,
                        Err(e) => return Err(e),
                    };
                    self.pos += 1;
                    match self.get_token(self.pos) {
                        Ok(Token {
                            data: TokenData::Punctuator(Punctuator::Assign),
                            ..
                        }) => {
                            self.pos += 1;
                            let val = self.parse()?;
                            vars.push((name, val));
                            match self.get_token(self.pos) {
                                Ok(Token {
                                    data: TokenData::Punctuator(Punctuator::Comma),
                                    ..
                                }) => self.pos += 1,
                                _ => break,
                            }
                        }
                        Ok(tok) => {
                            return Err(ParseError::Expected(
                                vec![TokenData::Punctuator(Punctuator::Assign)],
                                tok,
                                "const declration",
                            ))
                        }
                        _ => break,
                    }
                }

                Ok(Expr::new(ExprDef::ConstDecl(vars)))
            }
            Keyword::Return => Ok(Expr::new(ExprDef::Return(Some(Box::new(
                self.parse()?.clone(),
            ))))),
            Keyword::New => {
                let call = self.parse()?;
                match call.def {
                    ExprDef::Call(ref func, ref args) => {
                        Ok(Expr::new(ExprDef::Construct(func.clone(), args.clone())))
                    }
                    _ => Err(ParseError::ExpectedExpr("constructor", call)),
                }
            }
            Keyword::TypeOf => Ok(Expr::new(ExprDef::TypeOf(Box::new(self.parse()?)))),
            Keyword::If => {
                self.expect_punc(Punctuator::OpenParen, "if block")?;
                let cond = self.parse()?;
                self.expect_punc(Punctuator::CloseParen, "if block")?;
                let expr = self.parse()?;
                let next = self.get_token(self.pos);
                Ok(Expr::new(ExprDef::If(
                    Box::new(cond),
                    Box::new(expr),
                    if next.is_ok()
                        && next.expect("Could not get next value").data
                            == TokenData::Keyword(Keyword::Else)
                    {
                        self.pos += 1;
                        Some(Box::new(self.parse()?))
                    } else {
                        None
                    },
                )))
            }
            Keyword::While => {
                self.expect_punc(Punctuator::OpenParen, "while condition")?;
                let cond = self.parse()?;
                self.expect_punc(Punctuator::CloseParen, "while condition")?;
                let expr = self.parse()?;
                Ok(Expr::new(ExprDef::WhileLoop(
                    Box::new(cond),
                    Box::new(expr),
                )))
            }
            Keyword::Switch => {
                self.expect_punc(Punctuator::OpenParen, "switch value")?;
                let value = self.parse();
                self.expect_punc(Punctuator::CloseParen, "switch value")?;
                self.expect_punc(Punctuator::OpenBlock, "switch block")?;
                let mut cases = Vec::new();
                let mut default = None;
                while self.pos.wrapping_add(1) < self.tokens.len() {
                    let tok = self.get_token(self.pos)?;
                    self.pos += 1;
                    match tok.data {
                        TokenData::Keyword(Keyword::Case) => {
                            let cond = self.parse();
                            let mut block = Vec::new();
                            self.expect_punc(Punctuator::Colon, "switch case")?;
                            loop {
                                match self.get_token(self.pos)?.data {
                                    TokenData::Keyword(Keyword::Case)
                                    | TokenData::Keyword(Keyword::Default)
                                    | TokenData::Punctuator(Punctuator::CloseBlock) => break,
                                    _ => block.push(self.parse()?),
                                }
                            }
                            cases.push((cond.expect("No condition supplied"), block));
                        }
                        TokenData::Keyword(Keyword::Default) => {
                            let mut block = Vec::new();
                            self.expect_punc(Punctuator::Colon, "default switch case")?;
                            loop {
                                match self.get_token(self.pos)?.data {
                                    TokenData::Keyword(Keyword::Case)
                                    | TokenData::Keyword(Keyword::Default)
                                    | TokenData::Punctuator(Punctuator::CloseBlock) => break,
                                    _ => block.push(self.parse()?),
                                }
                            }
                            default = Some(Expr::new(ExprDef::Block(block)));
                        }
                        TokenData::Punctuator(Punctuator::CloseBlock) => break,
                        _ => {
                            return Err(ParseError::Expected(
                                vec![
                                    TokenData::Keyword(Keyword::Case),
                                    TokenData::Keyword(Keyword::Default),
                                    TokenData::Punctuator(Punctuator::CloseBlock),
                                ],
                                tok,
                                "switch block",
                            ))
                        }
                    }
                }
                self.expect_punc(Punctuator::CloseBlock, "switch block")?;
                Ok(Expr::new(ExprDef::Switch(
                    Box::new(value.expect("Could not get value")),
                    cases,
                    match default {
                        Some(v) => Some(Box::new(v)),
                        None => None,
                    },
                )))
            }
            Keyword::Function => {
                // function [identifier] () { etc }
                let tk = self.get_token(self.pos)?;
                let name = match tk.data {
                    TokenData::Identifier(ref name) => {
                        self.pos += 1;
                        Some(name.clone())
                    }
                    TokenData::Punctuator(Punctuator::OpenParen) => None,
                    _ => {
                        return Err(ParseError::Expected(
                            vec![TokenData::Identifier("identifier".to_string())],
                            tk.clone(),
                            "function name",
                        ))
                    }
                };
                // Now we have the function identifier we should have an open paren for arguments ( )
                let args = self.parse_function_parameters()?;
                let block = self.parse()?;
                Ok(Expr::new(ExprDef::FunctionDecl(
                    name,
                    args,
                    Box::new(block),
                )))
            }
            _ => Err(ParseError::UnexpectedKeyword(keyword)),
        }
    }

    /// Parse a single expression
    pub fn parse(&mut self) -> ParseResult {
        if self.pos > self.tokens.len() {
            return Err(ParseError::AbruptEnd);
        }
        let token = self.get_token(self.pos)?;
        self.pos += 1;
        let expr: Expr = match token.data {
            TokenData::Punctuator(Punctuator::Semicolon) | TokenData::Comment(_)
                if self.pos < self.tokens.len() =>
            {
                self.parse()?
            }
            TokenData::Punctuator(Punctuator::Semicolon) | TokenData::Comment(_) => {
                Expr::new(ExprDef::Const(Const::Undefined))
            }
            TokenData::NumericLiteral(num) => Expr::new(ExprDef::Const(Const::Num(num))),
            TokenData::NullLiteral => Expr::new(ExprDef::Const(Const::Null)),
            TokenData::StringLiteral(text) => Expr::new(ExprDef::Const(Const::String(text))),
            TokenData::BooleanLiteral(val) => Expr::new(ExprDef::Const(Const::Bool(val))),
            TokenData::Identifier(ref s) if s == "undefined" => {
                Expr::new(ExprDef::Const(Const::Undefined))
            }
            TokenData::Identifier(s) => Expr::new(ExprDef::Local(s)),
            TokenData::Keyword(keyword) => self.parse_struct(keyword)?,
            TokenData::RegularExpressionLiteral(body, flags) => Expr::new(ExprDef::Construct(
                Box::new(Expr::new(ExprDef::Local("RegExp".to_string()))),
                vec![
                    Expr::new(ExprDef::Const(Const::String(body))),
                    Expr::new(ExprDef::Const(Const::String(flags))),
                ],
            )),
            TokenData::Punctuator(Punctuator::OpenParen) => {
                match self.get_token(self.pos)?.data {
                    TokenData::Punctuator(Punctuator::CloseParen)
                        if self.get_token(self.pos.wrapping_add(1))?.data
                            == TokenData::Punctuator(Punctuator::Arrow) =>
                    {
                        self.pos += 2;
                        let expr = self.parse()?;
                        Expr::new(ExprDef::ArrowFunctionDecl(Vec::new(), Box::new(expr)))
                    }
                    _ => {
                        let next = self.parse()?;
                        let next_tok = self.get_token(self.pos)?;
                        self.pos += 1;
                        match next_tok.data {
                            TokenData::Punctuator(Punctuator::CloseParen) => next,
                            TokenData::Punctuator(Punctuator::Comma) => {
                                // at this point it's probably gonna be an arrow function
                                // if first param captured all arguments, we should expect a close paren
                                if let ExprDef::UnaryOp(UnaryOp::Spread, _) = next.def {
                                    return Err(ParseError::Expected(
                                        vec![TokenData::Punctuator(Punctuator::CloseParen)],
                                        next_tok.clone(),
                                        "arrow function",
                                    ));
                                }

                                let mut args = vec![
                                    match next.def {
                                        ExprDef::Local(ref name) => {
                                            mk!(self, ExprDef::Local((*name).clone()))
                                        }
                                        _ => mk!(self, ExprDef::Local("".to_string())),
                                    },
                                    match self.get_token(self.pos)?.data {
                                        TokenData::Identifier(ref id) => {
                                            mk!(self, ExprDef::Local(id.clone()))
                                        }
                                        _ => mk!(self, ExprDef::Local("".to_string())),
                                    },
                                ];
                                let mut expect_ident = true;
                                loop {
                                    self.pos += 1;
                                    let curr_tk = self.get_token(self.pos)?;
                                    match curr_tk.data {
                                        TokenData::Identifier(ref id) if expect_ident => {
                                            args.push(mk!(self, ExprDef::Local(id.clone())));
                                            expect_ident = false;
                                        }
                                        TokenData::Punctuator(Punctuator::Comma) => {
                                            expect_ident = true;
                                        }
                                        TokenData::Punctuator(Punctuator::Spread) => {
                                            let ident_token = self.get_token(self.pos + 1)?;
                                            if let TokenData::Identifier(ref _id) = ident_token.data
                                            {
                                                args.push(self.parse()?);
                                                self.pos -= 1;
                                                expect_ident = false;
                                            } else {
                                                return Err(ParseError::Expected(
                                                    vec![TokenData::Identifier(
                                                        "identifier".to_string(),
                                                    )],
                                                    ident_token.clone(),
                                                    "arrow function",
                                                ));
                                            }
                                        }
                                        TokenData::Punctuator(Punctuator::CloseParen) => {
                                            self.pos += 1;
                                            break;
                                        }
                                        _ if expect_ident => {
                                            return Err(ParseError::Expected(
                                                vec![TokenData::Identifier(
                                                    "identifier".to_string(),
                                                )],
                                                curr_tk.clone(),
                                                "arrow function",
                                            ))
                                        }
                                        _ => {
                                            return Err(ParseError::Expected(
                                                vec![
                                                    TokenData::Punctuator(Punctuator::Comma),
                                                    TokenData::Punctuator(Punctuator::CloseParen),
                                                    TokenData::Punctuator(Punctuator::Spread),
                                                ],
                                                curr_tk,
                                                "arrow function",
                                            ))
                                        }
                                    }
                                }
                                self.expect(
                                    TokenData::Punctuator(Punctuator::Arrow),
                                    "arrow function",
                                )?;
                                let expr = self.parse()?;
                                Expr::new(ExprDef::ArrowFunctionDecl(args, Box::new(expr)))
                            }
                            _ => {
                                return Err(ParseError::Expected(
                                    vec![TokenData::Punctuator(Punctuator::CloseParen)],
                                    next_tok,
                                    "brackets",
                                ))
                            }
                        }
                    }
                }
            }
            TokenData::Punctuator(Punctuator::OpenBracket) => {
                let mut array: Vec<Expr> = vec![];
                let mut saw_expr_last = false;
                loop {
                    let token = self.get_token(self.pos)?;
                    match token.data {
                        TokenData::Punctuator(Punctuator::CloseBracket) => {
                            self.pos += 1;
                            break;
                        }
                        TokenData::Punctuator(Punctuator::Comma) => {
                            if !saw_expr_last {
                                // An elision indicates that a space is saved in the array
                                array.push(Expr::new(ExprDef::Const(Const::Undefined)))
                            }
                            saw_expr_last = false;
                            self.pos += 1;
                        }
                        _ if saw_expr_last => {
                            // Two expressions in a row is not allowed, they must be comma-separated
                            return Err(ParseError::Expected(
                                vec![
                                    TokenData::Punctuator(Punctuator::Comma),
                                    TokenData::Punctuator(Punctuator::CloseBracket),
                                ],
                                token.clone(),
                                "array declaration",
                            ));
                        }
                        _ => {
                            let parsed = self.parse()?;
                            saw_expr_last = true;
                            array.push(parsed);
                        }
                    }
                }
                Expr::new(ExprDef::ArrayDecl(array))
            }
            TokenData::Punctuator(Punctuator::OpenBlock)
                if self.get_token(self.pos)?.data
                    == TokenData::Punctuator(Punctuator::CloseBlock) =>
            {
                self.pos += 1;
                Expr::new(ExprDef::ObjectDecl(Box::new(BTreeMap::new())))
            }
            TokenData::Punctuator(Punctuator::OpenBlock)
                if self.get_token(self.pos.wrapping_add(1))?.data
                    == TokenData::Punctuator(Punctuator::Colon) =>
            {
                let mut map = Box::new(BTreeMap::new());
                while self.get_token(self.pos.wrapping_sub(1))?.data
                    == TokenData::Punctuator(Punctuator::Comma)
                    || map.len() == 0
                {
                    let tk = self.get_token(self.pos)?;
                    let name = match tk.data {
                        TokenData::Identifier(ref id) => id.clone(),
                        TokenData::StringLiteral(ref str) => str.clone(),
                        _ => {
                            return Err(ParseError::Expected(
                                vec![
                                    TokenData::Identifier("identifier".to_string()),
                                    TokenData::StringLiteral("string".to_string()),
                                ],
                                tk,
                                "object declaration",
                            ))
                        }
                    };
                    self.pos += 1;
                    let value = match self.get_token(self.pos)?.data {
                        TokenData::Punctuator(Punctuator::Colon) => {
                            self.pos += 1;
                            self.parse()?
                        }
                        TokenData::Punctuator(Punctuator::OpenParen) => {
                            let args = self.parse_function_parameters()?;
                            self.pos += 1; // {
                            let expr = self.parse()?;
                            self.pos += 1;
                            Expr::new(ExprDef::FunctionDecl(None, args, Box::new(expr)))
                        }
                        _ => {
                            return Err(ParseError::Expected(
                                vec![
                                    TokenData::Punctuator(Punctuator::Colon),
                                    TokenData::Punctuator(Punctuator::OpenParen),
                                ],
                                tk,
                                "object declaration",
                            ))
                        }
                    };
                    map.insert(name, value);
                    self.pos += 1;
                }
                Expr::new(ExprDef::ObjectDecl(map))
            }
            TokenData::Punctuator(Punctuator::OpenBlock) => {
                let mut exprs = Vec::new();
                loop {
                    if self.get_token(self.pos)?.data
                        == TokenData::Punctuator(Punctuator::CloseBlock)
                    {
                        break;
                    } else {
                        exprs.push(self.parse()?);
                    }
                }
                self.pos += 1;
                Expr::new(ExprDef::Block(exprs))
            }
            // Empty Block
            TokenData::Punctuator(Punctuator::CloseBlock)
                if self.get_token(self.pos.wrapping_sub(2))?.data
                    == TokenData::Punctuator(Punctuator::OpenBlock) =>
            {
<<<<<<< HEAD
                mk!(self, ExprDef::Block(vec!()), token)
            }
            TokenData::Punctuator(Punctuator::Sub) => mk!(
                self,
                ExprDef::UnaryOp(UnaryOp::Minus, Box::new(self.parse()?))
            ),
            TokenData::Punctuator(Punctuator::Add) => mk!(
                self,
                ExprDef::UnaryOp(UnaryOp::Plus, Box::new(self.parse()?))
            ),
            TokenData::Punctuator(Punctuator::Not) => mk!(
                self,
                ExprDef::UnaryOp(UnaryOp::Not, Box::new(self.parse()?))
            ),
            TokenData::Punctuator(Punctuator::Neg) => mk!(
                self,
                ExprDef::UnaryOp(UnaryOp::Tilde, Box::new(self.parse()?))
            ),
            TokenData::Punctuator(Punctuator::Inc) => mk!(
                self,
                ExprDef::UnaryOp(UnaryOp::IncrementPre, Box::new(self.parse()?))
            ),
            TokenData::Punctuator(Punctuator::Dec) => mk!(
                self,
                ExprDef::UnaryOp(UnaryOp::DecrementPre, Box::new(self.parse()?))
            ),
            TokenData::Punctuator(Punctuator::Spread) => mk!(
                self,
                ExprDef::UnaryOp(UnaryOp::Spread, Box::new(self.parse()?))
            ),
=======
                Expr::new(ExprDef::Block(vec![]))
            }
            TokenData::Punctuator(Punctuator::Sub) => {
                Expr::new(ExprDef::UnaryOp(UnaryOp::Minus, Box::new(self.parse()?)))
            }
            TokenData::Punctuator(Punctuator::Add) => {
                Expr::new(ExprDef::UnaryOp(UnaryOp::Plus, Box::new(self.parse()?)))
            }
            TokenData::Punctuator(Punctuator::Not) => {
                Expr::new(ExprDef::UnaryOp(UnaryOp::Not, Box::new(self.parse()?)))
            }
            TokenData::Punctuator(Punctuator::Neg) => {
                Expr::new(ExprDef::UnaryOp(UnaryOp::Tilde, Box::new(self.parse()?)))
            }
            TokenData::Punctuator(Punctuator::Inc) => Expr::new(ExprDef::UnaryOp(
                UnaryOp::IncrementPre,
                Box::new(self.parse()?),
            )),
            TokenData::Punctuator(Punctuator::Dec) => Expr::new(ExprDef::UnaryOp(
                UnaryOp::DecrementPre,
                Box::new(self.parse()?),
            )),
>>>>>>> cf516f65
            _ => return Err(ParseError::Expected(Vec::new(), token.clone(), "script")),
        };
        if self.pos >= self.tokens.len() {
            Ok(expr)
        } else {
            self.parse_next(expr)
        }
    }

    fn parse_next(&mut self, expr: Expr) -> ParseResult {
        let next = self.get_token(self.pos)?;
        let mut carry_on = true;
        let mut result = expr.clone();
        match next.data {
            TokenData::Punctuator(Punctuator::Dot) => {
                self.pos += 1;
                let tk = self.get_token(self.pos)?;
                match tk.data {
                    TokenData::Identifier(ref s) => {
                        result = Expr::new(ExprDef::GetConstField(Box::new(expr), s.to_string()))
                    }
                    _ => {
                        return Err(ParseError::Expected(
                            vec![TokenData::Identifier("identifier".to_string())],
                            tk,
                            "field access",
                        ))
                    }
                }
                self.pos += 1;
            }
            TokenData::Punctuator(Punctuator::OpenParen) => {
                let mut args = Vec::new();
                let mut expect_comma_or_end = self.get_token(self.pos.wrapping_add(1))?.data
                    == TokenData::Punctuator(Punctuator::CloseParen);
                loop {
                    self.pos += 1;
                    let token = self.get_token(self.pos)?;
                    if token.data == TokenData::Punctuator(Punctuator::CloseParen)
                        && expect_comma_or_end
                    {
                        self.pos += 1;
                        break;
                    } else if token.data == TokenData::Punctuator(Punctuator::Comma)
                        && expect_comma_or_end
                    {
                        expect_comma_or_end = false;
                    } else if expect_comma_or_end {
                        return Err(ParseError::Expected(
                            vec![
                                TokenData::Punctuator(Punctuator::Comma),
                                TokenData::Punctuator(Punctuator::CloseParen),
                            ],
                            token,
                            "function call arguments",
                        ));
                    } else {
                        let parsed = self.parse()?;
                        self.pos -= 1;
                        args.push(parsed);
                        expect_comma_or_end = true;
                    }
                }
                result = Expr::new(ExprDef::Call(Box::new(expr), args));
            }
            TokenData::Punctuator(Punctuator::Question) => {
                self.pos += 1;
                let if_e = self.parse()?;
                self.expect(TokenData::Punctuator(Punctuator::Colon), "if expression")?;
                let else_e = self.parse()?;
                result = Expr::new(ExprDef::If(
                    Box::new(expr),
                    Box::new(if_e),
                    Some(Box::new(else_e)),
                ));
            }
            TokenData::Punctuator(Punctuator::OpenBracket) => {
                self.pos += 1;
                let index = self.parse()?;
                self.expect(
                    TokenData::Punctuator(Punctuator::CloseBracket),
                    "array index",
                )?;
                result = Expr::new(ExprDef::GetField(Box::new(expr), Box::new(index)));
            }
            TokenData::Punctuator(Punctuator::Semicolon) | TokenData::Comment(_) => {
                self.pos += 1;
            }
            TokenData::Punctuator(Punctuator::Assign) => {
                self.pos += 1;
                let next = self.parse()?;
                result = Expr::new(ExprDef::Assign(Box::new(expr), Box::new(next)));
            }
            TokenData::Punctuator(Punctuator::AssignAdd) => {
                result = self.binop(BinOp::Assign(AssignOp::Add), expr)?
            }
            TokenData::Punctuator(Punctuator::AssignSub) => {
                result = self.binop(BinOp::Assign(AssignOp::Sub), expr)?
            }
            TokenData::Punctuator(Punctuator::AssignMul) => {
                result = self.binop(BinOp::Assign(AssignOp::Mul), expr)?
            }
            TokenData::Punctuator(Punctuator::AssignPow) => {
                result = self.binop(BinOp::Assign(AssignOp::Pow), expr)?
            }
            TokenData::Punctuator(Punctuator::AssignDiv) => {
                result = self.binop(BinOp::Assign(AssignOp::Div), expr)?
            }
            TokenData::Punctuator(Punctuator::AssignAnd) => {
                result = self.binop(BinOp::Assign(AssignOp::And), expr)?
            }
            TokenData::Punctuator(Punctuator::AssignOr) => {
                result = self.binop(BinOp::Assign(AssignOp::Or), expr)?
            }
            TokenData::Punctuator(Punctuator::AssignXor) => {
                result = self.binop(BinOp::Assign(AssignOp::Xor), expr)?
            }
            TokenData::Punctuator(Punctuator::AssignRightSh) => {
                result = self.binop(BinOp::Assign(AssignOp::Shr), expr)?
            }
            TokenData::Punctuator(Punctuator::AssignLeftSh) => {
                result = self.binop(BinOp::Assign(AssignOp::Shl), expr)?
            }
            TokenData::Punctuator(Punctuator::AssignMod) => {
                result = self.binop(BinOp::Assign(AssignOp::Mod), expr)?
            }
            TokenData::Punctuator(Punctuator::Arrow) => {
                self.pos += 1;
                let mut args = Vec::with_capacity(1);
                match result.def {
                    ExprDef::Local(ref name) => {
                        args.push(mk!(self, ExprDef::Local((*name).clone())))
                    }
                    ExprDef::UnaryOp(UnaryOp::Spread, _) => args.push(result),
                    _ => return Err(ParseError::ExpectedExpr("identifier", result)),
                }
                let next = self.parse()?;
                result = Expr::new(ExprDef::ArrowFunctionDecl(args, Box::new(next)));
            }
            TokenData::Punctuator(Punctuator::Add) => {
                result = self.binop(BinOp::Num(NumOp::Add), expr)?
            }
            TokenData::Punctuator(Punctuator::Sub) => {
                result = self.binop(BinOp::Num(NumOp::Sub), expr)?
            }
            TokenData::Punctuator(Punctuator::Mul) => {
                result = self.binop(BinOp::Num(NumOp::Mul), expr)?
            }
            TokenData::Punctuator(Punctuator::Pow) => {
                result = self.binop(BinOp::Num(NumOp::Pow), expr)?
            }
            TokenData::Punctuator(Punctuator::Div) => {
                result = self.binop(BinOp::Num(NumOp::Div), expr)?
            }
            TokenData::Punctuator(Punctuator::Mod) => {
                result = self.binop(BinOp::Num(NumOp::Mod), expr)?
            }
            TokenData::Punctuator(Punctuator::BoolAnd) => {
                result = self.binop(BinOp::Log(LogOp::And), expr)?
            }
            TokenData::Punctuator(Punctuator::BoolOr) => {
                result = self.binop(BinOp::Log(LogOp::Or), expr)?
            }
            TokenData::Punctuator(Punctuator::And) => {
                result = self.binop(BinOp::Bit(BitOp::And), expr)?
            }
            TokenData::Punctuator(Punctuator::Or) => {
                result = self.binop(BinOp::Bit(BitOp::Or), expr)?
            }
            TokenData::Punctuator(Punctuator::Xor) => {
                result = self.binop(BinOp::Bit(BitOp::Xor), expr)?
            }
            TokenData::Punctuator(Punctuator::LeftSh) => {
                result = self.binop(BinOp::Bit(BitOp::Shl), expr)?
            }
            TokenData::Punctuator(Punctuator::RightSh) => {
                result = self.binop(BinOp::Bit(BitOp::Shr), expr)?
            }
            TokenData::Punctuator(Punctuator::Eq) => {
                result = self.binop(BinOp::Comp(CompOp::Equal), expr)?
            }
            TokenData::Punctuator(Punctuator::NotEq) => {
                result = self.binop(BinOp::Comp(CompOp::NotEqual), expr)?
            }
            TokenData::Punctuator(Punctuator::StrictEq) => {
                result = self.binop(BinOp::Comp(CompOp::StrictEqual), expr)?
            }
            TokenData::Punctuator(Punctuator::StrictNotEq) => {
                result = self.binop(BinOp::Comp(CompOp::StrictNotEqual), expr)?
            }
            TokenData::Punctuator(Punctuator::LessThan) => {
                result = self.binop(BinOp::Comp(CompOp::LessThan), expr)?
            }
            TokenData::Punctuator(Punctuator::LessThanOrEq) => {
                result = self.binop(BinOp::Comp(CompOp::LessThanOrEqual), expr)?
            }
            TokenData::Punctuator(Punctuator::GreaterThan) => {
                result = self.binop(BinOp::Comp(CompOp::GreaterThan), expr)?
            }
            TokenData::Punctuator(Punctuator::GreaterThanOrEq) => {
                result = self.binop(BinOp::Comp(CompOp::GreaterThanOrEqual), expr)?
            }
            TokenData::Punctuator(Punctuator::Inc) => {
                result = Expr::new(ExprDef::UnaryOp(
                    UnaryOp::IncrementPost,
                    Box::new(self.parse()?),
                ))
            }
            TokenData::Punctuator(Punctuator::Dec) => {
                result = Expr::new(ExprDef::UnaryOp(
                    UnaryOp::DecrementPost,
                    Box::new(self.parse()?),
                ))
            }
            _ => carry_on = false,
        };
        if carry_on && self.pos < self.tokens.len() {
            self.parse_next(result)
        } else {
            Ok(result)
        }
    }

    fn binop(&mut self, op: BinOp, orig: Expr) -> Result<Expr, ParseError> {
        let (precedence, assoc) = op.get_precedence_and_assoc();
        self.pos += 1;
        let next = self.parse()?;
        Ok(match next.def {
            ExprDef::BinOp(ref op2, ref a, ref b) => {
                let other_precedence = op2.get_precedence();
                if precedence < other_precedence || (precedence == other_precedence && !assoc) {
                    Expr::new(ExprDef::BinOp(
                        op2.clone(),
                        b.clone(),
                        Box::new(Expr::new(ExprDef::BinOp(
                            op.clone(),
                            Box::new(orig),
                            a.clone(),
                        ))),
                    ))
                } else {
                    Expr::new(ExprDef::BinOp(op, Box::new(orig), Box::new(next.clone())))
                }
            }
            _ => Expr::new(ExprDef::BinOp(op, Box::new(orig), Box::new(next))),
        })
    }

    /// Returns an error if the next symbol is not `tk`
    fn expect(&mut self, tk: TokenData, routine: &'static str) -> Result<(), ParseError> {
        self.pos += 1;
        let curr_tk = self.get_token(self.pos.wrapping_sub(1))?;
        if curr_tk.data == tk {
            Ok(())
        } else {
            Err(ParseError::Expected(vec![tk], curr_tk, routine))
        }
    }

    /// Returns an error if the next symbol is not the punctuator `p`
    #[inline(always)]
    fn expect_punc(&mut self, p: Punctuator, routine: &'static str) -> Result<(), ParseError> {
        self.expect(TokenData::Punctuator(p), routine)
    }
}

#[cfg(test)]
mod tests {
    use super::*;
    use crate::syntax::ast::{constant::Const, op::BinOp};
    use crate::syntax::{
        ast::expr::{Expr, ExprDef},
        lexer::Lexer,
    };

    fn create_bin_op(op: BinOp, exp1: Expr, exp2: Expr) -> Expr {
        Expr::new(ExprDef::BinOp(op, Box::new(exp1), Box::new(exp2)))
    }

    #[allow(clippy::result_unwrap_used)]
    fn check_parser(js: &str, expr: &[Expr]) {
        let mut lexer = Lexer::new(js);
        lexer.lex().expect("failed to lex");

        assert_eq!(
            Parser::new(lexer.tokens).parse_all().unwrap(),
            Expr::new(ExprDef::Block(expr.into()))
        );
    }

    fn check_invalid(js: &str) {
        let mut lexer = Lexer::new(js);
        lexer.lex().expect("failed to lex");

        assert!(Parser::new(lexer.tokens).parse_all().is_err());
    }

    #[test]
    fn check_string() {
        use crate::syntax::ast::constant::Const;

        // Check empty string
        check_parser(
            "\"\"",
            &[Expr::new(ExprDef::Const(Const::String(String::new())))],
        );

        // Check non-empty string
        check_parser(
            "\"hello\"",
            &[Expr::new(ExprDef::Const(Const::String(String::from(
                "hello",
            ))))],
        );
    }
    #[test]
    fn check_object_short_function() {
        // Testing short function syntax
        let mut object_properties: BTreeMap<String, Expr> = BTreeMap::new();
        object_properties.insert(
            String::from("a"),
            Expr::new(ExprDef::Const(Const::Bool(true))),
        );
        object_properties.insert(
            String::from("b"),
            Expr::new(ExprDef::FunctionDecl(
                None,
                vec![],
                Box::new(Expr::new(ExprDef::Block(vec![]))),
            )),
        );

        check_parser(
            "{
              a: true,
              b() {}
            };
            ",
            &[Expr::new(ExprDef::ObjectDecl(Box::new(object_properties)))],
        );
    }

    #[test]
    fn check_object_short_function_arguments() {
        // Testing short function syntax
        let mut object_properties: BTreeMap<String, Expr> = BTreeMap::new();
        object_properties.insert(
            String::from("a"),
            Expr::new(ExprDef::Const(Const::Bool(true))),
        );
        object_properties.insert(
            String::from("b"),
            Expr::new(ExprDef::FunctionDecl(
                None,
                vec![Expr::new(ExprDef::Local(String::from("test")))],
                Box::new(Expr::new(ExprDef::Block(vec![]))),
            )),
        );

        check_parser(
            "{
              a: true,
              b(test) {}
            };
            ",
            &[Expr::new(ExprDef::ObjectDecl(Box::new(object_properties)))],
        );
    }
    #[test]
    fn check_array() {
        use crate::syntax::ast::constant::Const;

        // Check empty array
        check_parser("[]", &[Expr::new(ExprDef::ArrayDecl(vec![]))]);

        // Check array with empty slot
        check_parser(
            "[,]",
            &[Expr::new(ExprDef::ArrayDecl(vec![Expr::new(
                ExprDef::Const(Const::Undefined),
            )]))],
        );

        // Check numeric array
        check_parser(
            "[1, 2, 3]",
            &[Expr::new(ExprDef::ArrayDecl(vec![
                Expr::new(ExprDef::Const(Const::Num(1.0))),
                Expr::new(ExprDef::Const(Const::Num(2.0))),
                Expr::new(ExprDef::Const(Const::Num(3.0))),
            ]))],
        );

        // Check numeric array with trailing comma
        check_parser(
            "[1, 2, 3,]",
            &[Expr::new(ExprDef::ArrayDecl(vec![
                Expr::new(ExprDef::Const(Const::Num(1.0))),
                Expr::new(ExprDef::Const(Const::Num(2.0))),
                Expr::new(ExprDef::Const(Const::Num(3.0))),
            ]))],
        );

        // Check numeric array with an elision
        check_parser(
            "[1, 2, , 3]",
            &[Expr::new(ExprDef::ArrayDecl(vec![
                Expr::new(ExprDef::Const(Const::Num(1.0))),
                Expr::new(ExprDef::Const(Const::Num(2.0))),
                Expr::new(ExprDef::Const(Const::Undefined)),
                Expr::new(ExprDef::Const(Const::Num(3.0))),
            ]))],
        );

        // Check numeric array with repeated elision
        check_parser(
            "[1, 2, ,, 3]",
            &[Expr::new(ExprDef::ArrayDecl(vec![
                Expr::new(ExprDef::Const(Const::Num(1.0))),
                Expr::new(ExprDef::Const(Const::Num(2.0))),
                Expr::new(ExprDef::Const(Const::Undefined)),
                Expr::new(ExprDef::Const(Const::Undefined)),
                Expr::new(ExprDef::Const(Const::Num(3.0))),
            ]))],
        );

        // Check combined array
        check_parser(
            "[1, \"a\", 2]",
            &[Expr::new(ExprDef::ArrayDecl(vec![
                Expr::new(ExprDef::Const(Const::Num(1.0))),
                Expr::new(ExprDef::Const(Const::String(String::from("a")))),
                Expr::new(ExprDef::Const(Const::Num(2.0))),
            ]))],
        );

        // Check combined array with empty string
        check_parser(
            "[1, \"\", 2]",
            &[Expr::new(ExprDef::ArrayDecl(vec![
                Expr::new(ExprDef::Const(Const::Num(1.0))),
                Expr::new(ExprDef::Const(Const::String(String::new()))),
                Expr::new(ExprDef::Const(Const::Num(2.0))),
            ]))],
        );
    }

    #[test]
    fn check_declarations() {
        use crate::syntax::ast::constant::Const;

        // Check `var` declaration
        check_parser(
            "var a = 5;",
            &[Expr::new(ExprDef::VarDecl(vec![(
                String::from("a"),
                Some(Expr::new(ExprDef::Const(Const::Num(5.0)))),
            )]))],
        );

        // Check `var` declaration with no spaces
        check_parser(
            "var a=5;",
            &[Expr::new(ExprDef::VarDecl(vec![(
                String::from("a"),
                Some(Expr::new(ExprDef::Const(Const::Num(5.0)))),
            )]))],
        );

        // Check empty `var` declaration
        check_parser(
            "var a;",
            &[Expr::new(ExprDef::VarDecl(vec![(String::from("a"), None)]))],
        );

        // Check multiple `var` declaration
        check_parser(
            "var a = 5, b, c = 6;",
            &[Expr::new(ExprDef::VarDecl(vec![
                (
                    String::from("a"),
                    Some(Expr::new(ExprDef::Const(Const::Num(5.0)))),
                ),
                (String::from("b"), None),
                (
                    String::from("c"),
                    Some(Expr::new(ExprDef::Const(Const::Num(6.0)))),
                ),
            ]))],
        );

        // Check `let` declaration
        check_parser(
            "let a = 5;",
            &[Expr::new(ExprDef::LetDecl(vec![(
                String::from("a"),
                Some(Expr::new(ExprDef::Const(Const::Num(5.0)))),
            )]))],
        );

        // Check `let` declaration with no spaces
        check_parser(
            "let a=5;",
            &[Expr::new(ExprDef::LetDecl(vec![(
                String::from("a"),
                Some(Expr::new(ExprDef::Const(Const::Num(5.0)))),
            )]))],
        );

        // Check empty `let` declaration
        check_parser(
            "let a;",
            &[Expr::new(ExprDef::LetDecl(vec![(String::from("a"), None)]))],
        );

        // Check multiple `let` declaration
        check_parser(
            "let a = 5, b, c = 6;",
            &[Expr::new(ExprDef::LetDecl(vec![
                (
                    String::from("a"),
                    Some(Expr::new(ExprDef::Const(Const::Num(5.0)))),
                ),
                (String::from("b"), None),
                (
                    String::from("c"),
                    Some(Expr::new(ExprDef::Const(Const::Num(6.0)))),
                ),
            ]))],
        );

        // Check `const` declaration
        check_parser(
            "const a = 5;",
            &[Expr::new(ExprDef::ConstDecl(vec![(
                String::from("a"),
                Expr::new(ExprDef::Const(Const::Num(5.0))),
            )]))],
        );

        // Check `const` declaration with no spaces
        check_parser(
            "const a=5;",
            &[Expr::new(ExprDef::ConstDecl(vec![(
                String::from("a"),
                Expr::new(ExprDef::Const(Const::Num(5.0))),
            )]))],
        );

        // Check empty `const` declaration
        check_invalid("const a;");

        // Check multiple `const` declaration
        check_parser(
            "const a = 5, c = 6;",
            &[Expr::new(ExprDef::ConstDecl(vec![
                (
                    String::from("a"),
                    Expr::new(ExprDef::Const(Const::Num(5.0))),
                ),
                (
                    String::from("c"),
                    Expr::new(ExprDef::Const(Const::Num(6.0))),
                ),
            ]))],
        );
    }

    #[test]
    fn check_operations() {
        // Check numeric operations
        check_parser(
            "a + b",
            &[create_bin_op(
                BinOp::Num(NumOp::Add),
                Expr::new(ExprDef::Local(String::from("a"))),
                Expr::new(ExprDef::Local(String::from("b"))),
            )],
        );
        check_parser(
            "a+1",
            &[create_bin_op(
                BinOp::Num(NumOp::Add),
                Expr::new(ExprDef::Local(String::from("a"))),
                Expr::new(ExprDef::Const(Const::Num(1.0))),
            )],
        );
        check_parser(
            "a - b",
            &[create_bin_op(
                BinOp::Num(NumOp::Sub),
                Expr::new(ExprDef::Local(String::from("a"))),
                Expr::new(ExprDef::Local(String::from("b"))),
            )],
        );
        check_parser(
            "a-1",
            &[create_bin_op(
                BinOp::Num(NumOp::Sub),
                Expr::new(ExprDef::Local(String::from("a"))),
                Expr::new(ExprDef::Const(Const::Num(1.0))),
            )],
        );
        check_parser(
            "a / b",
            &[create_bin_op(
                BinOp::Num(NumOp::Div),
                Expr::new(ExprDef::Local(String::from("a"))),
                Expr::new(ExprDef::Local(String::from("b"))),
            )],
        );
        check_parser(
            "a/2",
            &[create_bin_op(
                BinOp::Num(NumOp::Div),
                Expr::new(ExprDef::Local(String::from("a"))),
                Expr::new(ExprDef::Const(Const::Num(2.0))),
            )],
        );
        check_parser(
            "a * b",
            &[create_bin_op(
                BinOp::Num(NumOp::Mul),
                Expr::new(ExprDef::Local(String::from("a"))),
                Expr::new(ExprDef::Local(String::from("b"))),
            )],
        );
        check_parser(
            "a*2",
            &[create_bin_op(
                BinOp::Num(NumOp::Mul),
                Expr::new(ExprDef::Local(String::from("a"))),
                Expr::new(ExprDef::Const(Const::Num(2.0))),
            )],
        );
        check_parser(
            "a ** b",
            &[create_bin_op(
                BinOp::Num(NumOp::Pow),
                Expr::new(ExprDef::Local(String::from("a"))),
                Expr::new(ExprDef::Local(String::from("b"))),
            )],
        );
        check_parser(
            "a**2",
            &[create_bin_op(
                BinOp::Num(NumOp::Pow),
                Expr::new(ExprDef::Local(String::from("a"))),
                Expr::new(ExprDef::Const(Const::Num(2.0))),
            )],
        );
        check_parser(
            "a % b",
            &[create_bin_op(
                BinOp::Num(NumOp::Mod),
                Expr::new(ExprDef::Local(String::from("a"))),
                Expr::new(ExprDef::Local(String::from("b"))),
            )],
        );
        check_parser(
            "a%2",
            &[create_bin_op(
                BinOp::Num(NumOp::Mod),
                Expr::new(ExprDef::Local(String::from("a"))),
                Expr::new(ExprDef::Const(Const::Num(2.0))),
            )],
        );

        // Check complex numeric operations
        check_parser(
            "a + d*(b-3)+1",
            &[create_bin_op(
                BinOp::Num(NumOp::Add),
                Expr::new(ExprDef::Local(String::from("a"))),
                create_bin_op(
                    BinOp::Num(NumOp::Add),
                    // FIXME: shouldn't the last addition be on the right?
                    Expr::new(ExprDef::Const(Const::Num(1.0))),
                    create_bin_op(
                        BinOp::Num(NumOp::Mul),
                        Expr::new(ExprDef::Local(String::from("d"))),
                        create_bin_op(
                            BinOp::Num(NumOp::Sub),
                            Expr::new(ExprDef::Local(String::from("b"))),
                            Expr::new(ExprDef::Const(Const::Num(3.0))),
                        ),
                    ),
                ),
            )],
        );

        // Check bitwise operations
        check_parser(
            "a & b",
            &[create_bin_op(
                BinOp::Bit(BitOp::And),
                Expr::new(ExprDef::Local(String::from("a"))),
                Expr::new(ExprDef::Local(String::from("b"))),
            )],
        );
        check_parser(
            "a&b",
            &[create_bin_op(
                BinOp::Bit(BitOp::And),
                Expr::new(ExprDef::Local(String::from("a"))),
                Expr::new(ExprDef::Local(String::from("b"))),
            )],
        );

        check_parser(
            "a | b",
            &[create_bin_op(
                BinOp::Bit(BitOp::Or),
                Expr::new(ExprDef::Local(String::from("a"))),
                Expr::new(ExprDef::Local(String::from("b"))),
            )],
        );
        check_parser(
            "a|b",
            &[create_bin_op(
                BinOp::Bit(BitOp::Or),
                Expr::new(ExprDef::Local(String::from("a"))),
                Expr::new(ExprDef::Local(String::from("b"))),
            )],
        );

        check_parser(
            "a ^ b",
            &[create_bin_op(
                BinOp::Bit(BitOp::Xor),
                Expr::new(ExprDef::Local(String::from("a"))),
                Expr::new(ExprDef::Local(String::from("b"))),
            )],
        );
        check_parser(
            "a^b",
            &[create_bin_op(
                BinOp::Bit(BitOp::Xor),
                Expr::new(ExprDef::Local(String::from("a"))),
                Expr::new(ExprDef::Local(String::from("b"))),
            )],
        );

        check_parser(
            "a << b",
            &[create_bin_op(
                BinOp::Bit(BitOp::Shl),
                Expr::new(ExprDef::Local(String::from("a"))),
                Expr::new(ExprDef::Local(String::from("b"))),
            )],
        );
        check_parser(
            "a<<b",
            &[create_bin_op(
                BinOp::Bit(BitOp::Shl),
                Expr::new(ExprDef::Local(String::from("a"))),
                Expr::new(ExprDef::Local(String::from("b"))),
            )],
        );

        check_parser(
            "a >> b",
            &[create_bin_op(
                BinOp::Bit(BitOp::Shr),
                Expr::new(ExprDef::Local(String::from("a"))),
                Expr::new(ExprDef::Local(String::from("b"))),
            )],
        );
        check_parser(
            "a>>b",
            &[create_bin_op(
                BinOp::Bit(BitOp::Shr),
                Expr::new(ExprDef::Local(String::from("a"))),
                Expr::new(ExprDef::Local(String::from("b"))),
            )],
        );

        // Check assign ops
        check_parser(
            "a += b",
            &[create_bin_op(
                BinOp::Assign(AssignOp::Add),
                Expr::new(ExprDef::Local(String::from("a"))),
                Expr::new(ExprDef::Local(String::from("b"))),
            )],
        );
        check_parser(
            "a -= b",
            &[create_bin_op(
                BinOp::Assign(AssignOp::Sub),
                Expr::new(ExprDef::Local(String::from("a"))),
                Expr::new(ExprDef::Local(String::from("b"))),
            )],
        );
        check_parser(
            "a *= b",
            &[create_bin_op(
                BinOp::Assign(AssignOp::Mul),
                Expr::new(ExprDef::Local(String::from("a"))),
                Expr::new(ExprDef::Local(String::from("b"))),
            )],
        );
        check_parser(
            "a **= b",
            &[create_bin_op(
                BinOp::Assign(AssignOp::Pow),
                Expr::new(ExprDef::Local(String::from("a"))),
                Expr::new(ExprDef::Local(String::from("b"))),
            )],
        );
        check_parser(
            "a /= b",
            &[create_bin_op(
                BinOp::Assign(AssignOp::Div),
                Expr::new(ExprDef::Local(String::from("a"))),
                Expr::new(ExprDef::Local(String::from("b"))),
            )],
        );
        check_parser(
            "a %= b",
            &[create_bin_op(
                BinOp::Assign(AssignOp::Mod),
                Expr::new(ExprDef::Local(String::from("a"))),
                Expr::new(ExprDef::Local(String::from("b"))),
            )],
        );
        check_parser(
            "a &= b",
            &[create_bin_op(
                BinOp::Assign(AssignOp::And),
                Expr::new(ExprDef::Local(String::from("a"))),
                Expr::new(ExprDef::Local(String::from("b"))),
            )],
        );
        check_parser(
            "a |= b",
            &[create_bin_op(
                BinOp::Assign(AssignOp::Or),
                Expr::new(ExprDef::Local(String::from("a"))),
                Expr::new(ExprDef::Local(String::from("b"))),
            )],
        );
        check_parser(
            "a ^= b",
            &[create_bin_op(
                BinOp::Assign(AssignOp::Xor),
                Expr::new(ExprDef::Local(String::from("a"))),
                Expr::new(ExprDef::Local(String::from("b"))),
            )],
        );
        check_parser(
            "a <<= b",
            &[create_bin_op(
                BinOp::Assign(AssignOp::Shl),
                Expr::new(ExprDef::Local(String::from("a"))),
                Expr::new(ExprDef::Local(String::from("b"))),
            )],
        );
        check_parser(
            "a >>= b",
            &[create_bin_op(
                BinOp::Assign(AssignOp::Shr),
                Expr::new(ExprDef::Local(String::from("a"))),
                Expr::new(ExprDef::Local(String::from("b"))),
            )],
        );
        check_parser(
            "a %= 10 / 2",
            &[create_bin_op(
                BinOp::Assign(AssignOp::Mod),
                Expr::new(ExprDef::Local(String::from("a"))),
                create_bin_op(
                    BinOp::Num(NumOp::Div),
                    Expr::new(ExprDef::Const(Const::Num(10.0))),
                    Expr::new(ExprDef::Const(Const::Num(2.0))),
                ),
            )],
        );
    }

    #[test]
    fn check_function_declarations() {
        check_parser(
            "function foo(a) { return a; }",
            &[Expr::new(ExprDef::FunctionDecl(
                Some(String::from("foo")),
                vec![Expr::new(ExprDef::Local(String::from("a")))],
                Box::new(Expr::new(ExprDef::Block(vec![Expr::new(ExprDef::Return(
                    Some(Box::new(Expr::new(ExprDef::Local(String::from("a"))))),
                ))]))),
            ))],
        );

        check_parser(
            "function (a, ...b) {}",
            &[Expr::new(ExprDef::FunctionDecl(
                None,
                vec![
                    Expr::new(ExprDef::Local(String::from("a"))),
                    Expr::new(ExprDef::UnaryOp(
                        UnaryOp::Spread,
                        Box::new(Expr::new(ExprDef::Local(String::from("b")))),
                    )),
                ],
                Box::new(Expr::new(ExprDef::ObjectDecl(Box::new(BTreeMap::new())))),
            ))],
        );

        check_parser(
            "(...a) => {}",
            &[Expr::new(ExprDef::ArrowFunctionDecl(
                vec![Expr::new(ExprDef::UnaryOp(
                    UnaryOp::Spread,
                    Box::new(Expr::new(ExprDef::Local(String::from("a")))),
                ))],
                Box::new(Expr::new(ExprDef::ObjectDecl(Box::new(BTreeMap::new())))),
            ))],
        );

        check_parser(
            "(a, b, ...c) => {}",
            &[Expr::new(ExprDef::ArrowFunctionDecl(
                vec![
                    Expr::new(ExprDef::Local(String::from("a"))),
                    Expr::new(ExprDef::Local(String::from("b"))),
                    Expr::new(ExprDef::UnaryOp(
                        UnaryOp::Spread,
                        Box::new(Expr::new(ExprDef::Local(String::from("c")))),
                    )),
                ],
                Box::new(Expr::new(ExprDef::ObjectDecl(Box::new(BTreeMap::new())))),
            ))],
        );

        check_parser(
            "(a, b) => { return a + b; }",
            &[Expr::new(ExprDef::ArrowFunctionDecl(
                vec![
                    Expr::new(ExprDef::Local(String::from("a"))),
                    Expr::new(ExprDef::Local(String::from("b"))),
                ],
                Box::new(Expr::new(ExprDef::Block(vec![Expr::new(ExprDef::Return(
                    Some(Box::new(create_bin_op(
                        BinOp::Num(NumOp::Add),
                        Expr::new(ExprDef::Local(String::from("a"))),
                        Expr::new(ExprDef::Local(String::from("b"))),
                    ))),
                ))]))),
            ))],
        );
    }
}<|MERGE_RESOLUTION|>--- conflicted
+++ resolved
@@ -591,38 +591,7 @@
                 if self.get_token(self.pos.wrapping_sub(2))?.data
                     == TokenData::Punctuator(Punctuator::OpenBlock) =>
             {
-<<<<<<< HEAD
-                mk!(self, ExprDef::Block(vec!()), token)
-            }
-            TokenData::Punctuator(Punctuator::Sub) => mk!(
-                self,
-                ExprDef::UnaryOp(UnaryOp::Minus, Box::new(self.parse()?))
-            ),
-            TokenData::Punctuator(Punctuator::Add) => mk!(
-                self,
-                ExprDef::UnaryOp(UnaryOp::Plus, Box::new(self.parse()?))
-            ),
-            TokenData::Punctuator(Punctuator::Not) => mk!(
-                self,
-                ExprDef::UnaryOp(UnaryOp::Not, Box::new(self.parse()?))
-            ),
-            TokenData::Punctuator(Punctuator::Neg) => mk!(
-                self,
-                ExprDef::UnaryOp(UnaryOp::Tilde, Box::new(self.parse()?))
-            ),
-            TokenData::Punctuator(Punctuator::Inc) => mk!(
-                self,
-                ExprDef::UnaryOp(UnaryOp::IncrementPre, Box::new(self.parse()?))
-            ),
-            TokenData::Punctuator(Punctuator::Dec) => mk!(
-                self,
-                ExprDef::UnaryOp(UnaryOp::DecrementPre, Box::new(self.parse()?))
-            ),
-            TokenData::Punctuator(Punctuator::Spread) => mk!(
-                self,
-                ExprDef::UnaryOp(UnaryOp::Spread, Box::new(self.parse()?))
-            ),
-=======
+
                 Expr::new(ExprDef::Block(vec![]))
             }
             TokenData::Punctuator(Punctuator::Sub) => {
@@ -645,7 +614,10 @@
                 UnaryOp::DecrementPre,
                 Box::new(self.parse()?),
             )),
->>>>>>> cf516f65
+            TokenData::Punctuator(Punctuator::Spread) => Expr::new(ExprDef::UnaryOp(
+                self,
+                ExprDef::UnaryOp(UnaryOp::Spread, Box::new(self.parse()?))
+            )),
             _ => return Err(ParseError::Expected(Vec::new(), token.clone(), "script")),
         };
         if self.pos >= self.tokens.len() {
