--- conflicted
+++ resolved
@@ -371,12 +371,8 @@
                 for (name, value) in vars.iter() {
                     self.environment
                         .create_immutable_binding(name.clone(), false);
-<<<<<<< HEAD
                     let val = self.run(&value)?;
-                    self.environment.initialize_binding(name.clone(), val);
-=======
                     self.environment.initialize_binding(&name, val);
->>>>>>> 71340e6b
                 }
                 Ok(Gc::new(ValueData::Undefined))
             }
