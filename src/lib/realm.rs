--- conflicted
+++ resolved
@@ -53,11 +53,6 @@
         let global = &self.global_obj;
         // Create intrinsics, add global objects here
         object::init(global);
-<<<<<<< HEAD
-        console::init(global);
-=======
-        math::init(global);
->>>>>>> 8a269881
         function::init(global);
         json::init(global);
 
@@ -65,11 +60,8 @@
         global.set_field_slice("RegExp", regexp::create_constructor(global));
         global.set_field_slice("Array", array::create_constructor(global));
         global.set_field_slice("Boolean", boolean::create_constructor(global));
-<<<<<<< HEAD
         global.set_field_slice("Math", math::create_constructor(global));
-=======
         global.set_field_slice("console", console::create_constructor(global));
->>>>>>> 8a269881
     }
 }
 
