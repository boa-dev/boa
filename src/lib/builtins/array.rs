use crate::{
    builtins::{
        function::NativeFunctionData,
        object::{Object, ObjectKind, INSTANCE_PROTOTYPE, PROTOTYPE},
        property::Property,
        value::{from_value, to_value, undefined, ResultValue, Value, ValueData},
    },
    exec::Interpreter,
};
use gc::Gc;
use std::borrow::Borrow;
use std::cmp::{max, min};

pub(crate) fn new_array(interpreter: &Interpreter) -> ResultValue {
    let array = ValueData::new_obj(Some(
        &interpreter
            .get_realm()
            .environment
            .get_global_object()
            .expect("Could not get global object"),
    ));
    array.set_kind(ObjectKind::Array);
    array.borrow().set_internal_slot(
        INSTANCE_PROTOTYPE,
        interpreter
            .get_realm()
            .environment
            .get_binding_value("Array")
            .borrow()
            .get_field_slice(PROTOTYPE),
    );
    array.borrow().set_field_slice("length", to_value(0));
    Ok(array)
}

/// Utility function for creating array objects: `array_obj` can be any array with
/// prototype already set (it will be wiped and recreated from `array_contents`)
fn construct_array(array_obj: &Value, array_contents: &[Value]) -> ResultValue {
    let array_obj_ptr = array_obj.clone();

    // Wipe existing contents of the array object
    let orig_length: i32 =
        from_value(array_obj.get_field_slice("length")).expect("failed to convert length to i32");
    for n in 0..orig_length {
        array_obj_ptr.remove_prop(&n.to_string());
    }

    array_obj_ptr.set_field_slice("length", to_value(array_contents.len() as i32));
    for (n, value) in array_contents.iter().enumerate() {
        array_obj_ptr.set_field(n.to_string(), value.clone());
    }
    Ok(array_obj_ptr)
}

/// Utility function which takes an existing array object and puts additional
/// values on the end, correctly rewriting the length
pub(crate) fn add_to_array_object(array_ptr: &Value, add_values: &[Value]) -> ResultValue {
    let orig_length: i32 =
        from_value(array_ptr.get_field_slice("length")).expect("failed to conveert lenth to i32");

    for (n, value) in add_values.iter().enumerate() {
        let new_index = orig_length.wrapping_add(n as i32);
        array_ptr.set_field(new_index.to_string(), value.clone());
    }

    array_ptr.set_field_slice(
        "length",
        to_value(orig_length.wrapping_add(add_values.len() as i32)),
    );

    Ok(array_ptr.clone())
}

/// Create a new array
pub fn make_array(this: &Value, args: &[Value], _: &mut Interpreter) -> ResultValue {
    // Make a new Object which will internally represent the Array (mapping
    // between indices and values): this creates an Object with no prototype
    this.set_field_slice("length", to_value(0_i32));
    // This value is used by console.log and other routines to match Object type
    // to its Javascript Identifier (global constructor method name)
    this.set_kind(ObjectKind::Array);
    match args.len() {
        0 => construct_array(this, &[]),
        1 => {
            let array = construct_array(this, &[]).expect("Could not construct array");
            let size: i32 = from_value(args.get(0).expect("Could not get argument").clone())
                .expect("Could not convert argument to i32");
            array.set_field_slice("length", to_value(size));
            Ok(array)
        }
        _ => construct_array(this, args),
    }
}

/// Get an array's length
pub fn get_array_length(this: &Value, _: &[Value], _: &mut Interpreter) -> ResultValue {
    // Access the inner hash map which represents the actual Array contents
    // (mapping between indices and values)
    Ok(this.get_field_slice("length"))
}

/// Array.prototype.concat(...arguments)
///
/// When the concat method is called with zero or more arguments, it returns an
/// array containing the array elements of the object followed by the array
/// elements of each argument in order.
/// <https://tc39.es/ecma262/#sec-array.prototype.concat>
pub fn concat(this: &Value, args: &[Value], _: &mut Interpreter) -> ResultValue {
    if args.is_empty() {
        // If concat is called with no arguments, it returns the original array
        return Ok(this.clone());
    }

    // Make a new array (using this object as the prototype basis for the new
    // one)
    let mut new_values: Vec<Value> = Vec::new();

    let this_length: i32 =
        from_value(this.get_field_slice("length")).expect("Could not convert argument to i32");
    for n in 0..this_length {
        new_values.push(this.get_field(&n.to_string()));
    }

    for concat_array in args {
        let concat_length: i32 = from_value(concat_array.get_field_slice("length"))
            .expect("Could not convert argument to i32");
        for n in 0..concat_length {
            new_values.push(concat_array.get_field(&n.to_string()));
        }
    }

    construct_array(this, &new_values)
}

/// Array.prototype.push ( ...items )
///
/// The arguments are appended to the end of the array, in the order in which
/// they appear. The new length of the array is returned as the result of the
/// call.
/// <https://tc39.es/ecma262/#sec-array.prototype.push>
pub fn push(this: &Value, args: &[Value], _: &mut Interpreter) -> ResultValue {
    let new_array = add_to_array_object(this, args)?;
    Ok(new_array.get_field_slice("length"))
}

/// Array.prototype.pop ( )
///
/// The last element of the array is removed from the array and returned.
/// <https://tc39.es/ecma262/#sec-array.prototype.pop>
pub fn pop(this: &Value, _: &[Value], _: &mut Interpreter) -> ResultValue {
    let curr_length: i32 =
        from_value(this.get_field_slice("length")).expect("Could not convert argument to i32");
    if curr_length < 1 {
        return Ok(Gc::new(ValueData::Undefined));
    }
    let pop_index = curr_length.wrapping_sub(1);
    let pop_value: Value = this.get_field(&pop_index.to_string());
    this.remove_prop(&pop_index.to_string());
    this.set_field_slice("length", to_value(pop_index));
    Ok(pop_value)
}

/// Array.prototype.join ( separator )
///
/// The elements of the array are converted to Strings, and these Strings are
/// then concatenated, separated by occurrences of the separator. If no
/// separator is provided, a single comma is used as the separator.
/// <https://tc39.es/ecma262/#sec-array.prototype.join>
pub fn join(this: &Value, args: &[Value], _: &mut Interpreter) -> ResultValue {
    let separator = if args.is_empty() {
        String::from(",")
    } else {
        args.get(0).expect("Could not get argument").to_string()
    };

    let mut elem_strs: Vec<String> = Vec::new();
    let length: i32 =
        from_value(this.get_field_slice("length")).expect("Could not convert argument to i32");
    for n in 0..length {
        let elem_str: String = this.get_field(&n.to_string()).to_string();
        elem_strs.push(elem_str);
    }

    Ok(to_value(elem_strs.join(&separator)))
}

/// Array.prototype.reverse ( )
///
/// The elements of the array are rearranged so as to reverse their order.
/// The object is returned as the result of the call.
/// <https://tc39.es/ecma262/#sec-array.prototype.reverse/>
#[allow(clippy::else_if_without_else)]
pub fn reverse(this: &Value, _: &[Value], _: &mut Interpreter) -> ResultValue {
    let len: i32 =
        from_value(this.get_field_slice("length")).expect("Could not convert argument to i32");
    let middle: i32 = len.wrapping_div(2);

    for lower in 0..middle {
        let upper = len.wrapping_sub(lower).wrapping_sub(1);

        let upper_exists = this.has_field(&upper.to_string());
        let lower_exists = this.has_field(&lower.to_string());

        let upper_value = this.get_field(&upper.to_string());
        let lower_value = this.get_field(&lower.to_string());

        if upper_exists && lower_exists {
            this.set_field(upper.to_string(), lower_value);
            this.set_field(lower.to_string(), upper_value);
        } else if upper_exists {
            this.set_field(lower.to_string(), upper_value);
            this.remove_prop(&upper.to_string());
        } else if lower_exists {
            this.set_field(upper.to_string(), lower_value);
            this.remove_prop(&lower.to_string());
        }
    }

    Ok(this.clone())
}

/// Array.prototype.shift ( )
///
/// The first element of the array is removed from the array and returned.
/// <https://tc39.es/ecma262/#sec-array.prototype.shift/>
pub fn shift(this: &Value, _: &[Value], _: &mut Interpreter) -> ResultValue {
    let len: i32 =
        from_value(this.get_field_slice("length")).expect("Could not convert argument to i32");

    if len == 0 {
        this.set_field_slice("length", to_value(0_i32));
        // Since length is 0, this will be an Undefined value
        return Ok(this.get_field(&0.to_string()));
    }

    let first: Value = this.get_field(&0.to_string());

    for k in 1..len {
        let from = k.to_string();
        let to = (k.wrapping_sub(1)).to_string();

        let from_value = this.get_field(&from);
        if from_value == Gc::new(ValueData::Undefined) {
            this.remove_prop(&to);
        } else {
            this.set_field(to, from_value);
        }
    }

    let final_index = len.wrapping_sub(1);
    this.remove_prop(&(final_index).to_string());
    this.set_field_slice("length", to_value(final_index));

    Ok(first)
}

/// Array.prototype.unshift ( ...items )
///
/// The arguments are prepended to the start of the array, such that their order
/// within the array is the same as the order in which they appear in the
/// argument list.
/// <https://tc39.es/ecma262/#sec-array.prototype.unshift/>
pub fn unshift(this: &Value, args: &[Value], _: &mut Interpreter) -> ResultValue {
    let len: i32 =
        from_value(this.get_field_slice("length")).expect("Could not convert argument to i32");
    let arg_c: i32 = args.len() as i32;

    if arg_c > 0 {
        for k in (1..=len).rev() {
            let from = (k.wrapping_sub(1)).to_string();
            let to = (k.wrapping_add(arg_c).wrapping_sub(1)).to_string();

            let from_value = this.get_field(&from);
            if from_value == Gc::new(ValueData::Undefined) {
                this.remove_prop(&to);
            } else {
                this.set_field(to, from_value);
            }
        }
        for j in 0..arg_c {
            this.set_field_slice(
                &j.to_string(),
                args.get(j as usize)
                    .expect("Could not get argument")
                    .clone(),
            );
        }
    }

    let temp = len.wrapping_add(arg_c);
    this.set_field_slice("length", to_value(temp));
    Ok(to_value(temp))
}

/// Array.prototype.every ( callback, [ thisArg ] )
///
/// The every method executes the provided callback function once for each
/// element present in the array until it finds the one where callback returns
/// a falsy value. It returns `false` if it finds such element, otherwise it
/// returns `true`.
/// <https://tc39.es/ecma262/#sec-array.prototype.every/>
pub fn every(this: &Value, args: &[Value], interpreter: &mut Interpreter) -> ResultValue {
    if args.is_empty() {
        return Err(to_value(
            "missing callback when calling function Array.prototype.every".to_string(),
        ));
    }
    let callback = &args[0];
    let this_arg = if args.len() > 1 {
        args[1].clone()
    } else {
        Gc::new(ValueData::Undefined)
    };
    let mut i = 0;
    let max_len: i32 = from_value(this.get_field_slice("length")).unwrap();
    let mut len = max_len;
    while i < len {
        let element = this.get_field(&i.to_string());
        let arguments = vec![element.clone(), to_value(i), this.clone()];
        let result = interpreter.call(callback, &this_arg, arguments)?.is_true();
        if !result {
            return Ok(to_value(false));
        }
        len = min(max_len, from_value(this.get_field_slice("length")).unwrap());
        i += 1;
    }
    Ok(to_value(true))
}

/// Array.prototype.map ( callback, [ thisArg ] )
///
/// For each element in the array the callback function is called, and a new
/// array is constructed from the return values of these calls.
/// <https://tc39.es/ecma262/#sec-array.prototype.map>
pub fn map(this: &Value, args: &[Value], interpreter: &mut Interpreter) -> ResultValue {
    if args.is_empty() {
        return Err(to_value(
            "missing argument 0 when calling function Array.prototype.map",
        ));
    }

    let callback = args.get(0).cloned().unwrap_or_else(undefined);
    let this_val = args.get(1).cloned().unwrap_or_else(undefined);

    let length: i32 =
        from_value(this.get_field_slice("length")).expect("Could not get `length` property.");

    let new = make_array(&to_value(Object::default()), &[], interpreter)?;

    let values = (0..length)
        .map(|idx| {
            let element = this.get_field(&idx.to_string());

            let args = vec![element, to_value(idx), new.clone()];

            interpreter
                .call(&callback, &this_val, args)
                .unwrap_or_else(|_| undefined())
        })
        .collect::<Vec<Value>>();

    construct_array(&new, &values)
}

/// Array.prototype.indexOf ( searchElement[, fromIndex ] )
///
///
/// indexOf compares searchElement to the elements of the array, in ascending order,
/// using the Strict Equality Comparison algorithm, and if found at one or more indices,
/// returns the smallest such index; otherwise, -1 is returned.
///
/// The optional second argument fromIndex defaults to 0 (i.e. the whole array is searched).
/// If it is greater than or equal to the length of the array, -1 is returned,
/// i.e. the array will not be searched. If it is negative, it is used as the offset
/// from the end of the array to compute fromIndex. If the computed index is less than 0,
/// the whole array will be searched.
/// <https://tc39.es/ecma262/#sec-array.prototype.indexof>
pub fn index_of(this: &Value, args: &[Value], _: &mut Interpreter) -> ResultValue {
    // If no arguments, return -1. Not described in spec, but is what chrome does.
    if args.is_empty() {
        return Ok(to_value(-1));
    }

    let search_element = args[0].clone();
    let len: i32 = from_value(this.get_field_slice("length"))
        .expect("Expected array property \"length\" is not set.");

    let mut idx = match args.get(1) {
        Some(from_idx_ptr) => {
            let from_idx = from_value(from_idx_ptr.clone())
                .expect("Error parsing \"Array.prototype.indexOf - fromIndex\" argument");

            if from_idx < 0 {
                len + from_idx
            } else {
                from_idx
            }
        }
        None => 0,
    };

    while idx < len {
        let check_element = this.get_field(&idx.to_string()).clone();

        if check_element == search_element {
            return Ok(to_value(idx));
        }

        idx += 1;
    }

    Ok(to_value(-1))
}

/// Array.prototype.lastIndexOf ( searchElement[, fromIndex ] )
///
///
/// lastIndexOf compares searchElement to the elements of the array in descending order
/// using the Strict Equality Comparison algorithm, and if found at one or more indices,
/// returns the largest such index; otherwise, -1 is returned.
///
/// The optional second argument fromIndex defaults to the array's length minus one
/// (i.e. the whole array is searched). If it is greater than or equal to the length of the array,
/// the whole array will be searched. If it is negative, it is used as the offset from the end
/// of the array to compute fromIndex. If the computed index is less than 0, -1 is returned.
/// <https://tc39.es/ecma262/#sec-array.prototype.lastindexof>
pub fn last_index_of(this: &Value, args: &[Value], _: &mut Interpreter) -> ResultValue {
    // If no arguments, return -1. Not described in spec, but is what chrome does.
    if args.is_empty() {
        return Ok(to_value(-1));
    }

    let search_element = args[0].clone();
    let len: i32 = from_value(this.get_field_slice("length"))
        .expect("Expected array property \"length\" is not set.");

    let mut idx = match args.get(1) {
        Some(from_idx_ptr) => {
            let from_idx = from_value(from_idx_ptr.clone())
                .expect("Error parsing \"Array.prototype.indexOf - fromIndex\" argument");

            if from_idx >= 0 {
                min(from_idx, len - 1)
            } else {
                len + from_idx
            }
        }
        None => len - 1,
    };

    while idx >= 0 {
        let check_element = this.get_field(&idx.to_string()).clone();

        if check_element == search_element {
            return Ok(to_value(idx));
        }

        idx -= 1;
    }

    Ok(to_value(-1))
}

/// Array.prototype.find ( callback, [thisArg] )
///
/// The find method executes the callback function once for each index of the array
/// until the callback returns a truthy value. If so, find immediately returns the value
/// of that element. Otherwise, find returns undefined.
/// <https://tc39.es/ecma262/#sec-array.prototype.find>
pub fn find(this: &Value, args: &[Value], interpreter: &mut Interpreter) -> ResultValue {
    if args.is_empty() {
        return Err(to_value(
            "missing callback when calling function Array.prototype.find".to_string(),
        ));
    }
    let callback = &args[0];
    let this_arg = if args.len() > 1 {
        args[1].clone()
    } else {
        Gc::new(ValueData::Undefined)
    };
    let len: i32 = from_value(this.get_field_slice("length")).unwrap();
    for i in 0..len {
        let element = this.get_field(&i.to_string());
        let arguments = vec![element.clone(), to_value(i), this.clone()];
        let result = interpreter.call(callback, &this_arg, arguments)?;
        if result.is_true() {
            return Ok(element);
        }
    }
    Ok(Gc::new(ValueData::Undefined))
}

/// Array.prototype.findIndex ( predicate [ , thisArg ] )
///
/// This method executes the provided predicate function for each element of the array.
/// If the predicate function returns `true` for an element, this method returns the index of the element.
/// If all elements return `false`, the value `-1` is returned.
/// <https://tc39.es/ecma262/#sec-array.prototype.findindex/>
pub fn find_index(this: &Value, args: &[Value], interpreter: &mut Interpreter) -> ResultValue {
    if args.is_empty() {
        return Err(to_value(
            "Missing argument for Array.prototype.findIndex".to_string(),
        ));
    }

    let predicate_arg = args.get(0).expect("Could not get `predicate` argument.");

    let this_arg = args
        .get(1)
        .cloned()
        .unwrap_or_else(|| Gc::new(ValueData::Undefined));

    let length: i32 =
        from_value(this.get_field_slice("length")).expect("Could not get `length` property.");

    for i in 0..length {
        let element = this.get_field(&i.to_string());
        let arguments = vec![element.clone(), to_value(i), this.clone()];

        let result = interpreter.call(predicate_arg, &this_arg, arguments)?;

        if result.is_true() {
            return Ok(Gc::new(ValueData::Number(f64::from(i))));
        }
    }

    Ok(Gc::new(ValueData::Number(f64::from(-1))))
}

/// Array.prototype.fill ( value[, start[, end]] )
///
/// The method fills (modifies) all the elements of an array from start index (default 0)
/// to an end index (default array length) with a static value. It returns the modified array
/// <https://tc39.es/ecma262/#sec-array.prototype.fill>
pub fn fill(this: &Value, args: &[Value], _: &mut Interpreter) -> ResultValue {
    let len: i32 = from_value(this.get_field_slice("length")).expect("Could not get argument");
    let default_value = undefined();
    let value = args.get(0).unwrap_or(&default_value);
    let relative_start = args.get(1).unwrap_or(&default_value).to_num() as i32;
    let relative_end_val = args.get(2).unwrap_or(&default_value);
    let relative_end = if relative_end_val.is_undefined() {
        len
    } else {
        relative_end_val.to_num() as i32
    };
    let start = if relative_start < 0 {
        max(len + relative_start, 0)
    } else {
        min(relative_start, len)
    };
    let fin = if relative_end < 0 {
        max(len + relative_end, 0)
    } else {
        min(relative_end, len)
    };

    for i in start..fin {
        this.set_field(i.to_string(), value.clone());
    }

    Ok(this.clone())
}

pub fn includes_value(this: &Value, args: &[Value], _: &mut Interpreter) -> ResultValue {
    let search_element = args
        .get(0)
        .cloned()
        .unwrap_or_else(|| Gc::new(ValueData::Undefined));

    let length: i32 =
        from_value(this.get_field_slice("length")).expect("Could not get `length` property.");

    for idx in 0..length {
        let check_element = this.get_field(&idx.to_string()).clone();

        if check_element == search_element {
            return Ok(to_value(true));
        }
    }

    Ok(to_value(false))
}

/// Array.prototype.slice ( [begin[, end]] )
///
/// The slice method takes two arguments, start and end, and returns an array containing the
/// elements of the array from element start up to, but not including, element end (or through the
/// end of the array if end is undefined). If start is negative, it is treated as length + start
/// where length is the length of the array. If end is negative, it is treated as length + end where
/// length is the length of the array.
/// <https://tc39.es/ecma262/#sec-array.prototype.slice>
pub fn slice(this: &Value, args: &[Value], interpreter: &mut Interpreter) -> ResultValue {
    let new_array = new_array(interpreter)?;
    let len: i32 =
        from_value(this.get_field_slice("length")).expect("Could not convert argument to i32");

    let start = match args.get(0) {
        Some(v) => from_value(v.clone()).expect("failed to parse argument for Array method"),
        None => 0,
    };
    let end = match args.get(1) {
        Some(v) => from_value(v.clone()).expect("failed to parse argument for Array method"),
        None => len,
    };

    let from = if start < 0 {
        max(len.wrapping_add(start), 0)
    } else {
        min(start, len)
    };
    let to = if end < 0 {
        max(len.wrapping_add(end), 0)
    } else {
        min(end, len)
    };

    let span = max(to.wrapping_sub(from), 0);
    let mut new_array_len: i32 = 0;
    for i in from..from.wrapping_add(span) {
        new_array.set_field(new_array_len.to_string(), this.get_field(&i.to_string()));
        new_array_len = new_array_len.wrapping_add(1);
    }
    new_array.set_field_slice("length", to_value(new_array_len));
    Ok(new_array)
}

/// Create a new `Array` object
pub fn create_constructor(global: &Value) -> Value {
    // Create Constructor
    let mut array_constructor = Object::default();
    array_constructor.kind = ObjectKind::Function;
    array_constructor.set_internal_method("construct", make_array);
    // Todo: add call function
    array_constructor.set_internal_method("call", make_array);

    // Create prototype
    let array_prototype = ValueData::new_obj(Some(global));

    let length = Property::default().get(to_value(get_array_length as NativeFunctionData));

    array_prototype.set_prop_slice("length", length);
    let concat_func = to_value(concat as NativeFunctionData);
    concat_func.set_field_slice("length", to_value(1_i32));
    array_prototype.set_field_slice("concat", concat_func);
    let push_func = to_value(push as NativeFunctionData);
    push_func.set_field_slice("length", to_value(1_i32));
    let index_of_func = to_value(index_of as NativeFunctionData);
    index_of_func.set_field_slice("length", to_value(1_i32));
    let last_index_of_func = to_value(last_index_of as NativeFunctionData);
    last_index_of_func.set_field_slice("length", to_value(1_i32));
    let includes_func = to_value(includes_value as NativeFunctionData);
    includes_func.set_field_slice("length", to_value(1_i32));
<<<<<<< HEAD
    let map_func = to_value(map as NativeFunctionData);
    map_func.set_field_slice("length", to_value(1_i32));
=======
    let fill_func = to_value(fill as NativeFunctionData);
    fill_func.set_field_slice("length", to_value(1_i32));
>>>>>>> 1647236d

    array_prototype.set_field_slice("push", push_func);
    array_prototype.set_field_slice("pop", to_value(pop as NativeFunctionData));
    array_prototype.set_field_slice("join", to_value(join as NativeFunctionData));
    array_prototype.set_field_slice("reverse", to_value(reverse as NativeFunctionData));
    array_prototype.set_field_slice("shift", to_value(shift as NativeFunctionData));
    array_prototype.set_field_slice("unshift", to_value(unshift as NativeFunctionData));
    array_prototype.set_field_slice("every", to_value(every as NativeFunctionData));
    array_prototype.set_field_slice("find", to_value(find as NativeFunctionData));
    array_prototype.set_field_slice("findIndex", to_value(find_index as NativeFunctionData));
    array_prototype.set_field_slice("includes", includes_func);
    array_prototype.set_field_slice("indexOf", index_of_func);
    array_prototype.set_field_slice("lastIndexOf", last_index_of_func);
    array_prototype.set_field_slice("fill", fill_func);
    array_prototype.set_field_slice("slice", to_value(slice as NativeFunctionData));
    array_prototype.set_field_slice("map", map_func);

    let array = to_value(array_constructor);
    array.set_field_slice(PROTOTYPE, to_value(array_prototype.clone()));

    array_prototype.set_field_slice("constructor", array.clone());
    array
}

#[cfg(test)]
mod tests {
    use crate::exec::Executor;
    use crate::forward;
    use crate::realm::Realm;

    #[test]
    fn concat() {
        //TODO: array display formatter
        let realm = Realm::create();
        let mut engine = Executor::new(realm);
        let init = r#"
        var empty = new Array();
        var one = new Array(1);
        "#;
        forward(&mut engine, init);
        // Empty ++ Empty
        let _ee = forward(&mut engine, "empty.concat(empty)");
        //assert_eq!(ee, String::from(""));
        // Empty ++ NonEmpty
        let _en = forward(&mut engine, "empty.concat(one)");
        //assert_eq!(en, String::from("a"));
        // NonEmpty ++ Empty
        let _ne = forward(&mut engine, "one.concat(empty)");
        //assert_eq!(ne, String::from("a.b.c"));
        // NonEmpty ++ NonEmpty
        let _nn = forward(&mut engine, "one.concat(one)");
        //assert_eq!(nn, String::from("a.b.c"));
    }

    #[test]
    fn join() {
        let realm = Realm::create();
        let mut engine = Executor::new(realm);
        let init = r#"
        var empty = [ ];
        var one = ["a"];
        var many = ["a", "b", "c"];
        "#;
        forward(&mut engine, init);
        // Empty
        let empty = forward(&mut engine, "empty.join('.')");
        assert_eq!(empty, String::from(""));
        // One
        let one = forward(&mut engine, "one.join('.')");
        assert_eq!(one, String::from("a"));
        // Many
        let many = forward(&mut engine, "many.join('.')");
        assert_eq!(many, String::from("a.b.c"));
    }

    #[test]
    fn every() {
        let realm = Realm::create();
        let mut engine = Executor::new(realm);
        // taken from https://developer.mozilla.org/en-US/docs/Web/JavaScript/Reference/Global_Objects/Array/every
        let init = r#"
        var empty = [];

        var array = [11, 23, 45];
        function callback(element) {
            return element > 10;
        }
        function callback2(element) {
            return element < 10;
        }

        var appendArray = [1,2,3,4];
        function appendingCallback(elem,index,arr) {
          arr.push('new');
          return elem !== "new";
        }

        var delArray = [1,2,3,4];
        function deletingCallback(elem,index,arr) {
          arr.pop()
          return elem < 3;
        }
        "#;
        forward(&mut engine, init);
        let result = forward(&mut engine, "array.every(callback);");
        assert_eq!(result, "true");

        let result = forward(&mut engine, "empty.every(callback);");
        assert_eq!(result, "true");

        let result = forward(&mut engine, "array.every(callback2);");
        assert_eq!(result, "false");

        let result = forward(&mut engine, "appendArray.every(appendingCallback);");
        assert_eq!(result, "true");

        let result = forward(&mut engine, "delArray.every(deletingCallback);");
        assert_eq!(result, "true");
    }

    #[test]
    fn find() {
        let realm = Realm::create();
        let mut engine = Executor::new(realm);
        let init = r#"
        function comp(a) {
            return a == "a";
        }
        var many = ["a", "b", "c"];
        "#;
        forward(&mut engine, init);
        let found = forward(&mut engine, "many.find(comp)");
        assert_eq!(found, String::from("a"));
    }

    #[test]
    fn find_index() {
        let realm = Realm::create();
        let mut engine = Executor::new(realm);

        let code = r#"
        function comp(item) {
            return item == 2;
        }
        var many = [1, 2, 3];
        var empty = [];
        var missing = [4, 5, 6];
        "#;

        forward(&mut engine, code);

        let many = forward(&mut engine, "many.findIndex(comp)");
        assert_eq!(many, String::from("1"));

        let empty = forward(&mut engine, "empty.findIndex(comp)");
        assert_eq!(empty, String::from("-1"));

        let missing = forward(&mut engine, "missing.findIndex(comp)");
        assert_eq!(missing, String::from("-1"));
    }

    #[test]
    fn push() {
        let realm = Realm::create();
        let mut engine = Executor::new(realm);
        let init = r#"
        var arr = [1, 2];
        "#;
        forward(&mut engine, init);

        assert_eq!(forward(&mut engine, "arr.push()"), "2");
        assert_eq!(forward(&mut engine, "arr.push(3, 4)"), "4");
        assert_eq!(forward(&mut engine, "arr[2]"), "3");
        assert_eq!(forward(&mut engine, "arr[3]"), "4");
    }

    #[test]
    fn pop() {
        let realm = Realm::create();
        let mut engine = Executor::new(realm);
        let init = r#"
        var empty = [ ];
        var one = [1];
        var many = [1, 2, 3, 4];
        "#;
        forward(&mut engine, init);

        assert_eq!(
            forward(&mut engine, "empty.pop()"),
            String::from("undefined")
        );
        assert_eq!(forward(&mut engine, "one.pop()"), "1");
        assert_eq!(forward(&mut engine, "one.length"), "0");
        assert_eq!(forward(&mut engine, "many.pop()"), "4");
        assert_eq!(forward(&mut engine, "many[0]"), "1");
        assert_eq!(forward(&mut engine, "many.length"), "3");
    }

    #[test]
    fn shift() {
        let realm = Realm::create();
        let mut engine = Executor::new(realm);
        let init = r#"
        var empty = [ ];
        var one = [1];
        var many = [1, 2, 3, 4];
        "#;
        forward(&mut engine, init);

        assert_eq!(
            forward(&mut engine, "empty.shift()"),
            String::from("undefined")
        );
        assert_eq!(forward(&mut engine, "one.shift()"), "1");
        assert_eq!(forward(&mut engine, "one.length"), "0");
        assert_eq!(forward(&mut engine, "many.shift()"), "1");
        assert_eq!(forward(&mut engine, "many[0]"), "2");
        assert_eq!(forward(&mut engine, "many.length"), "3");
    }

    #[test]
    fn unshift() {
        let realm = Realm::create();
        let mut engine = Executor::new(realm);
        let init = r#"
        var arr = [3, 4];
        "#;
        forward(&mut engine, init);

        assert_eq!(forward(&mut engine, "arr.unshift()"), "2");
        assert_eq!(forward(&mut engine, "arr.unshift(1, 2)"), "4");
        assert_eq!(forward(&mut engine, "arr[0]"), "1");
        assert_eq!(forward(&mut engine, "arr[1]"), "2");
    }

    #[test]
    fn reverse() {
        let realm = Realm::create();
        let mut engine = Executor::new(realm);
        let init = r#"
        var arr = [1, 2];
        var reversed = arr.reverse();
        "#;
        forward(&mut engine, init);
        assert_eq!(forward(&mut engine, "reversed[0]"), "2");
        assert_eq!(forward(&mut engine, "reversed[1]"), "1");
        assert_eq!(forward(&mut engine, "arr[0]"), "2");
        assert_eq!(forward(&mut engine, "arr[1]"), "1");
    }

    #[test]
    fn index_of() {
        let realm = Realm::create();
        let mut engine = Executor::new(realm);
        let init = r#"
        var empty = [ ];
        var one = ["a"];
        var many = ["a", "b", "c"];
        var duplicates = ["a", "b", "c", "a", "b"];
        "#;
        forward(&mut engine, init);

        // Empty
        let empty = forward(&mut engine, "empty.indexOf('a')");
        assert_eq!(empty, String::from("-1"));

        // One
        let one = forward(&mut engine, "one.indexOf('a')");
        assert_eq!(one, String::from("0"));
        // Missing from one
        let missing_from_one = forward(&mut engine, "one.indexOf('b')");
        assert_eq!(missing_from_one, String::from("-1"));

        // First in many
        let first_in_many = forward(&mut engine, "many.indexOf('a')");
        assert_eq!(first_in_many, String::from("0"));
        // Second in many
        let second_in_many = forward(&mut engine, "many.indexOf('b')");
        assert_eq!(second_in_many, String::from("1"));

        // First in duplicates
        let first_in_many = forward(&mut engine, "duplicates.indexOf('a')");
        assert_eq!(first_in_many, String::from("0"));
        // Second in duplicates
        let second_in_many = forward(&mut engine, "duplicates.indexOf('b')");
        assert_eq!(second_in_many, String::from("1"));

        // Positive fromIndex greater than array length
        let fromindex_greater_than_length = forward(&mut engine, "one.indexOf('a', 2)");
        assert_eq!(fromindex_greater_than_length, String::from("-1"));
        // Positive fromIndex missed match
        let fromindex_misses_match = forward(&mut engine, "many.indexOf('a', 1)");
        assert_eq!(fromindex_misses_match, String::from("-1"));
        // Positive fromIndex matched
        let fromindex_matches = forward(&mut engine, "many.indexOf('b', 1)");
        assert_eq!(fromindex_matches, String::from("1"));
        // Positive fromIndex with duplicates
        let first_in_many = forward(&mut engine, "duplicates.indexOf('a', 1)");
        assert_eq!(first_in_many, String::from("3"));

        // Negative fromIndex greater than array length
        let fromindex_greater_than_length = forward(&mut engine, "one.indexOf('a', -2)");
        assert_eq!(fromindex_greater_than_length, String::from("0"));
        // Negative fromIndex missed match
        let fromindex_misses_match = forward(&mut engine, "many.indexOf('b', -1)");
        assert_eq!(fromindex_misses_match, String::from("-1"));
        // Negative fromIndex matched
        let fromindex_matches = forward(&mut engine, "many.indexOf('c', -1)");
        assert_eq!(fromindex_matches, String::from("2"));
        // Negative fromIndex with duplicates
        let second_in_many = forward(&mut engine, "duplicates.indexOf('b', -2)");
        assert_eq!(second_in_many, String::from("4"));
    }

    #[test]
    fn last_index_of() {
        let realm = Realm::create();
        let mut engine = Executor::new(realm);
        let init = r#"
        var empty = [ ];
        var one = ["a"];
        var many = ["a", "b", "c"];
        var duplicates = ["a", "b", "c", "a", "b"];
        "#;
        forward(&mut engine, init);

        // Empty
        let empty = forward(&mut engine, "empty.lastIndexOf('a')");
        assert_eq!(empty, String::from("-1"));

        // One
        let one = forward(&mut engine, "one.lastIndexOf('a')");
        assert_eq!(one, String::from("0"));
        // Missing from one
        let missing_from_one = forward(&mut engine, "one.lastIndexOf('b')");
        assert_eq!(missing_from_one, String::from("-1"));

        // First in many
        let first_in_many = forward(&mut engine, "many.lastIndexOf('a')");
        assert_eq!(first_in_many, String::from("0"));
        // Second in many
        let second_in_many = forward(&mut engine, "many.lastIndexOf('b')");
        assert_eq!(second_in_many, String::from("1"));

        // 4th in duplicates
        let first_in_many = forward(&mut engine, "duplicates.lastIndexOf('a')");
        assert_eq!(first_in_many, String::from("3"));
        // 5th in duplicates
        let second_in_many = forward(&mut engine, "duplicates.lastIndexOf('b')");
        assert_eq!(second_in_many, String::from("4"));

        // Positive fromIndex greater than array length
        let fromindex_greater_than_length = forward(&mut engine, "one.lastIndexOf('a', 2)");
        assert_eq!(fromindex_greater_than_length, String::from("0"));
        // Positive fromIndex missed match
        let fromindex_misses_match = forward(&mut engine, "many.lastIndexOf('c', 1)");
        assert_eq!(fromindex_misses_match, String::from("-1"));
        // Positive fromIndex matched
        let fromindex_matches = forward(&mut engine, "many.lastIndexOf('b', 1)");
        assert_eq!(fromindex_matches, String::from("1"));
        // Positive fromIndex with duplicates
        let first_in_many = forward(&mut engine, "duplicates.lastIndexOf('a', 1)");
        assert_eq!(first_in_many, String::from("0"));

        // Negative fromIndex greater than array length
        let fromindex_greater_than_length = forward(&mut engine, "one.lastIndexOf('a', -2)");
        assert_eq!(fromindex_greater_than_length, String::from("-1"));
        // Negative fromIndex missed match
        let fromindex_misses_match = forward(&mut engine, "many.lastIndexOf('c', -2)");
        assert_eq!(fromindex_misses_match, String::from("-1"));
        // Negative fromIndex matched
        let fromindex_matches = forward(&mut engine, "many.lastIndexOf('c', -1)");
        assert_eq!(fromindex_matches, String::from("2"));
        // Negative fromIndex with duplicates
        let second_in_many = forward(&mut engine, "duplicates.lastIndexOf('b', -2)");
        assert_eq!(second_in_many, String::from("1"));
    }

    #[test]
    fn fill() {
        let realm = Realm::create();
        let mut engine = Executor::new(realm);

        forward(&mut engine, "var a = [1, 2, 3];");
        assert_eq!(
            forward(&mut engine, "a.fill(4).join()"),
            String::from("4,4,4")
        );
        // make sure the array is modified
        assert_eq!(forward(&mut engine, "a.join()"), String::from("4,4,4"));

        forward(&mut engine, "a = [1, 2, 3];");
        assert_eq!(
            forward(&mut engine, "a.fill(4, '1').join()"),
            String::from("1,4,4")
        );

        forward(&mut engine, "a = [1, 2, 3];");
        assert_eq!(
            forward(&mut engine, "a.fill(4, 1, 2).join()"),
            String::from("1,4,3")
        );

        forward(&mut engine, "a = [1, 2, 3];");
        assert_eq!(
            forward(&mut engine, "a.fill(4, 1, 1).join()"),
            String::from("1,2,3")
        );

        forward(&mut engine, "a = [1, 2, 3];");
        assert_eq!(
            forward(&mut engine, "a.fill(4, 3, 3).join()"),
            String::from("1,2,3")
        );

        forward(&mut engine, "a = [1, 2, 3];");
        assert_eq!(
            forward(&mut engine, "a.fill(4, -3, -2).join()"),
            String::from("4,2,3")
        );

        // TODO: uncomment when NaN support is added
        // forward(&mut engine, "a = [1, 2, 3];");
        // assert_eq!(
        //     forward(&mut engine, "a.fill(4, NaN, NaN).join()"),
        //     String::from("1,2,3")
        // );

        forward(&mut engine, "a = [1, 2, 3];");
        assert_eq!(
            forward(&mut engine, "a.fill(4, 3, 5).join()"),
            String::from("1,2,3")
        );

        forward(&mut engine, "a = [1, 2, 3];");
        assert_eq!(
            forward(&mut engine, "a.fill(4, '1.2', '2.5').join()"),
            String::from("1,4,3")
        );

        forward(&mut engine, "a = [1, 2, 3];");
        assert_eq!(
            forward(&mut engine, "a.fill(4, 'str').join()"),
            String::from("4,4,4")
        );

        forward(&mut engine, "a = [1, 2, 3];");
        assert_eq!(
            forward(&mut engine, "a.fill(4, 'str', 'str').join()"),
            String::from("1,2,3")
        );

        forward(&mut engine, "a = [1, 2, 3];");
        assert_eq!(
            forward(&mut engine, "a.fill(4, undefined, null).join()"),
            String::from("1,2,3")
        );

        forward(&mut engine, "a = [1, 2, 3];");
        assert_eq!(
            forward(&mut engine, "a.fill(4, undefined, undefined).join()"),
            String::from("4,4,4")
        );

        assert_eq!(
            forward(&mut engine, "a.fill().join()"),
            String::from("undefined,undefined,undefined")
        );

        // test object reference
        forward(&mut engine, "a = (new Array(3)).fill({});");
        forward(&mut engine, "a[0].hi = 'hi';");
        assert_eq!(forward(&mut engine, "a[1].hi"), String::from("hi"));
    }

    #[test]
    fn inclues_value() {
        let realm = Realm::create();
        let mut engine = Executor::new(realm);
        let init = r#"
        var empty = [ ];
        var one = ["a"];
        var many = ["a", "b", "c"];
        var duplicates = ["a", "b", "c", "a", "b"];
        var undefined = [undefined];
        "#;
        forward(&mut engine, init);

        // Empty
        let empty = forward(&mut engine, "empty.includes('a')");
        assert_eq!(empty, String::from("false"));

        // One
        let one = forward(&mut engine, "one.includes('a')");
        assert_eq!(one, String::from("true"));
        // Missing from one
        let missing_from_one = forward(&mut engine, "one.includes('b')");
        assert_eq!(missing_from_one, String::from("false"));

        // In many
        let first_in_many = forward(&mut engine, "many.includes('c')");
        assert_eq!(first_in_many, String::from("true"));
        // Missing from many
        let second_in_many = forward(&mut engine, "many.includes('d')");
        assert_eq!(second_in_many, String::from("false"));

        // In duplicates
        let first_in_many = forward(&mut engine, "duplicates.includes('a')");
        assert_eq!(first_in_many, String::from("true"));
        // Missing from duplicates
        let second_in_many = forward(&mut engine, "duplicates.includes('d')");
        assert_eq!(second_in_many, String::from("false"));
    }

    #[test]
    fn map() {
        let realm = Realm::create();
        let mut engine = Executor::new(realm);

        let js = r#"
        var empty = [];
        var one = ["x"];
        var many = ["x", "y", "z"];

        // TODO: uncomment when `this` has been implemented
        // var _this = { answer: 42 };

        // function callbackThatUsesThis() {
        //      return 'The answer to life is: ' + this.answer;
        // }

        var empty_mapped = empty.map(v => v + '_');
        var one_mapped = one.map(v => '_' + v);
        var many_mapped = many.map(v => '_' + v + '_');
        "#;

        forward(&mut engine, js);

        // assert the old arrays have not been modified
        assert_eq!(forward(&mut engine, "one[0]"), String::from("x"));
        assert_eq!(
            forward(&mut engine, "many[2] + many[1] + many[0]"),
            String::from("zyx")
        );

        // NB: These tests need to be rewritten once `Display` has been implemented for `Array`
        // Empty
        assert_eq!(
            forward(&mut engine, "empty_mapped.length"),
            String::from("0")
        );

        // One
        assert_eq!(forward(&mut engine, "one_mapped.length"), String::from("1"));
        assert_eq!(forward(&mut engine, "one_mapped[0]"), String::from("_x"));

        // Many
        assert_eq!(
            forward(&mut engine, "many_mapped.length"),
            String::from("3")
        );
        assert_eq!(
            forward(
                &mut engine,
                "many_mapped[0] + many_mapped[1] + many_mapped[2]"
            ),
            String::from("_x__y__z_")
        );

        // TODO: uncomment when `this` has been implemented
        // One but it uses `this` inside the callback
        // let one_with_this = forward(&mut engine, "one.map(callbackThatUsesThis, _this)[0];");
        // assert_eq!(one_with_this, String::from("The answer to life is: 42"))
    }

    #[test]
    fn slice() {
        let realm = Realm::create();
        let mut engine = Executor::new(realm);
        let init = r#"
        var empty = [ ].slice();
        var one = ["a"].slice();
        var many1 = ["a", "b", "c", "d"].slice(1);
        var many2 = ["a", "b", "c", "d"].slice(2, 3);
        var many3 = ["a", "b", "c", "d"].slice(7);
        "#;
        forward(&mut engine, init);

        assert_eq!(forward(&mut engine, "empty.length"), "0");
        assert_eq!(forward(&mut engine, "one[0]"), "a");
        assert_eq!(forward(&mut engine, "many1[0]"), "b");
        assert_eq!(forward(&mut engine, "many1[1]"), "c");
        assert_eq!(forward(&mut engine, "many1[2]"), "d");
        assert_eq!(forward(&mut engine, "many1.length"), "3");
        assert_eq!(forward(&mut engine, "many2[0]"), "c");
        assert_eq!(forward(&mut engine, "many2.length"), "1");
        assert_eq!(forward(&mut engine, "many3.length"), "0");
    }
}<|MERGE_RESOLUTION|>--- conflicted
+++ resolved
@@ -651,13 +651,10 @@
     last_index_of_func.set_field_slice("length", to_value(1_i32));
     let includes_func = to_value(includes_value as NativeFunctionData);
     includes_func.set_field_slice("length", to_value(1_i32));
-<<<<<<< HEAD
     let map_func = to_value(map as NativeFunctionData);
     map_func.set_field_slice("length", to_value(1_i32));
-=======
     let fill_func = to_value(fill as NativeFunctionData);
     fill_func.set_field_slice("length", to_value(1_i32));
->>>>>>> 1647236d
 
     array_prototype.set_field_slice("push", push_func);
     array_prototype.set_field_slice("pop", to_value(pop as NativeFunctionData));
