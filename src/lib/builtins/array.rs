use crate::{
    builtins::{
        function::NativeFunctionData,
        object::{Object, ObjectKind, INSTANCE_PROTOTYPE, PROTOTYPE},
        property::Property,
        value::{from_value, to_value, undefined, ResultValue, Value, ValueData},
    },
    exec::Interpreter,
};
use gc::Gc;
use std::borrow::Borrow;
use std::cmp::{max, min};

pub(crate) fn new_array(interpreter: &Interpreter) -> ResultValue {
    let array = ValueData::new_obj(Some(
        &interpreter
            .get_realm()
            .environment
            .get_global_object()
            .expect("Could not get global object"),
    ));
    array.set_kind(ObjectKind::Array);
    array.borrow().set_internal_slot(
        INSTANCE_PROTOTYPE,
        interpreter
            .get_realm()
            .environment
            .get_binding_value("Array")
            .borrow()
            .get_field_slice(PROTOTYPE),
    );
    array.borrow().set_field_slice("length", to_value(0));
    Ok(array)
}

/// Utility function for creating array objects: `array_obj` can be any array with
/// prototype already set (it will be wiped and recreated from `array_contents`)
pub fn construct_array(array_obj: &Value, array_contents: &[Value]) -> ResultValue {
    let array_obj_ptr = array_obj.clone();

    // Wipe existing contents of the array object
    let orig_length: i32 =
        from_value(array_obj.get_field_slice("length")).expect("failed to convert length to i32");
    for n in 0..orig_length {
        array_obj_ptr.remove_prop(&n.to_string());
    }

    // Create length
    let length = Property::new()
        .value(to_value(array_contents.len() as i32))
        .writable(true)
        .configurable(false)
        .enumerable(false);

    array_obj_ptr.set_prop("length".to_string(), length);

    for (n, value) in array_contents.iter().enumerate() {
        array_obj_ptr.set_field_slice(&n.to_string(), value.clone());
    }
    Ok(array_obj_ptr)
}

/// Utility function which takes an existing array object and puts additional
/// values on the end, correctly rewriting the length
pub(crate) fn add_to_array_object(array_ptr: &Value, add_values: &[Value]) -> ResultValue {
    let orig_length: i32 =
        from_value(array_ptr.get_field_slice("length")).expect("failed to conveert lenth to i32");

    for (n, value) in add_values.iter().enumerate() {
        let new_index = orig_length.wrapping_add(n as i32);
        array_ptr.set_field_slice(&new_index.to_string(), value.clone());
    }

    array_ptr.set_field_slice(
        "length",
        to_value(orig_length.wrapping_add(add_values.len() as i32)),
    );

    Ok(array_ptr.clone())
}

/// Create a new array
pub fn make_array(this: &Value, args: &[Value], ctx: &mut Interpreter) -> ResultValue {
    // Make a new Object which will internally represent the Array (mapping
    // between indices and values): this creates an Object with no prototype

    // Create length
    let length = Property::new()
        .value(to_value(args.len() as i32))
        .writable(true)
        .configurable(false)
        .enumerable(false);

    this.set_prop("length".to_string(), length);

    // Set Prototype
    let array_prototype = ctx
        .realm
        .global_obj
        .get_field_slice("Array")
        .get_field_slice(PROTOTYPE);

    this.set_internal_slot(INSTANCE_PROTOTYPE, array_prototype);
    // This value is used by console.log and other routines to match Object type
    // to its Javascript Identifier (global constructor method name)
    this.set_kind(ObjectKind::Array);

    // And finally add our arguments in
    for (n, value) in args.iter().enumerate() {
        this.set_field_slice(&n.to_string(), value.clone());
    }

    Ok(this.clone())
}

/// Array.prototype.concat(...arguments)
///
/// When the concat method is called with zero or more arguments, it returns an
/// array containing the array elements of the object followed by the array
/// elements of each argument in order.
/// <https://tc39.es/ecma262/#sec-array.prototype.concat>
pub fn concat(this: &Value, args: &[Value], _: &mut Interpreter) -> ResultValue {
    if args.is_empty() {
        // If concat is called with no arguments, it returns the original array
        return Ok(this.clone());
    }

    // Make a new array (using this object as the prototype basis for the new
    // one)
    let mut new_values: Vec<Value> = Vec::new();

    let this_length: i32 =
        from_value(this.get_field_slice("length")).expect("Could not convert argument to i32");
    for n in 0..this_length {
        new_values.push(this.get_field_slice(&n.to_string()));
    }

    for concat_array in args {
        let concat_length: i32 = from_value(concat_array.get_field_slice("length"))
            .expect("Could not convert argument to i32");
        for n in 0..concat_length {
            new_values.push(concat_array.get_field_slice(&n.to_string()));
        }
    }

    construct_array(this, &new_values)
}

/// Array.prototype.push ( ...items )
///
/// The arguments are appended to the end of the array, in the order in which
/// they appear. The new length of the array is returned as the result of the
/// call.
/// <https://tc39.es/ecma262/#sec-array.prototype.push>
pub fn push(this: &Value, args: &[Value], _: &mut Interpreter) -> ResultValue {
    let new_array = add_to_array_object(this, args)?;
    Ok(new_array.get_field_slice("length"))
}

/// Array.prototype.pop ( )
///
/// The last element of the array is removed from the array and returned.
/// <https://tc39.es/ecma262/#sec-array.prototype.pop>
pub fn pop(this: &Value, _: &[Value], _: &mut Interpreter) -> ResultValue {
    let curr_length: i32 =
        from_value(this.get_field_slice("length")).expect("Could not convert argument to i32");
    if curr_length < 1 {
        return Ok(Gc::new(ValueData::Undefined));
    }
    let pop_index = curr_length.wrapping_sub(1);
    let pop_value: Value = this.get_field_slice(&pop_index.to_string());
    this.remove_prop(&pop_index.to_string());
    this.set_field_slice("length", to_value(pop_index));
    Ok(pop_value)
}

/// Array.prototype.join ( separator )
///
/// The elements of the array are converted to Strings, and these Strings are
/// then concatenated, separated by occurrences of the separator. If no
/// separator is provided, a single comma is used as the separator.
/// <https://tc39.es/ecma262/#sec-array.prototype.join>
pub fn join(this: &Value, args: &[Value], _: &mut Interpreter) -> ResultValue {
    let separator = if args.is_empty() {
        String::from(",")
    } else {
        args.get(0).expect("Could not get argument").to_string()
    };

    let mut elem_strs: Vec<String> = Vec::new();
    let length: i32 =
        from_value(this.get_field_slice("length")).expect("Could not convert argument to i32");
    for n in 0..length {
        let elem_str: String = this.get_field_slice(&n.to_string()).to_string();
        elem_strs.push(elem_str);
    }

    Ok(to_value(elem_strs.join(&separator)))
}

/// Array.prototype.toString ( separator )
///
/// The toString function is intentionally generic; it does not require that
/// its this value be an Array object. Therefore it can be transferred to
/// other kinds of objects for use as a method.
/// <https://tc39.es/ecma262/#sec-array.prototype.tostring>
pub fn to_string(this: &Value, _args: &[Value], _ctx: &mut Interpreter) -> ResultValue {
    let method_name = "join";
<<<<<<< HEAD
    let arguments = vec![to_value(",")];
    // 2.
    let method: Value =
        from_value(this.get_field_slice(method_name)).expect("failed to get Object.prototype.join");
    // 3.
    if !method.is_function() {
        let mut object_to_string = _ctx
=======
    let mut arguments = vec![to_value(",")];
    // 2.
    let mut method: Value =
        from_value(this.get_field_slice(method_name)).expect("failed to get Array.prototype.join");
    // 3.
    if !method.is_function() {
        method = _ctx
>>>>>>> 69471228
            .realm
            .global_obj
            .get_field_slice("Object")
            .get_field_slice(PROTOTYPE)
            .get_field_slice("toString");

<<<<<<< HEAD
        object_to_string =
            from_value(object_to_string).expect("failed to get Object.prototype.toString");
        let fun_result = _ctx.call(&object_to_string, this, vec![]);
        let match_string = match fun_result {
            Ok(v) => match *v {
                ValueData::String(ref s) => (*s).clone(),
                _ => "".to_string(),
            },
            Err(v) => format!("error: {}", v),
        };
        return Ok(to_value(match_string));
    }
=======
        method = from_value(method).expect("failed to get Object.prototype.toString");
        arguments = vec![];
    }
    // 4.
>>>>>>> 69471228
    let join_result = _ctx.call(&method, this, arguments);
    let match_string = match join_result {
        Ok(v) => match *v {
            ValueData::String(ref s) => (*s).clone(),
            _ => "".to_string(),
        },
        Err(v) => format!("error: {}", v),
    };
    Ok(to_value(match_string))
}

/// Array.prototype.reverse ( )
///
/// The elements of the array are rearranged so as to reverse their order.
/// The object is returned as the result of the call.
/// <https://tc39.es/ecma262/#sec-array.prototype.reverse/>
#[allow(clippy::else_if_without_else)]
pub fn reverse(this: &Value, _: &[Value], _: &mut Interpreter) -> ResultValue {
    let len: i32 =
        from_value(this.get_field_slice("length")).expect("Could not convert argument to i32");
    let middle: i32 = len.wrapping_div(2);

    for lower in 0..middle {
        let upper = len.wrapping_sub(lower).wrapping_sub(1);

        let upper_exists = this.has_field(&upper.to_string());
        let lower_exists = this.has_field(&lower.to_string());

        let upper_value = this.get_field_slice(&upper.to_string());
        let lower_value = this.get_field_slice(&lower.to_string());

        if upper_exists && lower_exists {
            this.set_field_slice(&upper.to_string(), lower_value);
            this.set_field_slice(&lower.to_string(), upper_value);
        } else if upper_exists {
            this.set_field_slice(&lower.to_string(), upper_value);
            this.remove_prop(&upper.to_string());
        } else if lower_exists {
            this.set_field_slice(&upper.to_string(), lower_value);
            this.remove_prop(&lower.to_string());
        }
    }

    Ok(this.clone())
}

/// Array.prototype.shift ( )
///
/// The first element of the array is removed from the array and returned.
/// <https://tc39.es/ecma262/#sec-array.prototype.shift/>
pub fn shift(this: &Value, _: &[Value], _: &mut Interpreter) -> ResultValue {
    let len: i32 =
        from_value(this.get_field_slice("length")).expect("Could not convert argument to i32");

    if len == 0 {
        this.set_field_slice("length", to_value(0_i32));
        // Since length is 0, this will be an Undefined value
        return Ok(this.get_field_slice(&0.to_string()));
    }

    let first: Value = this.get_field_slice(&0.to_string());

    for k in 1..len {
        let from = k.to_string();
        let to = (k.wrapping_sub(1)).to_string();

        let from_value = this.get_field_slice(&from);
        if from_value == Gc::new(ValueData::Undefined) {
            this.remove_prop(&to);
        } else {
            this.set_field_slice(&to, from_value);
        }
    }

    let final_index = len.wrapping_sub(1);
    this.remove_prop(&(final_index).to_string());
    this.set_field_slice("length", to_value(final_index));

    Ok(first)
}

/// Array.prototype.unshift ( ...items )
///
/// The arguments are prepended to the start of the array, such that their order
/// within the array is the same as the order in which they appear in the
/// argument list.
/// <https://tc39.es/ecma262/#sec-array.prototype.unshift/>
pub fn unshift(this: &Value, args: &[Value], _: &mut Interpreter) -> ResultValue {
    let len: i32 =
        from_value(this.get_field_slice("length")).expect("Could not convert argument to i32");
    let arg_c: i32 = args.len() as i32;

    if arg_c > 0 {
        for k in (1..=len).rev() {
            let from = (k.wrapping_sub(1)).to_string();
            let to = (k.wrapping_add(arg_c).wrapping_sub(1)).to_string();

            let from_value = this.get_field_slice(&from);
            if from_value == Gc::new(ValueData::Undefined) {
                this.remove_prop(&to);
            } else {
                this.set_field_slice(&to, from_value);
            }
        }
        for j in 0..arg_c {
            this.set_field_slice(
                &j.to_string(),
                args.get(j as usize)
                    .expect("Could not get argument")
                    .clone(),
            );
        }
    }

    let temp = len.wrapping_add(arg_c);
    this.set_field_slice("length", to_value(temp));
    Ok(to_value(temp))
}

/// Array.prototype.every ( callback, [ thisArg ] )
///
/// The every method executes the provided callback function once for each
/// element present in the array until it finds the one where callback returns
/// a falsy value. It returns `false` if it finds such element, otherwise it
/// returns `true`.
/// <https://tc39.es/ecma262/#sec-array.prototype.every/>
pub fn every(this: &Value, args: &[Value], interpreter: &mut Interpreter) -> ResultValue {
    if args.is_empty() {
        return Err(to_value(
            "missing callback when calling function Array.prototype.every".to_string(),
        ));
    }
    let callback = &args[0];
    let this_arg = if args.len() > 1 {
        args[1].clone()
    } else {
        Gc::new(ValueData::Undefined)
    };
    let mut i = 0;
    let max_len: i32 = from_value(this.get_field_slice("length")).unwrap();
    let mut len = max_len;
    while i < len {
        let element = this.get_field_slice(&i.to_string());
        let arguments = vec![element.clone(), to_value(i), this.clone()];
        let result = interpreter.call(callback, &this_arg, arguments)?.is_true();
        if !result {
            return Ok(to_value(false));
        }
        len = min(max_len, from_value(this.get_field_slice("length")).unwrap());
        i += 1;
    }
    Ok(to_value(true))
}

/// Array.prototype.map ( callback, [ thisArg ] )
///
/// For each element in the array the callback function is called, and a new
/// array is constructed from the return values of these calls.
/// <https://tc39.es/ecma262/#sec-array.prototype.map>
pub fn map(this: &Value, args: &[Value], interpreter: &mut Interpreter) -> ResultValue {
    if args.is_empty() {
        return Err(to_value(
            "missing argument 0 when calling function Array.prototype.map",
        ));
    }

    let callback = args.get(0).cloned().unwrap_or_else(undefined);
    let this_val = args.get(1).cloned().unwrap_or_else(undefined);

    let length: i32 =
        from_value(this.get_field_slice("length")).expect("Could not get `length` property.");

    let new = new_array(&interpreter)?;

    let values = (0..length)
        .map(|idx| {
            let element = this.get_field_slice(&idx.to_string());

            let args = vec![element, to_value(idx), new.clone()];

            interpreter
                .call(&callback, &this_val, args)
                .unwrap_or_else(|_| undefined())
        })
        .collect::<Vec<Value>>();

    construct_array(&new, &values)
}

/// Array.prototype.indexOf ( searchElement[, fromIndex ] )
///
///
/// indexOf compares searchElement to the elements of the array, in ascending order,
/// using the Strict Equality Comparison algorithm, and if found at one or more indices,
/// returns the smallest such index; otherwise, -1 is returned.
///
/// The optional second argument fromIndex defaults to 0 (i.e. the whole array is searched).
/// If it is greater than or equal to the length of the array, -1 is returned,
/// i.e. the array will not be searched. If it is negative, it is used as the offset
/// from the end of the array to compute fromIndex. If the computed index is less than 0,
/// the whole array will be searched.
/// <https://tc39.es/ecma262/#sec-array.prototype.indexof>
pub fn index_of(this: &Value, args: &[Value], _: &mut Interpreter) -> ResultValue {
    // If no arguments, return -1. Not described in spec, but is what chrome does.
    if args.is_empty() {
        return Ok(to_value(-1));
    }

    let search_element = args[0].clone();
    let len: i32 = from_value(this.get_field_slice("length"))
        .expect("Expected array property \"length\" is not set.");

    let mut idx = match args.get(1) {
        Some(from_idx_ptr) => {
            let from_idx = from_value(from_idx_ptr.clone())
                .expect("Error parsing \"Array.prototype.indexOf - fromIndex\" argument");

            if from_idx < 0 {
                len + from_idx
            } else {
                from_idx
            }
        }
        None => 0,
    };

    while idx < len {
        let check_element = this.get_field_slice(&idx.to_string()).clone();

        if check_element == search_element {
            return Ok(to_value(idx));
        }

        idx += 1;
    }

    Ok(to_value(-1))
}

/// Array.prototype.lastIndexOf ( searchElement[, fromIndex ] )
///
///
/// lastIndexOf compares searchElement to the elements of the array in descending order
/// using the Strict Equality Comparison algorithm, and if found at one or more indices,
/// returns the largest such index; otherwise, -1 is returned.
///
/// The optional second argument fromIndex defaults to the array's length minus one
/// (i.e. the whole array is searched). If it is greater than or equal to the length of the array,
/// the whole array will be searched. If it is negative, it is used as the offset from the end
/// of the array to compute fromIndex. If the computed index is less than 0, -1 is returned.
/// <https://tc39.es/ecma262/#sec-array.prototype.lastindexof>
pub fn last_index_of(this: &Value, args: &[Value], _: &mut Interpreter) -> ResultValue {
    // If no arguments, return -1. Not described in spec, but is what chrome does.
    if args.is_empty() {
        return Ok(to_value(-1));
    }

    let search_element = args[0].clone();
    let len: i32 = from_value(this.get_field_slice("length"))
        .expect("Expected array property \"length\" is not set.");

    let mut idx = match args.get(1) {
        Some(from_idx_ptr) => {
            let from_idx = from_value(from_idx_ptr.clone())
                .expect("Error parsing \"Array.prototype.indexOf - fromIndex\" argument");

            if from_idx >= 0 {
                min(from_idx, len - 1)
            } else {
                len + from_idx
            }
        }
        None => len - 1,
    };

    while idx >= 0 {
        let check_element = this.get_field_slice(&idx.to_string()).clone();

        if check_element == search_element {
            return Ok(to_value(idx));
        }

        idx -= 1;
    }

    Ok(to_value(-1))
}

/// Array.prototype.find ( callback, [thisArg] )
///
/// The find method executes the callback function once for each index of the array
/// until the callback returns a truthy value. If so, find immediately returns the value
/// of that element. Otherwise, find returns undefined.
/// <https://tc39.es/ecma262/#sec-array.prototype.find>
pub fn find(this: &Value, args: &[Value], interpreter: &mut Interpreter) -> ResultValue {
    if args.is_empty() {
        return Err(to_value(
            "missing callback when calling function Array.prototype.find".to_string(),
        ));
    }
    let callback = &args[0];
    let this_arg = if args.len() > 1 {
        args[1].clone()
    } else {
        Gc::new(ValueData::Undefined)
    };
    let len: i32 = from_value(this.get_field_slice("length")).unwrap();
    for i in 0..len {
        let element = this.get_field_slice(&i.to_string());
        let arguments = vec![element.clone(), to_value(i), this.clone()];
        let result = interpreter.call(callback, &this_arg, arguments)?;
        if result.is_true() {
            return Ok(element);
        }
    }
    Ok(Gc::new(ValueData::Undefined))
}

/// Array.prototype.findIndex ( predicate [ , thisArg ] )
///
/// This method executes the provided predicate function for each element of the array.
/// If the predicate function returns `true` for an element, this method returns the index of the element.
/// If all elements return `false`, the value `-1` is returned.
/// <https://tc39.es/ecma262/#sec-array.prototype.findindex/>
pub fn find_index(this: &Value, args: &[Value], interpreter: &mut Interpreter) -> ResultValue {
    if args.is_empty() {
        return Err(to_value(
            "Missing argument for Array.prototype.findIndex".to_string(),
        ));
    }

    let predicate_arg = args.get(0).expect("Could not get `predicate` argument.");

    let this_arg = args
        .get(1)
        .cloned()
        .unwrap_or_else(|| Gc::new(ValueData::Undefined));

    let length: i32 =
        from_value(this.get_field_slice("length")).expect("Could not get `length` property.");

    for i in 0..length {
        let element = this.get_field_slice(&i.to_string());
        let arguments = vec![element.clone(), to_value(i), this.clone()];

        let result = interpreter.call(predicate_arg, &this_arg, arguments)?;

        if result.is_true() {
            return Ok(Gc::new(ValueData::Number(f64::from(i))));
        }
    }

    Ok(Gc::new(ValueData::Number(f64::from(-1))))
}

/// Array.prototype.fill ( value[, start[, end]] )
///
/// The method fills (modifies) all the elements of an array from start index (default 0)
/// to an end index (default array length) with a static value. It returns the modified array
/// <https://tc39.es/ecma262/#sec-array.prototype.fill>
pub fn fill(this: &Value, args: &[Value], _: &mut Interpreter) -> ResultValue {
    let len: i32 = from_value(this.get_field_slice("length")).expect("Could not get argument");
    let default_value = undefined();
    let value = args.get(0).unwrap_or(&default_value);
    let relative_start = args.get(1).unwrap_or(&default_value).to_num() as i32;
    let relative_end_val = args.get(2).unwrap_or(&default_value);
    let relative_end = if relative_end_val.is_undefined() {
        len
    } else {
        relative_end_val.to_num() as i32
    };
    let start = if relative_start < 0 {
        max(len + relative_start, 0)
    } else {
        min(relative_start, len)
    };
    let fin = if relative_end < 0 {
        max(len + relative_end, 0)
    } else {
        min(relative_end, len)
    };

    for i in start..fin {
        this.set_field_slice(&i.to_string(), value.clone());
    }

    Ok(this.clone())
}

pub fn includes_value(this: &Value, args: &[Value], _: &mut Interpreter) -> ResultValue {
    let search_element = args
        .get(0)
        .cloned()
        .unwrap_or_else(|| Gc::new(ValueData::Undefined));

    let length: i32 =
        from_value(this.get_field_slice("length")).expect("Could not get `length` property.");

    for idx in 0..length {
        let check_element = this.get_field_slice(&idx.to_string()).clone();

        if check_element == search_element {
            return Ok(to_value(true));
        }
    }

    Ok(to_value(false))
}

/// Array.prototype.slice ( [begin[, end]] )
///
/// The slice method takes two arguments, start and end, and returns an array containing the
/// elements of the array from element start up to, but not including, element end (or through the
/// end of the array if end is undefined). If start is negative, it is treated as length + start
/// where length is the length of the array. If end is negative, it is treated as length + end where
/// length is the length of the array.
/// <https://tc39.es/ecma262/#sec-array.prototype.slice>
pub fn slice(this: &Value, args: &[Value], interpreter: &mut Interpreter) -> ResultValue {
    let new_array = new_array(interpreter)?;
    let len: i32 =
        from_value(this.get_field_slice("length")).expect("Could not convert argument to i32");

    let start = match args.get(0) {
        Some(v) => from_value(v.clone()).expect("failed to parse argument for Array method"),
        None => 0,
    };
    let end = match args.get(1) {
        Some(v) => from_value(v.clone()).expect("failed to parse argument for Array method"),
        None => len,
    };

    let from = if start < 0 {
        max(len.wrapping_add(start), 0)
    } else {
        min(start, len)
    };
    let to = if end < 0 {
        max(len.wrapping_add(end), 0)
    } else {
        min(end, len)
    };

    let span = max(to.wrapping_sub(from), 0);
    let mut new_array_len: i32 = 0;
    for i in from..from.wrapping_add(span) {
        new_array.set_field_slice(
            &new_array_len.to_string(),
            this.get_field_slice(&i.to_string()),
        );
        new_array_len = new_array_len.wrapping_add(1);
    }
    new_array.set_field_slice("length", to_value(new_array_len));
    Ok(new_array)
}

/// Create a new `Array` object
pub fn create_constructor(global: &Value) -> Value {
    // Create Constructor
    let object_prototype = global.get_field_slice("Object").get_field_slice(PROTOTYPE);
    let mut array_constructor = Object::create(object_prototype);
    array_constructor.kind = ObjectKind::Function;
    array_constructor.set_internal_method("construct", make_array);
    // Todo: add call function
    array_constructor.set_internal_method("call", make_array);

    // Create prototype
    let array_prototype = ValueData::new_obj(None);
    let length = Property::default().value(to_value(0_i32));
    array_prototype.set_prop_slice("length", length);

    make_builtin_fn!(concat, named "concat", with length 1, of array_prototype);
    make_builtin_fn!(push, named "push", with length 1, of array_prototype);
    make_builtin_fn!(index_of, named "indexOf", with length 1, of array_prototype);
    make_builtin_fn!(last_index_of, named "lastIndexOf", with length 1, of array_prototype);
    make_builtin_fn!(includes_value, named "includes", with length 1, of array_prototype);
    make_builtin_fn!(map, named "map", with length 1, of array_prototype);
    make_builtin_fn!(fill, named "fill", with length 1, of array_prototype);

    make_builtin_fn!(pop, named "pop", of array_prototype);
    make_builtin_fn!(join, named "join", with length 1, of array_prototype);
    make_builtin_fn!(to_string, named "toString", of array_prototype);
    make_builtin_fn!(reverse, named "reverse", of array_prototype);
    make_builtin_fn!(shift, named "shift", of array_prototype);
    make_builtin_fn!(unshift, named "unshift", with length 1, of array_prototype);
    make_builtin_fn!(every, named "every", with length 1, of array_prototype);
    make_builtin_fn!(find, named "find", with length 1, of array_prototype);
    make_builtin_fn!(find_index, named "findIndex", with length 1, of array_prototype);
    make_builtin_fn!(slice, named "slice", with length 2, of array_prototype);

    let array = to_value(array_constructor);
    array.set_field_slice(PROTOTYPE, to_value(array_prototype.clone()));

    array_prototype.set_field_slice("constructor", array.clone());
    array
}

#[cfg(test)]
mod tests {
    use crate::exec::Executor;
    use crate::forward;
    use crate::realm::Realm;

    #[test]
    fn concat() {
        //TODO: array display formatter
        // let realm = Realm::create();
        // let mut engine = Executor::new(realm);
        // let init = r#"
        // var empty = new Array();
        // var one = new Array(1);
        // "#;
        // forward(&mut engine, init);
        // // Empty ++ Empty
        // let ee = forward(&mut engine, "empty.concat(empty)");
        // assert_eq!(ee, String::from("[]"));
        // // Empty ++ NonEmpty
        // let en = forward(&mut engine, "empty.concat(one)");
        // assert_eq!(en, String::from("[a]"));
        // // NonEmpty ++ Empty
        // let ne = forward(&mut engine, "one.concat(empty)");
        // assert_eq!(ne, String::from("a.b.c"));
        // // NonEmpty ++ NonEmpty
        // let nn = forward(&mut engine, "one.concat(one)");
        // assert_eq!(nn, String::from("a.b.c"));
    }

    #[test]
    fn join() {
        let realm = Realm::create();
        let mut engine = Executor::new(realm);
        let init = r#"
        var empty = [ ];
        var one = ["a"];
        var many = ["a", "b", "c"];
        "#;
        forward(&mut engine, init);
        // Empty
        let empty = forward(&mut engine, "empty.join('.')");
        assert_eq!(empty, String::from(""));
        // One
        let one = forward(&mut engine, "one.join('.')");
        assert_eq!(one, String::from("a"));
        // Many
        let many = forward(&mut engine, "many.join('.')");
        assert_eq!(many, String::from("a.b.c"));
    }

    #[test]
    fn to_string() {
        let realm = Realm::create();
        let mut engine = Executor::new(realm);
        let init = r#"
        var empty = [ ];
        var one = ["a"];
        var many = ["a", "b", "c"];
        "#;
        forward(&mut engine, init);
        // Empty
        let empty = forward(&mut engine, "empty.toString()");
        assert_eq!(empty, String::from(""));
        // One
        let one = forward(&mut engine, "one.toString()");
        assert_eq!(one, String::from("a"));
        // Many
        let many = forward(&mut engine, "many.toString()");
        assert_eq!(many, String::from("a,b,c"));
    }

    #[test]
    fn every() {
        let realm = Realm::create();
        let mut engine = Executor::new(realm);
        // taken from https://developer.mozilla.org/en-US/docs/Web/JavaScript/Reference/Global_Objects/Array/every
        let init = r#"
        var empty = [];

        var array = [11, 23, 45];
        function callback(element) {
            return element > 10;
        }
        function callback2(element) {
            return element < 10;
        }

        var appendArray = [1,2,3,4];
        function appendingCallback(elem,index,arr) {
          arr.push('new');
          return elem !== "new";
        }

        var delArray = [1,2,3,4];
        function deletingCallback(elem,index,arr) {
          arr.pop()
          return elem < 3;
        }
        "#;
        forward(&mut engine, init);
        let result = forward(&mut engine, "array.every(callback);");
        assert_eq!(result, "true");

        let result = forward(&mut engine, "empty.every(callback);");
        assert_eq!(result, "true");

        let result = forward(&mut engine, "array.every(callback2);");
        assert_eq!(result, "false");

        let result = forward(&mut engine, "appendArray.every(appendingCallback);");
        assert_eq!(result, "true");

        let result = forward(&mut engine, "delArray.every(deletingCallback);");
        assert_eq!(result, "true");
    }

    #[test]
    fn find() {
        let realm = Realm::create();
        let mut engine = Executor::new(realm);
        let init = r#"
        function comp(a) {
            return a == "a";
        }
        var many = ["a", "b", "c"];
        "#;
        forward(&mut engine, init);
        let found = forward(&mut engine, "many.find(comp)");
        assert_eq!(found, String::from("a"));
    }

    #[test]
    fn find_index() {
        let realm = Realm::create();
        let mut engine = Executor::new(realm);

        let code = r#"
        function comp(item) {
            return item == 2;
        }
        var many = [1, 2, 3];
        var empty = [];
        var missing = [4, 5, 6];
        "#;

        forward(&mut engine, code);

        let many = forward(&mut engine, "many.findIndex(comp)");
        assert_eq!(many, String::from("1"));

        let empty = forward(&mut engine, "empty.findIndex(comp)");
        assert_eq!(empty, String::from("-1"));

        let missing = forward(&mut engine, "missing.findIndex(comp)");
        assert_eq!(missing, String::from("-1"));
    }

    #[test]
    fn push() {
        let realm = Realm::create();
        let mut engine = Executor::new(realm);
        let init = r#"
        var arr = [1, 2];
        "#;
        forward(&mut engine, init);

        assert_eq!(forward(&mut engine, "arr.push()"), "2");
        assert_eq!(forward(&mut engine, "arr.push(3, 4)"), "4");
        assert_eq!(forward(&mut engine, "arr[2]"), "3");
        assert_eq!(forward(&mut engine, "arr[3]"), "4");
    }

    #[test]
    fn pop() {
        let realm = Realm::create();
        let mut engine = Executor::new(realm);
        let init = r#"
        var empty = [ ];
        var one = [1];
        var many = [1, 2, 3, 4];
        "#;
        forward(&mut engine, init);

        assert_eq!(
            forward(&mut engine, "empty.pop()"),
            String::from("undefined")
        );
        assert_eq!(forward(&mut engine, "one.pop()"), "1");
        assert_eq!(forward(&mut engine, "one.length"), "0");
        assert_eq!(forward(&mut engine, "many.pop()"), "4");
        assert_eq!(forward(&mut engine, "many[0]"), "1");
        assert_eq!(forward(&mut engine, "many.length"), "3");
    }

    #[test]
    fn shift() {
        let realm = Realm::create();
        let mut engine = Executor::new(realm);
        let init = r#"
        var empty = [ ];
        var one = [1];
        var many = [1, 2, 3, 4];
        "#;
        forward(&mut engine, init);

        assert_eq!(
            forward(&mut engine, "empty.shift()"),
            String::from("undefined")
        );
        assert_eq!(forward(&mut engine, "one.shift()"), "1");
        assert_eq!(forward(&mut engine, "one.length"), "0");
        assert_eq!(forward(&mut engine, "many.shift()"), "1");
        assert_eq!(forward(&mut engine, "many[0]"), "2");
        assert_eq!(forward(&mut engine, "many.length"), "3");
    }

    #[test]
    fn unshift() {
        let realm = Realm::create();
        let mut engine = Executor::new(realm);
        let init = r#"
        var arr = [3, 4];
        "#;
        forward(&mut engine, init);

        assert_eq!(forward(&mut engine, "arr.unshift()"), "2");
        assert_eq!(forward(&mut engine, "arr.unshift(1, 2)"), "4");
        assert_eq!(forward(&mut engine, "arr[0]"), "1");
        assert_eq!(forward(&mut engine, "arr[1]"), "2");
    }

    #[test]
    fn reverse() {
        let realm = Realm::create();
        let mut engine = Executor::new(realm);
        let init = r#"
        var arr = [1, 2];
        var reversed = arr.reverse();
        "#;
        forward(&mut engine, init);
        assert_eq!(forward(&mut engine, "reversed[0]"), "2");
        assert_eq!(forward(&mut engine, "reversed[1]"), "1");
        assert_eq!(forward(&mut engine, "arr[0]"), "2");
        assert_eq!(forward(&mut engine, "arr[1]"), "1");
    }

    #[test]
    fn index_of() {
        let realm = Realm::create();
        let mut engine = Executor::new(realm);
        let init = r#"
        var empty = [ ];
        var one = ["a"];
        var many = ["a", "b", "c"];
        var duplicates = ["a", "b", "c", "a", "b"];
        "#;
        forward(&mut engine, init);

        // Empty
        let empty = forward(&mut engine, "empty.indexOf('a')");
        assert_eq!(empty, String::from("-1"));

        // One
        let one = forward(&mut engine, "one.indexOf('a')");
        assert_eq!(one, String::from("0"));
        // Missing from one
        let missing_from_one = forward(&mut engine, "one.indexOf('b')");
        assert_eq!(missing_from_one, String::from("-1"));

        // First in many
        let first_in_many = forward(&mut engine, "many.indexOf('a')");
        assert_eq!(first_in_many, String::from("0"));
        // Second in many
        let second_in_many = forward(&mut engine, "many.indexOf('b')");
        assert_eq!(second_in_many, String::from("1"));

        // First in duplicates
        let first_in_many = forward(&mut engine, "duplicates.indexOf('a')");
        assert_eq!(first_in_many, String::from("0"));
        // Second in duplicates
        let second_in_many = forward(&mut engine, "duplicates.indexOf('b')");
        assert_eq!(second_in_many, String::from("1"));

        // Positive fromIndex greater than array length
        let fromindex_greater_than_length = forward(&mut engine, "one.indexOf('a', 2)");
        assert_eq!(fromindex_greater_than_length, String::from("-1"));
        // Positive fromIndex missed match
        let fromindex_misses_match = forward(&mut engine, "many.indexOf('a', 1)");
        assert_eq!(fromindex_misses_match, String::from("-1"));
        // Positive fromIndex matched
        let fromindex_matches = forward(&mut engine, "many.indexOf('b', 1)");
        assert_eq!(fromindex_matches, String::from("1"));
        // Positive fromIndex with duplicates
        let first_in_many = forward(&mut engine, "duplicates.indexOf('a', 1)");
        assert_eq!(first_in_many, String::from("3"));

        // Negative fromIndex greater than array length
        let fromindex_greater_than_length = forward(&mut engine, "one.indexOf('a', -2)");
        assert_eq!(fromindex_greater_than_length, String::from("0"));
        // Negative fromIndex missed match
        let fromindex_misses_match = forward(&mut engine, "many.indexOf('b', -1)");
        assert_eq!(fromindex_misses_match, String::from("-1"));
        // Negative fromIndex matched
        let fromindex_matches = forward(&mut engine, "many.indexOf('c', -1)");
        assert_eq!(fromindex_matches, String::from("2"));
        // Negative fromIndex with duplicates
        let second_in_many = forward(&mut engine, "duplicates.indexOf('b', -2)");
        assert_eq!(second_in_many, String::from("4"));
    }

    #[test]
    fn last_index_of() {
        let realm = Realm::create();
        let mut engine = Executor::new(realm);
        let init = r#"
        var empty = [ ];
        var one = ["a"];
        var many = ["a", "b", "c"];
        var duplicates = ["a", "b", "c", "a", "b"];
        "#;
        forward(&mut engine, init);

        // Empty
        let empty = forward(&mut engine, "empty.lastIndexOf('a')");
        assert_eq!(empty, String::from("-1"));

        // One
        let one = forward(&mut engine, "one.lastIndexOf('a')");
        assert_eq!(one, String::from("0"));
        // Missing from one
        let missing_from_one = forward(&mut engine, "one.lastIndexOf('b')");
        assert_eq!(missing_from_one, String::from("-1"));

        // First in many
        let first_in_many = forward(&mut engine, "many.lastIndexOf('a')");
        assert_eq!(first_in_many, String::from("0"));
        // Second in many
        let second_in_many = forward(&mut engine, "many.lastIndexOf('b')");
        assert_eq!(second_in_many, String::from("1"));

        // 4th in duplicates
        let first_in_many = forward(&mut engine, "duplicates.lastIndexOf('a')");
        assert_eq!(first_in_many, String::from("3"));
        // 5th in duplicates
        let second_in_many = forward(&mut engine, "duplicates.lastIndexOf('b')");
        assert_eq!(second_in_many, String::from("4"));

        // Positive fromIndex greater than array length
        let fromindex_greater_than_length = forward(&mut engine, "one.lastIndexOf('a', 2)");
        assert_eq!(fromindex_greater_than_length, String::from("0"));
        // Positive fromIndex missed match
        let fromindex_misses_match = forward(&mut engine, "many.lastIndexOf('c', 1)");
        assert_eq!(fromindex_misses_match, String::from("-1"));
        // Positive fromIndex matched
        let fromindex_matches = forward(&mut engine, "many.lastIndexOf('b', 1)");
        assert_eq!(fromindex_matches, String::from("1"));
        // Positive fromIndex with duplicates
        let first_in_many = forward(&mut engine, "duplicates.lastIndexOf('a', 1)");
        assert_eq!(first_in_many, String::from("0"));

        // Negative fromIndex greater than array length
        let fromindex_greater_than_length = forward(&mut engine, "one.lastIndexOf('a', -2)");
        assert_eq!(fromindex_greater_than_length, String::from("-1"));
        // Negative fromIndex missed match
        let fromindex_misses_match = forward(&mut engine, "many.lastIndexOf('c', -2)");
        assert_eq!(fromindex_misses_match, String::from("-1"));
        // Negative fromIndex matched
        let fromindex_matches = forward(&mut engine, "many.lastIndexOf('c', -1)");
        assert_eq!(fromindex_matches, String::from("2"));
        // Negative fromIndex with duplicates
        let second_in_many = forward(&mut engine, "duplicates.lastIndexOf('b', -2)");
        assert_eq!(second_in_many, String::from("1"));
    }

    #[test]
    fn fill() {
        let realm = Realm::create();
        let mut engine = Executor::new(realm);

        forward(&mut engine, "var a = [1, 2, 3];");
        assert_eq!(
            forward(&mut engine, "a.fill(4).join()"),
            String::from("4,4,4")
        );
        // make sure the array is modified
        assert_eq!(forward(&mut engine, "a.join()"), String::from("4,4,4"));

        forward(&mut engine, "a = [1, 2, 3];");
        assert_eq!(
            forward(&mut engine, "a.fill(4, '1').join()"),
            String::from("1,4,4")
        );

        forward(&mut engine, "a = [1, 2, 3];");
        assert_eq!(
            forward(&mut engine, "a.fill(4, 1, 2).join()"),
            String::from("1,4,3")
        );

        forward(&mut engine, "a = [1, 2, 3];");
        assert_eq!(
            forward(&mut engine, "a.fill(4, 1, 1).join()"),
            String::from("1,2,3")
        );

        forward(&mut engine, "a = [1, 2, 3];");
        assert_eq!(
            forward(&mut engine, "a.fill(4, 3, 3).join()"),
            String::from("1,2,3")
        );

        forward(&mut engine, "a = [1, 2, 3];");
        assert_eq!(
            forward(&mut engine, "a.fill(4, -3, -2).join()"),
            String::from("4,2,3")
        );

        // TODO: uncomment when NaN support is added
        // forward(&mut engine, "a = [1, 2, 3];");
        // assert_eq!(
        //     forward(&mut engine, "a.fill(4, NaN, NaN).join()"),
        //     String::from("1,2,3")
        // );

        forward(&mut engine, "a = [1, 2, 3];");
        assert_eq!(
            forward(&mut engine, "a.fill(4, 3, 5).join()"),
            String::from("1,2,3")
        );

        forward(&mut engine, "a = [1, 2, 3];");
        assert_eq!(
            forward(&mut engine, "a.fill(4, '1.2', '2.5').join()"),
            String::from("1,4,3")
        );

        forward(&mut engine, "a = [1, 2, 3];");
        assert_eq!(
            forward(&mut engine, "a.fill(4, 'str').join()"),
            String::from("4,4,4")
        );

        forward(&mut engine, "a = [1, 2, 3];");
        assert_eq!(
            forward(&mut engine, "a.fill(4, 'str', 'str').join()"),
            String::from("1,2,3")
        );

        forward(&mut engine, "a = [1, 2, 3];");
        assert_eq!(
            forward(&mut engine, "a.fill(4, undefined, null).join()"),
            String::from("1,2,3")
        );

        forward(&mut engine, "a = [1, 2, 3];");
        assert_eq!(
            forward(&mut engine, "a.fill(4, undefined, undefined).join()"),
            String::from("4,4,4")
        );

        assert_eq!(
            forward(&mut engine, "a.fill().join()"),
            String::from("undefined,undefined,undefined")
        );

        // test object reference
        forward(&mut engine, "a = (new Array(3)).fill({});");
        forward(&mut engine, "a[0].hi = 'hi';");
        assert_eq!(forward(&mut engine, "a[0].hi"), String::from("hi"));
    }

    #[test]
    fn inclues_value() {
        let realm = Realm::create();
        let mut engine = Executor::new(realm);
        let init = r#"
        var empty = [ ];
        var one = ["a"];
        var many = ["a", "b", "c"];
        var duplicates = ["a", "b", "c", "a", "b"];
        var undefined = [undefined];
        "#;
        forward(&mut engine, init);

        // Empty
        let empty = forward(&mut engine, "empty.includes('a')");
        assert_eq!(empty, String::from("false"));

        // One
        let one = forward(&mut engine, "one.includes('a')");
        assert_eq!(one, String::from("true"));
        // Missing from one
        let missing_from_one = forward(&mut engine, "one.includes('b')");
        assert_eq!(missing_from_one, String::from("false"));

        // In many
        let first_in_many = forward(&mut engine, "many.includes('c')");
        assert_eq!(first_in_many, String::from("true"));
        // Missing from many
        let second_in_many = forward(&mut engine, "many.includes('d')");
        assert_eq!(second_in_many, String::from("false"));

        // In duplicates
        let first_in_many = forward(&mut engine, "duplicates.includes('a')");
        assert_eq!(first_in_many, String::from("true"));
        // Missing from duplicates
        let second_in_many = forward(&mut engine, "duplicates.includes('d')");
        assert_eq!(second_in_many, String::from("false"));
    }

    #[test]
    fn map() {
        let realm = Realm::create();
        let mut engine = Executor::new(realm);

        let js = r#"
        var empty = [];
        var one = ["x"];
        var many = ["x", "y", "z"];

        // TODO: uncomment when `this` has been implemented
        // var _this = { answer: 42 };

        // function callbackThatUsesThis() {
        //      return 'The answer to life is: ' + this.answer;
        // }

        var empty_mapped = empty.map(v => v + '_');
        var one_mapped = one.map(v => '_' + v);
        var many_mapped = many.map(v => '_' + v + '_');
        "#;

        forward(&mut engine, js);

        // assert the old arrays have not been modified
        assert_eq!(forward(&mut engine, "one[0]"), String::from("x"));
        assert_eq!(
            forward(&mut engine, "many[2] + many[1] + many[0]"),
            String::from("zyx")
        );

        // NB: These tests need to be rewritten once `Display` has been implemented for `Array`
        // Empty
        assert_eq!(
            forward(&mut engine, "empty_mapped.length"),
            String::from("0")
        );

        // One
        assert_eq!(forward(&mut engine, "one_mapped.length"), String::from("1"));
        assert_eq!(forward(&mut engine, "one_mapped[0]"), String::from("_x"));

        // Many
        assert_eq!(
            forward(&mut engine, "many_mapped.length"),
            String::from("3")
        );
        assert_eq!(
            forward(
                &mut engine,
                "many_mapped[0] + many_mapped[1] + many_mapped[2]"
            ),
            String::from("_x__y__z_")
        );

        // TODO: uncomment when `this` has been implemented
        // One but it uses `this` inside the callback
        // let one_with_this = forward(&mut engine, "one.map(callbackThatUsesThis, _this)[0];");
        // assert_eq!(one_with_this, String::from("The answer to life is: 42"))
    }

    #[test]
    fn slice() {
        let realm = Realm::create();
        let mut engine = Executor::new(realm);
        let init = r#"
        var empty = [ ].slice();
        var one = ["a"].slice();
        var many1 = ["a", "b", "c", "d"].slice(1);
        var many2 = ["a", "b", "c", "d"].slice(2, 3);
        var many3 = ["a", "b", "c", "d"].slice(7);
        "#;
        forward(&mut engine, init);

        assert_eq!(forward(&mut engine, "empty.length"), "0");
        assert_eq!(forward(&mut engine, "one[0]"), "a");
        assert_eq!(forward(&mut engine, "many1[0]"), "b");
        assert_eq!(forward(&mut engine, "many1[1]"), "c");
        assert_eq!(forward(&mut engine, "many1[2]"), "d");
        assert_eq!(forward(&mut engine, "many1.length"), "3");
        assert_eq!(forward(&mut engine, "many2[0]"), "c");
        assert_eq!(forward(&mut engine, "many2.length"), "1");
        assert_eq!(forward(&mut engine, "many3.length"), "0");
    }
}<|MERGE_RESOLUTION|>--- conflicted
+++ resolved
@@ -206,15 +206,6 @@
 /// <https://tc39.es/ecma262/#sec-array.prototype.tostring>
 pub fn to_string(this: &Value, _args: &[Value], _ctx: &mut Interpreter) -> ResultValue {
     let method_name = "join";
-<<<<<<< HEAD
-    let arguments = vec![to_value(",")];
-    // 2.
-    let method: Value =
-        from_value(this.get_field_slice(method_name)).expect("failed to get Object.prototype.join");
-    // 3.
-    if !method.is_function() {
-        let mut object_to_string = _ctx
-=======
     let mut arguments = vec![to_value(",")];
     // 2.
     let mut method: Value =
@@ -222,32 +213,16 @@
     // 3.
     if !method.is_function() {
         method = _ctx
->>>>>>> 69471228
             .realm
             .global_obj
             .get_field_slice("Object")
             .get_field_slice(PROTOTYPE)
             .get_field_slice("toString");
 
-<<<<<<< HEAD
-        object_to_string =
-            from_value(object_to_string).expect("failed to get Object.prototype.toString");
-        let fun_result = _ctx.call(&object_to_string, this, vec![]);
-        let match_string = match fun_result {
-            Ok(v) => match *v {
-                ValueData::String(ref s) => (*s).clone(),
-                _ => "".to_string(),
-            },
-            Err(v) => format!("error: {}", v),
-        };
-        return Ok(to_value(match_string));
-    }
-=======
         method = from_value(method).expect("failed to get Object.prototype.toString");
         arguments = vec![];
     }
     // 4.
->>>>>>> 69471228
     let join_result = _ctx.call(&method, this, arguments);
     let match_string = match join_result {
         Ok(v) => match *v {
