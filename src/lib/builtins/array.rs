--- conflicted
+++ resolved
@@ -470,7 +470,6 @@
     Ok(Gc::new(ValueData::Number(f64::from(-1))))
 }
 
-<<<<<<< HEAD
 /// Array.prototype.fill ( value[, start[, end]] )
 ///
 /// The method fills (modifies) all the elements of an array from start index (default 0)
@@ -504,7 +503,8 @@
     }
 
     Ok(this.clone())
-=======
+}
+
 pub fn includes_value(this: &Value, args: &[Value], _: &mut Interpreter) -> ResultValue {
     let search_element = args
         .get(0)
@@ -523,7 +523,6 @@
     }
 
     Ok(to_value(false))
->>>>>>> 1e081499
 }
 
 /// Create a new `Array` object
@@ -929,7 +928,6 @@
     }
 
     #[test]
-<<<<<<< HEAD
     fn fill() {
         let realm = Realm::create();
         let mut engine = Executor::new(realm);
@@ -1005,7 +1003,9 @@
         forward(&mut engine, "a = (new Array(3)).fill({});");
         forward(&mut engine, "a[0].hi = 'hi';");
         assert_eq!(forward(&mut engine, "a[1].hi"), String::from("hi"));
-=======
+    }
+
+    #[test]
     fn inclues_value() {
         let realm = Realm::create();
         let mut engine = Executor::new(realm);
@@ -1042,6 +1042,5 @@
         // Missing from duplicates
         let second_in_many = forward(&mut engine, "duplicates.includes('d')");
         assert_eq!(second_in_many, String::from("false"));
->>>>>>> 1e081499
     }
 }