use crate::{
    builtins::{
        function::NativeFunctionData,
        object::{Object, ObjectKind, PROTOTYPE},
        property::Property,
        value::{from_value, to_value, ResultValue, Value, ValueData},
    },
    exec::Interpreter,
};
use gc::Gc;
use std::cmp::{max, min};

/// Utility function for creating array objects: `array_obj` can be any array with
/// prototype already set (it will be wiped and recreated from `array_contents`)
fn construct_array(array_obj: &Value, array_contents: &[Value]) -> ResultValue {
    let array_obj_ptr = array_obj.clone();

    // Wipe existing contents of the array object
    let orig_length: i32 =
        from_value(array_obj.get_field_slice("length")).expect("failed to convert length to i32");
    for n in 0..orig_length {
        array_obj_ptr.remove_prop(&n.to_string());
    }

    array_obj_ptr.set_field_slice("length", to_value(array_contents.len() as i32));
    for (n, value) in array_contents.iter().enumerate() {
        array_obj_ptr.set_field(n.to_string(), value.clone());
    }
    Ok(array_obj_ptr)
}

/// Utility function which takes an existing array object and puts additional
/// values on the end, correctly rewriting the length
fn add_to_array_object(array_ptr: &Value, add_values: &[Value]) -> ResultValue {
    let orig_length: i32 =
        from_value(array_ptr.get_field_slice("length")).expect("failed to conveert lenth to i32");

    for (n, value) in add_values.iter().enumerate() {
        let new_index = orig_length.wrapping_add(n as i32);
        array_ptr.set_field(new_index.to_string(), value.clone());
    }

    array_ptr.set_field_slice(
        "length",
        to_value(orig_length.wrapping_add(add_values.len() as i32)),
    );

    Ok(array_ptr.clone())
}

/// Create a new array
pub fn make_array(this: &Value, args: &[Value], _: &mut Interpreter) -> ResultValue {
    // Make a new Object which will internally represent the Array (mapping
    // between indices and values): this creates an Object with no prototype
    this.set_field_slice("length", to_value(0_i32));
    // This value is used by console.log and other routines to match Object type
    // to its Javascript Identifier (global constructor method name)
    this.set_kind(ObjectKind::Array);
    match args.len() {
        0 => construct_array(this, &[]),
        1 => {
            let array = construct_array(this, &[]).expect("Could not construct array");
            let size: i32 = from_value(args.get(0).expect("Could not get argument").clone())
                .expect("Could not convert argument to i32");
            array.set_field_slice("length", to_value(size));
            Ok(array)
        }
        _ => construct_array(this, args),
    }
}

/// Get an array's length
pub fn get_array_length(this: &Value, _: &[Value], _: &mut Interpreter) -> ResultValue {
    // Access the inner hash map which represents the actual Array contents
    // (mapping between indices and values)
    Ok(this.get_field_slice("length"))
}

/// Array.prototype.concat(...arguments)
///
/// When the concat method is called with zero or more arguments, it returns an
/// array containing the array elements of the object followed by the array
/// elements of each argument in order.
/// <https://tc39.es/ecma262/#sec-array.prototype.concat>
pub fn concat(this: &Value, args: &[Value], _: &mut Interpreter) -> ResultValue {
    if args.is_empty() {
        // If concat is called with no arguments, it returns the original array
        return Ok(this.clone());
    }

    // Make a new array (using this object as the prototype basis for the new
    // one)
    let mut new_values: Vec<Value> = Vec::new();

    let this_length: i32 =
        from_value(this.get_field_slice("length")).expect("Could not convert argument to i32");
    for n in 0..this_length {
        new_values.push(this.get_field(&n.to_string()));
    }

    for concat_array in args {
        let concat_length: i32 = from_value(concat_array.get_field_slice("length"))
            .expect("Could not convert argument to i32");
        for n in 0..concat_length {
            new_values.push(concat_array.get_field(&n.to_string()));
        }
    }

    construct_array(this, &new_values)
}

/// Array.prototype.push ( ...items )
///
/// The arguments are appended to the end of the array, in the order in which
/// they appear. The new length of the array is returned as the result of the
/// call.
/// <https://tc39.es/ecma262/#sec-array.prototype.push>
pub fn push(this: &Value, args: &[Value], _: &mut Interpreter) -> ResultValue {
    let new_array = add_to_array_object(this, args)?;
    Ok(new_array.get_field_slice("length"))
}

/// Array.prototype.pop ( )
///
/// The last element of the array is removed from the array and returned.
/// <https://tc39.es/ecma262/#sec-array.prototype.pop>
pub fn pop(this: &Value, _: &[Value], _: &mut Interpreter) -> ResultValue {
    let curr_length: i32 =
        from_value(this.get_field_slice("length")).expect("Could not convert argument to i32");
    if curr_length < 1 {
        return Ok(Gc::new(ValueData::Undefined));
    }
    let pop_index = curr_length.wrapping_sub(1);
    let pop_value: Value = this.get_field(&pop_index.to_string());
    this.remove_prop(&pop_index.to_string());
    this.set_field_slice("length", to_value(pop_index));
    Ok(pop_value)
}

/// Array.prototype.join ( separator )
///
/// The elements of the array are converted to Strings, and these Strings are
/// then concatenated, separated by occurrences of the separator. If no
/// separator is provided, a single comma is used as the separator.
/// <https://tc39.es/ecma262/#sec-array.prototype.join>
pub fn join(this: &Value, args: &[Value], _: &mut Interpreter) -> ResultValue {
    let separator = if args.is_empty() {
        String::from(",")
    } else {
        args.get(0).expect("Could not get argument").to_string()
    };

    let mut elem_strs: Vec<String> = Vec::new();
    let length: i32 =
        from_value(this.get_field_slice("length")).expect("Could not convert argument to i32");
    for n in 0..length {
        let elem_str: String = this.get_field(&n.to_string()).to_string();
        elem_strs.push(elem_str);
    }

    Ok(to_value(elem_strs.join(&separator)))
}

/// Array.prototype.reverse ( )
///
/// The elements of the array are rearranged so as to reverse their order.
/// The object is returned as the result of the call.
/// <https://tc39.es/ecma262/#sec-array.prototype.reverse/>
#[allow(clippy::else_if_without_else)]
pub fn reverse(this: &Value, _: &[Value], _: &mut Interpreter) -> ResultValue {
    let len: i32 =
        from_value(this.get_field_slice("length")).expect("Could not convert argument to i32");
    let middle: i32 = len.wrapping_div(2);

    for lower in 0..middle {
        let upper = len.wrapping_sub(lower).wrapping_sub(1);

        let upper_exists = this.has_field(&upper.to_string());
        let lower_exists = this.has_field(&lower.to_string());

        let upper_value = this.get_field(&upper.to_string());
        let lower_value = this.get_field(&lower.to_string());

        if upper_exists && lower_exists {
            this.set_field(upper.to_string(), lower_value);
            this.set_field(lower.to_string(), upper_value);
        } else if upper_exists {
            this.set_field(lower.to_string(), upper_value);
            this.remove_prop(&upper.to_string());
        } else if lower_exists {
            this.set_field(upper.to_string(), lower_value);
            this.remove_prop(&lower.to_string());
        }
    }

    Ok(this.clone())
}

/// Array.prototype.shift ( )
///
/// The first element of the array is removed from the array and returned.
/// <https://tc39.es/ecma262/#sec-array.prototype.shift/>
pub fn shift(this: &Value, _: &[Value], _: &mut Interpreter) -> ResultValue {
    let len: i32 =
        from_value(this.get_field_slice("length")).expect("Could not convert argument to i32");

    if len == 0 {
        this.set_field_slice("length", to_value(0_i32));
        // Since length is 0, this will be an Undefined value
        return Ok(this.get_field(&0.to_string()));
    }

    let first: Value = this.get_field(&0.to_string());

    for k in 1..len {
        let from = k.to_string();
        let to = (k.wrapping_sub(1)).to_string();

        let from_value = this.get_field(&from);
        if from_value == Gc::new(ValueData::Undefined) {
            this.remove_prop(&to);
        } else {
            this.set_field(to, from_value);
        }
    }

    let final_index = len.wrapping_sub(1);
    this.remove_prop(&(final_index).to_string());
    this.set_field_slice("length", to_value(final_index));

    Ok(first)
}

/// Array.prototype.unshift ( ...items )
///
/// The arguments are prepended to the start of the array, such that their order
/// within the array is the same as the order in which they appear in the
/// argument list.
/// <https://tc39.es/ecma262/#sec-array.prototype.unshift/>
pub fn unshift(this: &Value, args: &[Value], _: &mut Interpreter) -> ResultValue {
    let len: i32 =
        from_value(this.get_field_slice("length")).expect("Could not convert argument to i32");
    let arg_c: i32 = args.len() as i32;

    if arg_c > 0 {
        for k in (1..=len).rev() {
            let from = (k.wrapping_sub(1)).to_string();
            let to = (k.wrapping_add(arg_c).wrapping_sub(1)).to_string();

            let from_value = this.get_field(&from);
            if from_value == Gc::new(ValueData::Undefined) {
                this.remove_prop(&to);
            } else {
                this.set_field(to, from_value);
            }
        }
        for j in 0..arg_c {
            this.set_field_slice(
                &j.to_string(),
                args.get(j as usize)
                    .expect("Could not get argument")
                    .clone(),
            );
        }
    }

    let temp = len.wrapping_add(arg_c);
    this.set_field_slice("length", to_value(temp));
    Ok(to_value(temp))
}

/// Array.prototype.every ( callback, [ thisArg ] )
///
/// The every method executes the provided callback function once for each
/// element present in the array until it finds the one where callback returns
/// a falsy value. It returns `false` if it finds such element, otherwise it
/// returns `true`.
/// <https://tc39.es/ecma262/#sec-array.prototype.every/>
pub fn every(this: &Value, args: &[Value], interpreter: &mut Interpreter) -> ResultValue {
    if args.is_empty() {
        return Err(to_value(
            "missing callback when calling function Array.prototype.every".to_string(),
        ));
    }
    let callback = &args[0];
    let this_arg = if args.len() > 1 {
        args[1].clone()
    } else {
        Gc::new(ValueData::Undefined)
    };
    let mut i = 0;
    let max_len: i32 = from_value(this.get_field_slice("length")).unwrap();
    let mut len = max_len;
    while i < len {
        let element = this.get_field(&i.to_string());
        let arguments = vec![element.clone(), to_value(i), this.clone()];
        let result = interpreter.call(callback, &this_arg, arguments)?.is_true();
        if !result {
            return Ok(to_value(false));
        }
        len = min(max_len, from_value(this.get_field_slice("length")).unwrap());
        i += 1;
    }
    Ok(to_value(true))
}

/// Array.prototype.indexOf ( searchElement[, fromIndex ] )
///
///
/// indexOf compares searchElement to the elements of the array, in ascending order,
/// using the Strict Equality Comparison algorithm, and if found at one or more indices,
/// returns the smallest such index; otherwise, -1 is returned.
///
/// The optional second argument fromIndex defaults to 0 (i.e. the whole array is searched).
/// If it is greater than or equal to the length of the array, -1 is returned,
/// i.e. the array will not be searched. If it is negative, it is used as the offset
/// from the end of the array to compute fromIndex. If the computed index is less than 0,
/// the whole array will be searched.
/// <https://tc39.es/ecma262/#sec-array.prototype.indexof>
pub fn index_of(this: &Value, args: &[Value], _: &mut Interpreter) -> ResultValue {
    // If no arguments, return -1. Not described in spec, but is what chrome does.
    if args.is_empty() {
        return Ok(to_value(-1));
    }

    let search_element = args[0].clone();
    let len: i32 = from_value(this.get_field_slice("length"))
        .expect("Expected array property \"length\" is not set.");

    let mut idx = match args.get(1) {
        Some(from_idx_ptr) => {
            let from_idx = from_value(from_idx_ptr.clone())
                .expect("Error parsing \"Array.prototype.indexOf - fromIndex\" argument");

            if from_idx < 0 {
                len + from_idx
            } else {
                from_idx
            }
        }
        None => 0,
    };

    while idx < len {
        let check_element = this.get_field(&idx.to_string()).clone();

        if check_element == search_element {
            return Ok(to_value(idx));
        }

        idx += 1;
    }

    Ok(to_value(-1))
}

/// Array.prototype.lastIndexOf ( searchElement[, fromIndex ] )
///
///
/// lastIndexOf compares searchElement to the elements of the array in descending order
/// using the Strict Equality Comparison algorithm, and if found at one or more indices,
/// returns the largest such index; otherwise, -1 is returned.
///
/// The optional second argument fromIndex defaults to the array's length minus one
/// (i.e. the whole array is searched). If it is greater than or equal to the length of the array,
/// the whole array will be searched. If it is negative, it is used as the offset from the end
/// of the array to compute fromIndex. If the computed index is less than 0, -1 is returned.
/// <https://tc39.es/ecma262/#sec-array.prototype.lastindexof>
pub fn last_index_of(this: &Value, args: &[Value], _: &mut Interpreter) -> ResultValue {
    // If no arguments, return -1. Not described in spec, but is what chrome does.
    if args.is_empty() {
        return Ok(to_value(-1));
    }

    let search_element = args[0].clone();
    let len: i32 = from_value(this.get_field_slice("length"))
        .expect("Expected array property \"length\" is not set.");

    let mut idx = match args.get(1) {
        Some(from_idx_ptr) => {
            let from_idx = from_value(from_idx_ptr.clone())
                .expect("Error parsing \"Array.prototype.indexOf - fromIndex\" argument");

            if from_idx >= 0 {
                min(from_idx, len - 1)
            } else {
                len + from_idx
            }
        }
        None => len - 1,
    };

    while idx >= 0 {
        let check_element = this.get_field(&idx.to_string()).clone();

        if check_element == search_element {
            return Ok(to_value(idx));
        }

        idx -= 1;
    }

    Ok(to_value(-1))
}

/// Array.prototype.find ( callback, [thisArg] )
///
/// The find method executes the callback function once for each index of the array
/// until the callback returns a truthy value. If so, find immediately returns the value
/// of that element. Otherwise, find returns undefined.
/// <https://tc39.es/ecma262/#sec-array.prototype.find>
pub fn find(this: &Value, args: &[Value], interpreter: &mut Interpreter) -> ResultValue {
    if args.is_empty() {
        return Err(to_value(
            "missing callback when calling function Array.prototype.find".to_string(),
        ));
    }
    let callback = &args[0];
    let this_arg = if args.len() > 1 {
        args[1].clone()
    } else {
        Gc::new(ValueData::Undefined)
    };
    let len: i32 = from_value(this.get_field_slice("length")).unwrap();
    for i in 0..len {
        let element = this.get_field(&i.to_string());
        let arguments = vec![element.clone(), to_value(i), this.clone()];
        let result = interpreter.call(callback, &this_arg, arguments)?;
        if result.is_true() {
            return Ok(element);
        }
    }
    Ok(Gc::new(ValueData::Undefined))
}

/// Array.prototype.findIndex ( predicate [ , thisArg ] )
///
/// This method executes the provided predicate function for each element of the array.
/// If the predicate function returns `true` for an element, this method returns the index of the element.
/// If all elements return `false`, the value `-1` is returned.
/// <https://tc39.es/ecma262/#sec-array.prototype.findindex/>
pub fn find_index(this: &Value, args: &[Value], interpreter: &mut Interpreter) -> ResultValue {
    if args.is_empty() {
        return Err(to_value(
            "Missing argument for Array.prototype.findIndex".to_string(),
        ));
    }

    let predicate_arg = args.get(0).expect("Could not get `predicate` argument.");

    let this_arg = args
        .get(1)
        .cloned()
        .unwrap_or_else(|| Gc::new(ValueData::Undefined));

    let length: i32 =
        from_value(this.get_field_slice("length")).expect("Could not get `length` property.");

    for i in 0..length {
        let element = this.get_field(&i.to_string());
        let arguments = vec![element.clone(), to_value(i), this.clone()];

        let result = interpreter.call(predicate_arg, &this_arg, arguments)?;

        if result.is_true() {
            return Ok(Gc::new(ValueData::Number(f64::from(i))));
        }
    }

    Ok(Gc::new(ValueData::Number(f64::from(-1))))
}

/// Array.prototype.fill ( value[, start[, end]] )
///
/// The method fills (modifies) all the elements of an array from start index (default 0)
/// to an end index (default array length) with a static value. It returns the modified array
/// <https://tc39.es/ecma262/#sec-array.prototype.fill>
pub fn fill(this: &Value, args: &[Value], _: &mut Interpreter) -> ResultValue {
    let len: i32 = from_value(this.get_field_slice("length")).expect("Could not get argument");
    let default_value = Gc::new(ValueData::Undefined);
    let value = args.get(0).unwrap_or(&default_value);
    let relative_start = args.get(1).unwrap_or(&default_value).to_num() as i32;
    let relative_end_val = args.get(2).unwrap_or(&default_value);
    let relative_end = if relative_end_val.is_undefined() {
        len
    } else {
        relative_end_val.to_num() as i32
    };
    let k = if relative_start < 0 {
        cmp::max(len + relative_start, 0)
    } else {
        cmp::min(relative_start, len)
    };
    let fin = if relative_end < 0 {
        cmp::max(len + relative_end, 0)
    } else {
        cmp::min(relative_end, len)
    };

    for i in k..fin {
        this.set_field(i.to_string(), value.clone());
    }

    Ok(this.clone())
}

pub fn includes_value(this: &Value, args: &[Value], _: &mut Interpreter) -> ResultValue {
    let search_element = args
        .get(0)
        .cloned()
        .unwrap_or_else(|| Gc::new(ValueData::Undefined));

    let length: i32 =
        from_value(this.get_field_slice("length")).expect("Could not get `length` property.");

    for idx in 0..length {
        let check_element = this.get_field(&idx.to_string()).clone();

        if check_element == search_element {
            return Ok(to_value(true));
        }
    }

    Ok(to_value(false))
}

/// Array.prototype.slice ( [begin[, end]] )
///
/// The slice method takes two arguments, start and end, and returns an array containing the
/// elements of the array from element start up to, but not including, element end (or through the
/// end of the array if end is undefined). If start is negative, it is treated as length + start
/// where length is the length of the array. If end is negative, it is treated as length + end where
/// length is the length of the array.
/// <https://tc39.es/ecma262/#sec-array.prototype.slice>
pub fn slice(this: &Value, args: &[Value], interpreter: &mut Interpreter) -> ResultValue {
    let new_array = make_array(&to_value(Object::default()), &[], interpreter)?;
    new_array.set_kind(ObjectKind::Array);
    let len: i32 =
        from_value(this.get_field_slice("length")).expect("Could not convert argument to i32");

    let start = match args.get(0) {
        Some(v) => from_value(v.clone()).expect("failed to parse argument for Array method"),
        None => 0,
    };
    let end = match args.get(1) {
        Some(v) => from_value(v.clone()).expect("failed to parse argument for Array method"),
        None => len,
    };

    let from = if start < 0 {
        max(len.wrapping_add(start), 0)
    } else {
        min(start, len)
    };
    let to = if end < 0 {
        max(len.wrapping_add(end), 0)
    } else {
        min(end, len)
    };

    let span = max(to.wrapping_sub(from), 0);
    let mut new_array_len: i32 = 0;
    for i in from..from.wrapping_add(span) {
        new_array.set_field(new_array_len.to_string(), this.get_field(&i.to_string()));
        new_array_len = new_array_len.wrapping_add(1);
    }
    new_array.set_field_slice("length", to_value(new_array_len));
    Ok(new_array)
}

/// Create a new `Array` object
pub fn create_constructor(global: &Value) -> Value {
    // Create Constructor
    let mut array_constructor = Object::default();
    array_constructor.kind = ObjectKind::Function;
    array_constructor.set_internal_method("construct", make_array);
    // Todo: add call function
    array_constructor.set_internal_method("call", make_array);

    // Create prototype
    let array_prototype = ValueData::new_obj(Some(global));

    let length = Property::default().get(to_value(get_array_length as NativeFunctionData));

    array_prototype.set_prop_slice("length", length);
    let concat_func = to_value(concat as NativeFunctionData);
    concat_func.set_field_slice("length", to_value(1_i32));
    array_prototype.set_field_slice("concat", concat_func);
    let push_func = to_value(push as NativeFunctionData);
    push_func.set_field_slice("length", to_value(1_i32));
    let index_of_func = to_value(index_of as NativeFunctionData);
    index_of_func.set_field_slice("length", to_value(1_i32));
    let last_index_of_func = to_value(last_index_of as NativeFunctionData);
    last_index_of_func.set_field_slice("length", to_value(1_i32));
    let includes_func = to_value(includes_value as NativeFunctionData);
    includes_func.set_field_slice("length", to_value(1_i32));

    array_prototype.set_field_slice("push", push_func);
    array_prototype.set_field_slice("pop", to_value(pop as NativeFunctionData));
    array_prototype.set_field_slice("join", to_value(join as NativeFunctionData));
    array_prototype.set_field_slice("reverse", to_value(reverse as NativeFunctionData));
    array_prototype.set_field_slice("shift", to_value(shift as NativeFunctionData));
    array_prototype.set_field_slice("unshift", to_value(unshift as NativeFunctionData));
    array_prototype.set_field_slice("every", to_value(every as NativeFunctionData));
    array_prototype.set_field_slice("find", to_value(find as NativeFunctionData));
    array_prototype.set_field_slice("findIndex", to_value(find_index as NativeFunctionData));
    array_prototype.set_field_slice("includes", includes_func);
    array_prototype.set_field_slice("indexOf", index_of_func);
    array_prototype.set_field_slice("lastIndexOf", last_index_of_func);
<<<<<<< HEAD
    array_prototype.set_field_slice("fill", to_value(fill as NativeFunctionData));
=======
    array_prototype.set_field_slice("slice", to_value(slice as NativeFunctionData));
>>>>>>> 7567aacd

    let array = to_value(array_constructor);
    array.set_field_slice(PROTOTYPE, to_value(array_prototype.clone()));

    array_prototype.set_field_slice("constructor", array.clone());
    array
}

#[cfg(test)]
mod tests {
    use crate::exec::Executor;
    use crate::forward;
    use crate::realm::Realm;

    #[test]
    fn concat() {
        //TODO: array display formatter
        let realm = Realm::create();
        let mut engine = Executor::new(realm);
        let init = r#"
        var empty = new Array();
        var one = new Array(1);
        "#;
        forward(&mut engine, init);
        // Empty ++ Empty
        let _ee = forward(&mut engine, "empty.concat(empty)");
        //assert_eq!(ee, String::from(""));
        // Empty ++ NonEmpty
        let _en = forward(&mut engine, "empty.concat(one)");
        //assert_eq!(en, String::from("a"));
        // NonEmpty ++ Empty
        let _ne = forward(&mut engine, "one.concat(empty)");
        //assert_eq!(ne, String::from("a.b.c"));
        // NonEmpty ++ NonEmpty
        let _nn = forward(&mut engine, "one.concat(one)");
        //assert_eq!(nn, String::from("a.b.c"));
    }

    #[test]
    fn join() {
        let realm = Realm::create();
        let mut engine = Executor::new(realm);
        let init = r#"
        var empty = [ ];
        var one = ["a"];
        var many = ["a", "b", "c"];
        "#;
        forward(&mut engine, init);
        // Empty
        let empty = forward(&mut engine, "empty.join('.')");
        assert_eq!(empty, String::from(""));
        // One
        let one = forward(&mut engine, "one.join('.')");
        assert_eq!(one, String::from("a"));
        // Many
        let many = forward(&mut engine, "many.join('.')");
        assert_eq!(many, String::from("a.b.c"));
    }

    #[test]
    fn every() {
        let realm = Realm::create();
        let mut engine = Executor::new(realm);
        // taken from https://developer.mozilla.org/en-US/docs/Web/JavaScript/Reference/Global_Objects/Array/every
        let init = r#"
        var empty = [];

        var array = [11, 23, 45];
        function callback(element) {
            return element > 10;
        }
        function callback2(element) {
            return element < 10;
        }

        var appendArray = [1,2,3,4];
        function appendingCallback(elem,index,arr) {
          arr.push('new');
          return elem !== "new";
        }

        var delArray = [1,2,3,4];
        function deletingCallback(elem,index,arr) {
          arr.pop()
          return elem < 3;
        }
        "#;
        forward(&mut engine, init);
        let result = forward(&mut engine, "array.every(callback);");
        assert_eq!(result, "true");

        let result = forward(&mut engine, "empty.every(callback);");
        assert_eq!(result, "true");

        let result = forward(&mut engine, "array.every(callback2);");
        assert_eq!(result, "false");

        let result = forward(&mut engine, "appendArray.every(appendingCallback);");
        assert_eq!(result, "true");

        let result = forward(&mut engine, "delArray.every(deletingCallback);");
        assert_eq!(result, "true");
    }

    #[test]
    fn find() {
        let realm = Realm::create();
        let mut engine = Executor::new(realm);
        let init = r#"
        function comp(a) {
            return a == "a";
        }
        var many = ["a", "b", "c"];
        "#;
        forward(&mut engine, init);
        let found = forward(&mut engine, "many.find(comp)");
        assert_eq!(found, String::from("a"));
    }

    #[test]
    fn find_index() {
        let realm = Realm::create();
        let mut engine = Executor::new(realm);

        let code = r#"
        function comp(item) {
            return item == 2;
        }
        var many = [1, 2, 3];
        var empty = [];
        var missing = [4, 5, 6];
        "#;

        forward(&mut engine, code);

        let many = forward(&mut engine, "many.findIndex(comp)");
        assert_eq!(many, String::from("1"));

        let empty = forward(&mut engine, "empty.findIndex(comp)");
        assert_eq!(empty, String::from("-1"));

        let missing = forward(&mut engine, "missing.findIndex(comp)");
        assert_eq!(missing, String::from("-1"));
    }

    #[test]
    fn push() {
        let realm = Realm::create();
        let mut engine = Executor::new(realm);
        let init = r#"
        var arr = [1, 2];
        "#;
        forward(&mut engine, init);

        assert_eq!(forward(&mut engine, "arr.push()"), "2");
        assert_eq!(forward(&mut engine, "arr.push(3, 4)"), "4");
        assert_eq!(forward(&mut engine, "arr[2]"), "3");
        assert_eq!(forward(&mut engine, "arr[3]"), "4");
    }

    #[test]
    fn pop() {
        let realm = Realm::create();
        let mut engine = Executor::new(realm);
        let init = r#"
        var empty = [ ];
        var one = [1];
        var many = [1, 2, 3, 4];
        "#;
        forward(&mut engine, init);

        assert_eq!(
            forward(&mut engine, "empty.pop()"),
            String::from("undefined")
        );
        assert_eq!(forward(&mut engine, "one.pop()"), "1");
        assert_eq!(forward(&mut engine, "one.length"), "0");
        assert_eq!(forward(&mut engine, "many.pop()"), "4");
        assert_eq!(forward(&mut engine, "many[0]"), "1");
        assert_eq!(forward(&mut engine, "many.length"), "3");
    }

    #[test]
    fn shift() {
        let realm = Realm::create();
        let mut engine = Executor::new(realm);
        let init = r#"
        var empty = [ ];
        var one = [1];
        var many = [1, 2, 3, 4];
        "#;
        forward(&mut engine, init);

        assert_eq!(
            forward(&mut engine, "empty.shift()"),
            String::from("undefined")
        );
        assert_eq!(forward(&mut engine, "one.shift()"), "1");
        assert_eq!(forward(&mut engine, "one.length"), "0");
        assert_eq!(forward(&mut engine, "many.shift()"), "1");
        assert_eq!(forward(&mut engine, "many[0]"), "2");
        assert_eq!(forward(&mut engine, "many.length"), "3");
    }

    #[test]
    fn unshift() {
        let realm = Realm::create();
        let mut engine = Executor::new(realm);
        let init = r#"
        var arr = [3, 4];
        "#;
        forward(&mut engine, init);

        assert_eq!(forward(&mut engine, "arr.unshift()"), "2");
        assert_eq!(forward(&mut engine, "arr.unshift(1, 2)"), "4");
        assert_eq!(forward(&mut engine, "arr[0]"), "1");
        assert_eq!(forward(&mut engine, "arr[1]"), "2");
    }

    #[test]
    fn reverse() {
        let realm = Realm::create();
        let mut engine = Executor::new(realm);
        let init = r#"
        var arr = [1, 2];
        var reversed = arr.reverse();
        "#;
        forward(&mut engine, init);
        assert_eq!(forward(&mut engine, "reversed[0]"), "2");
        assert_eq!(forward(&mut engine, "reversed[1]"), "1");
        assert_eq!(forward(&mut engine, "arr[0]"), "2");
        assert_eq!(forward(&mut engine, "arr[1]"), "1");
    }

    #[test]
    fn index_of() {
        let realm = Realm::create();
        let mut engine = Executor::new(realm);
        let init = r#"
        var empty = [ ];
        var one = ["a"];
        var many = ["a", "b", "c"];
        var duplicates = ["a", "b", "c", "a", "b"];
        "#;
        forward(&mut engine, init);

        // Empty
        let empty = forward(&mut engine, "empty.indexOf('a')");
        assert_eq!(empty, String::from("-1"));

        // One
        let one = forward(&mut engine, "one.indexOf('a')");
        assert_eq!(one, String::from("0"));
        // Missing from one
        let missing_from_one = forward(&mut engine, "one.indexOf('b')");
        assert_eq!(missing_from_one, String::from("-1"));

        // First in many
        let first_in_many = forward(&mut engine, "many.indexOf('a')");
        assert_eq!(first_in_many, String::from("0"));
        // Second in many
        let second_in_many = forward(&mut engine, "many.indexOf('b')");
        assert_eq!(second_in_many, String::from("1"));

        // First in duplicates
        let first_in_many = forward(&mut engine, "duplicates.indexOf('a')");
        assert_eq!(first_in_many, String::from("0"));
        // Second in duplicates
        let second_in_many = forward(&mut engine, "duplicates.indexOf('b')");
        assert_eq!(second_in_many, String::from("1"));

        // Positive fromIndex greater than array length
        let fromindex_greater_than_length = forward(&mut engine, "one.indexOf('a', 2)");
        assert_eq!(fromindex_greater_than_length, String::from("-1"));
        // Positive fromIndex missed match
        let fromindex_misses_match = forward(&mut engine, "many.indexOf('a', 1)");
        assert_eq!(fromindex_misses_match, String::from("-1"));
        // Positive fromIndex matched
        let fromindex_matches = forward(&mut engine, "many.indexOf('b', 1)");
        assert_eq!(fromindex_matches, String::from("1"));
        // Positive fromIndex with duplicates
        let first_in_many = forward(&mut engine, "duplicates.indexOf('a', 1)");
        assert_eq!(first_in_many, String::from("3"));

        // Negative fromIndex greater than array length
        let fromindex_greater_than_length = forward(&mut engine, "one.indexOf('a', -2)");
        assert_eq!(fromindex_greater_than_length, String::from("0"));
        // Negative fromIndex missed match
        let fromindex_misses_match = forward(&mut engine, "many.indexOf('b', -1)");
        assert_eq!(fromindex_misses_match, String::from("-1"));
        // Negative fromIndex matched
        let fromindex_matches = forward(&mut engine, "many.indexOf('c', -1)");
        assert_eq!(fromindex_matches, String::from("2"));
        // Negative fromIndex with duplicates
        let second_in_many = forward(&mut engine, "duplicates.indexOf('b', -2)");
        assert_eq!(second_in_many, String::from("4"));
    }

    #[test]
    fn last_index_of() {
        let realm = Realm::create();
        let mut engine = Executor::new(realm);
        let init = r#"
        var empty = [ ];
        var one = ["a"];
        var many = ["a", "b", "c"];
        var duplicates = ["a", "b", "c", "a", "b"];
        "#;
        forward(&mut engine, init);

        // Empty
        let empty = forward(&mut engine, "empty.lastIndexOf('a')");
        assert_eq!(empty, String::from("-1"));

        // One
        let one = forward(&mut engine, "one.lastIndexOf('a')");
        assert_eq!(one, String::from("0"));
        // Missing from one
        let missing_from_one = forward(&mut engine, "one.lastIndexOf('b')");
        assert_eq!(missing_from_one, String::from("-1"));

        // First in many
        let first_in_many = forward(&mut engine, "many.lastIndexOf('a')");
        assert_eq!(first_in_many, String::from("0"));
        // Second in many
        let second_in_many = forward(&mut engine, "many.lastIndexOf('b')");
        assert_eq!(second_in_many, String::from("1"));

        // 4th in duplicates
        let first_in_many = forward(&mut engine, "duplicates.lastIndexOf('a')");
        assert_eq!(first_in_many, String::from("3"));
        // 5th in duplicates
        let second_in_many = forward(&mut engine, "duplicates.lastIndexOf('b')");
        assert_eq!(second_in_many, String::from("4"));

        // Positive fromIndex greater than array length
        let fromindex_greater_than_length = forward(&mut engine, "one.lastIndexOf('a', 2)");
        assert_eq!(fromindex_greater_than_length, String::from("0"));
        // Positive fromIndex missed match
        let fromindex_misses_match = forward(&mut engine, "many.lastIndexOf('c', 1)");
        assert_eq!(fromindex_misses_match, String::from("-1"));
        // Positive fromIndex matched
        let fromindex_matches = forward(&mut engine, "many.lastIndexOf('b', 1)");
        assert_eq!(fromindex_matches, String::from("1"));
        // Positive fromIndex with duplicates
        let first_in_many = forward(&mut engine, "duplicates.lastIndexOf('a', 1)");
        assert_eq!(first_in_many, String::from("0"));

        // Negative fromIndex greater than array length
        let fromindex_greater_than_length = forward(&mut engine, "one.lastIndexOf('a', -2)");
        assert_eq!(fromindex_greater_than_length, String::from("-1"));
        // Negative fromIndex missed match
        let fromindex_misses_match = forward(&mut engine, "many.lastIndexOf('c', -2)");
        assert_eq!(fromindex_misses_match, String::from("-1"));
        // Negative fromIndex matched
        let fromindex_matches = forward(&mut engine, "many.lastIndexOf('c', -1)");
        assert_eq!(fromindex_matches, String::from("2"));
        // Negative fromIndex with duplicates
        let second_in_many = forward(&mut engine, "duplicates.lastIndexOf('b', -2)");
        assert_eq!(second_in_many, String::from("1"));
    }

    #[test]
    fn fill() {
        let realm = Realm::create();
        let mut engine = Executor::new(realm);

        forward(&mut engine, "var a = [1, 2, 3];");
        assert_eq!(
            forward(&mut engine, "a.fill(4).join()"),
            String::from("4,4,4")
        );
        // make sure the array is modified
        assert_eq!(forward(&mut engine, "a.join()"), String::from("4,4,4"));

        forward(&mut engine, "a = [1, 2, 3];");
        assert_eq!(
            forward(&mut engine, "a.fill(4, '1').join()"),
            String::from("1,4,4")
        );

        forward(&mut engine, "a = [1, 2, 3];");
        assert_eq!(
            forward(&mut engine, "a.fill(4, '1').join()"),
            String::from("1,4,4")
        );

        forward(&mut engine, "a = [1, 2, 3];");
        assert_eq!(
            forward(&mut engine, "a.fill(4, 1, 2).join()"),
            String::from("1,4,3")
        );

        forward(&mut engine, "a = [1, 2, 3];");
        assert_eq!(
            forward(&mut engine, "a.fill(4, 1, 1).join()"),
            String::from("1,2,3")
        );

        forward(&mut engine, "a = [1, 2, 3];");
        assert_eq!(
            forward(&mut engine, "a.fill(4, 3, 3).join()"),
            String::from("1,2,3")
        );

        forward(&mut engine, "a = [1, 2, 3];");
        assert_eq!(
            forward(&mut engine, "a.fill(4, -3, -2).join()"),
            String::from("4,2,3")
        );

        // TODO: uncomment when NaN support is added
        // forward(&mut engine, "a = [1, 2, 3];");
        // assert_eq!(
        //     forward(&mut engine, "a.fill(4, NaN, NaN).join()"),
        //     String::from("1,2,3")
        // );

        forward(&mut engine, "a = [1, 2, 3];");
        assert_eq!(
            forward(&mut engine, "a.fill(4, 3, 5).join()"),
            String::from("1,2,3")
        );

        forward(&mut engine, "a = [1, 2, 3];");
        assert_eq!(
            forward(&mut engine, "a.fill(4, '1.2', '2.5').join()"),
            String::from("1,4,3")
        );

        forward(&mut engine, "a = [1, 2, 3];");
        assert_eq!(
            forward(&mut engine, "a.fill(4, 'str').join()"),
            String::from("4,4,4")
        );

        forward(&mut engine, "a = [1, 2, 3];");
        assert_eq!(
            forward(&mut engine, "a.fill(4, 'str', 'str').join()"),
            String::from("1,2,3")
        );

        forward(&mut engine, "a = [1, 2, 3];");
        assert_eq!(
            forward(&mut engine, "a.fill(4, undefined, null).join()"),
            String::from("1,2,3")
        );

        forward(&mut engine, "a = [1, 2, 3];");
        assert_eq!(
            forward(&mut engine, "a.fill(4, undefined, undefined).join()"),
            String::from("4,4,4")
        );

        // test object reference
        forward(&mut engine, "a = (new Array(3)).fill({});");
        forward(&mut engine, "a[0].hi = 'hi';");
        assert_eq!(forward(&mut engine, "a[1].hi"), String::from("hi"));
    }

    #[test]
    fn inclues_value() {
        let realm = Realm::create();
        let mut engine = Executor::new(realm);
        let init = r#"
        var empty = [ ];
        var one = ["a"];
        var many = ["a", "b", "c"];
        var duplicates = ["a", "b", "c", "a", "b"];
        var undefined = [undefined];
        "#;
        forward(&mut engine, init);

        // Empty
        let empty = forward(&mut engine, "empty.includes('a')");
        assert_eq!(empty, String::from("false"));

        // One
        let one = forward(&mut engine, "one.includes('a')");
        assert_eq!(one, String::from("true"));
        // Missing from one
        let missing_from_one = forward(&mut engine, "one.includes('b')");
        assert_eq!(missing_from_one, String::from("false"));

        // In many
        let first_in_many = forward(&mut engine, "many.includes('c')");
        assert_eq!(first_in_many, String::from("true"));
        // Missing from many
        let second_in_many = forward(&mut engine, "many.includes('d')");
        assert_eq!(second_in_many, String::from("false"));

        // In duplicates
        let first_in_many = forward(&mut engine, "duplicates.includes('a')");
        assert_eq!(first_in_many, String::from("true"));
        // Missing from duplicates
        let second_in_many = forward(&mut engine, "duplicates.includes('d')");
        assert_eq!(second_in_many, String::from("false"));
    }

    #[test]
    fn slice() {
        let realm = Realm::create();
        let mut engine = Executor::new(realm);
        let init = r#"
        var empty = [ ].slice();
        var one = ["a"].slice();
        var many1 = ["a", "b", "c", "d"].slice(1);
        var many2 = ["a", "b", "c", "d"].slice(2, 3);
        var many3 = ["a", "b", "c", "d"].slice(7);
        "#;
        forward(&mut engine, init);

        assert_eq!(forward(&mut engine, "empty.length"), "0");
        assert_eq!(forward(&mut engine, "one[0]"), "a");
        assert_eq!(forward(&mut engine, "many1[0]"), "b");
        assert_eq!(forward(&mut engine, "many1[1]"), "c");
        assert_eq!(forward(&mut engine, "many1[2]"), "d");
        assert_eq!(forward(&mut engine, "many1.length"), "3");
        assert_eq!(forward(&mut engine, "many2[0]"), "c");
        assert_eq!(forward(&mut engine, "many2.length"), "1");
        assert_eq!(forward(&mut engine, "many3.length"), "0");
    }
}<|MERGE_RESOLUTION|>--- conflicted
+++ resolved
@@ -487,14 +487,14 @@
         relative_end_val.to_num() as i32
     };
     let k = if relative_start < 0 {
-        cmp::max(len + relative_start, 0)
+        max(len + relative_start, 0)
     } else {
-        cmp::min(relative_start, len)
+        min(relative_start, len)
     };
     let fin = if relative_end < 0 {
-        cmp::max(len + relative_end, 0)
+        max(len + relative_end, 0)
     } else {
-        cmp::min(relative_end, len)
+        min(relative_end, len)
     };
 
     for i in k..fin {
@@ -607,11 +607,8 @@
     array_prototype.set_field_slice("includes", includes_func);
     array_prototype.set_field_slice("indexOf", index_of_func);
     array_prototype.set_field_slice("lastIndexOf", last_index_of_func);
-<<<<<<< HEAD
     array_prototype.set_field_slice("fill", to_value(fill as NativeFunctionData));
-=======
     array_prototype.set_field_slice("slice", to_value(slice as NativeFunctionData));
->>>>>>> 7567aacd
 
     let array = to_value(array_constructor);
     array.set_field_slice(PROTOTYPE, to_value(array_prototype.clone()));
