use crate::js::function::NativeFunctionData;
use crate::js::object::INSTANCE_PROTOTYPE;
use crate::js::value::{from_value, to_value, ResultValue, Value, ValueData};
use chrono::Local;
use gc::Gc;
use std::fmt::Write;
use std::iter::FromIterator;

<<<<<<< HEAD
/// Create the String representation of the Javascript object or primitive for
/// printing
fn log_string_from(x: Value) -> String {
    match *x {
        // We don't want to print private (compiler) or prototype properties
        ValueData::Object(ref v, ref p) => {
            // Create empty formatted string to start writing to
            let mut s = String::new();
            // Can use the private "type" field of an Object to match on
            // which type of Object it represents for special printing
            let obj_type: String = match p.borrow().get("type") {
                Some(type_val) => from_value(type_val.value.clone()).unwrap(),
                None => String::new(),
            };
            match &obj_type[..] {
                "String" => {
                    let str_val: String =
                        from_value(p.borrow().get("PrimitiveValue").unwrap().value.clone())
                            .unwrap();
                    write!(s, "{}", str_val).unwrap();
                }
                "Array" => {
                    write!(s, "[").unwrap();
                    let len: i32 =
                        from_value(v.borrow().get("length").unwrap().value.clone()).unwrap();
                    for i in 0..len {
                        // Introduce recursive call to stringify any objects
                        // which are part of the Array
                        let arr_str =
                            log_string_from(v.borrow().get(&i.to_string()).unwrap().value.clone());
                        write!(s, "{}", arr_str).unwrap();
                        if i != len - 1 {
=======
/// Print a javascript value to the standard output stream
/// <https://console.spec.whatwg.org/#logger>
pub fn log(_: Value, _: Value, args: Vec<Value>) -> ResultValue {
    let args: Vec<String> = FromIterator::from_iter(args.iter().map(|x| {
        // Welcome to console.log! The output here is what the developer sees, so its best matching through value types and stringifying to the correct output
        // The input is a vector of Values, we generate a vector of strings then pass them to println!
        match *x.clone() {
            // We don't want to print private (compiler) or prototype properties
            ValueData::Object(ref v) => {
                // Create empty formatted string to start writing to
                // TODO: once constructor is set on objects, we can do specific output for Strings, Numbers etc
                let mut s = String::new();
                write!(s, "{{").unwrap();
                if let Some((last_key, _)) = v.borrow().properties.iter().last() {
                    for (key, val) in v.borrow().properties.iter() {
                        // Don't print prototype properties
                        if key == INSTANCE_PROTOTYPE {
                            continue;
                        }
                        write!(s, "{}: {}", key, val.value.clone()).unwrap();
                        if key != last_key {
>>>>>>> d7b32ed6
                            write!(s, ", ").unwrap();
                        }
                    }
                    write!(s, "]").unwrap();
                }
                _ => {
                    write!(s, "{{").unwrap();
                    if let Some((last_key, _)) = v.borrow().iter().last() {
                        for (key, val) in v.borrow().iter() {
                            // Don't print prototype properties
                            if key == INSTANCE_PROTOTYPE {
                                continue;
                            }
                            // Introduce recursive call to stringify any objects
                            // which are keys of the object
                            write!(s, "{}: {}", key, log_string_from(val.value.clone())).unwrap();
                            if key != last_key {
                                write!(s, ", ").unwrap();
                            }
                        }
                    }
                    write!(s, "}}").unwrap();
                }
            }
            s
        }

        _ => from_value::<String>(x.clone()).unwrap(),
    }
}

/// Print a javascript value to the standard output stream
/// <https://console.spec.whatwg.org/#logger>
pub fn log(_: Value, _: Value, args: Vec<Value>) -> ResultValue {
    // Welcome to console.log! The output here is what the developer sees, so its best matching through value types and stringifying to the correct output
    // The input is a vector of Values, we generate a vector of strings then
    // pass them to println!
    let args: Vec<String> =
        FromIterator::from_iter(args.iter().map(|x| log_string_from(x.clone())));

    println!(
        "{}: {}",
        Local::now().format("%X").to_string(),
        args.join(" ")
    );
    Ok(Gc::new(ValueData::Undefined))
}
/// Print a javascript value to the standard error stream
pub fn error(_: Value, _: Value, args: Vec<Value>) -> ResultValue {
    let args: Vec<String> = FromIterator::from_iter(
        args.iter()
            .map(|x| from_value::<String>(x.clone()).unwrap()),
    );
    println!(
        "{}: {}",
        Local::now().format("%X").to_string(),
        args.join(" ")
    );
    Ok(Gc::new(ValueData::Undefined))
}
/// Create a new `console` object
pub fn _create(global: &Value) -> Value {
    let console = ValueData::new_obj(Some(global));
    console.set_field_slice("log", to_value(log as NativeFunctionData));
    console.set_field_slice("error", to_value(error as NativeFunctionData));
    console.set_field_slice("exception", to_value(error as NativeFunctionData));
    console
}
/// Initialise the global object with the `console` object
pub fn init(global: &Value) {
    global.set_field_slice("console", _create(global));
}<|MERGE_RESOLUTION|>--- conflicted
+++ resolved
@@ -1,67 +1,39 @@
 use crate::js::function::NativeFunctionData;
-use crate::js::object::INSTANCE_PROTOTYPE;
+use crate::js::object::{INSTANCE_PROTOTYPE, ObjectKind};
 use crate::js::value::{from_value, to_value, ResultValue, Value, ValueData};
 use chrono::Local;
 use gc::Gc;
 use std::fmt::Write;
 use std::iter::FromIterator;
 
-<<<<<<< HEAD
 /// Create the String representation of the Javascript object or primitive for
 /// printing
 fn log_string_from(x: Value) -> String {
     match *x {
         // We don't want to print private (compiler) or prototype properties
-        ValueData::Object(ref v, ref p) => {
+        ValueData::Object(ref v) => {
             // Create empty formatted string to start writing to
             let mut s = String::new();
             // Can use the private "type" field of an Object to match on
             // which type of Object it represents for special printing
-            let obj_type: String = match p.borrow().get("type") {
-                Some(type_val) => from_value(type_val.value.clone()).unwrap(),
-                None => String::new(),
-            };
-            match &obj_type[..] {
-                "String" => {
+            match v.borrow().kind {
+                ObjectKind::String => {
                     let str_val: String =
-                        from_value(p.borrow().get("PrimitiveValue").unwrap().value.clone())
+                        from_value(v.borrow().internal_slots.get("PrimitiveValue").unwrap().clone())
                             .unwrap();
                     write!(s, "{}", str_val).unwrap();
                 }
-                "Array" => {
+                ObjectKind::Array => {
                     write!(s, "[").unwrap();
                     let len: i32 =
-                        from_value(v.borrow().get("length").unwrap().value.clone()).unwrap();
+                        from_value(v.borrow().properties.get("length").unwrap().value.clone()).unwrap();
                     for i in 0..len {
                         // Introduce recursive call to stringify any objects
                         // which are part of the Array
                         let arr_str =
-                            log_string_from(v.borrow().get(&i.to_string()).unwrap().value.clone());
+                            log_string_from(v.borrow().properties.get(&i.to_string()).unwrap().value.clone());
                         write!(s, "{}", arr_str).unwrap();
                         if i != len - 1 {
-=======
-/// Print a javascript value to the standard output stream
-/// <https://console.spec.whatwg.org/#logger>
-pub fn log(_: Value, _: Value, args: Vec<Value>) -> ResultValue {
-    let args: Vec<String> = FromIterator::from_iter(args.iter().map(|x| {
-        // Welcome to console.log! The output here is what the developer sees, so its best matching through value types and stringifying to the correct output
-        // The input is a vector of Values, we generate a vector of strings then pass them to println!
-        match *x.clone() {
-            // We don't want to print private (compiler) or prototype properties
-            ValueData::Object(ref v) => {
-                // Create empty formatted string to start writing to
-                // TODO: once constructor is set on objects, we can do specific output for Strings, Numbers etc
-                let mut s = String::new();
-                write!(s, "{{").unwrap();
-                if let Some((last_key, _)) = v.borrow().properties.iter().last() {
-                    for (key, val) in v.borrow().properties.iter() {
-                        // Don't print prototype properties
-                        if key == INSTANCE_PROTOTYPE {
-                            continue;
-                        }
-                        write!(s, "{}: {}", key, val.value.clone()).unwrap();
-                        if key != last_key {
->>>>>>> d7b32ed6
                             write!(s, ", ").unwrap();
                         }
                     }
@@ -69,8 +41,8 @@
                 }
                 _ => {
                     write!(s, "{{").unwrap();
-                    if let Some((last_key, _)) = v.borrow().iter().last() {
-                        for (key, val) in v.borrow().iter() {
+                    if let Some((last_key, _)) = v.borrow().properties.iter().last() {
+                        for (key, val) in v.borrow().properties.iter() {
                             // Don't print prototype properties
                             if key == INSTANCE_PROTOTYPE {
                                 continue;
