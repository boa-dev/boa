--- conflicted
+++ resolved
@@ -4,11 +4,7 @@
         function::NativeFunctionData,
         object::{Object, ObjectKind, PROTOTYPE},
         property::Property,
-<<<<<<< HEAD
-        regexp::{make_regexp, match_all as regexp_match_all},
-=======
-        regexp::{make_regexp, r#match as regexp_match},
->>>>>>> 172e8fdc
+        regexp::{make_regexp, r#match as regexp_match, match_all as regexp_match_all},
         value::{from_value, to_value, ResultValue, Value, ValueData},
     },
 };
@@ -931,7 +927,6 @@
         assert_eq!(forward(&mut engine, "enLiteral.endsWith('h')"), pass);
         assert_eq!(forward(&mut engine, "zhLiteral.endsWith('文')"), pass);
     }
-<<<<<<< HEAD
 
     #[test]
     fn match_all() {
@@ -1004,7 +999,8 @@
             String::from("foosball")
         );
         assert_eq!(forward(&mut engine, "matches[1].index"), String::from("16"));
-=======
+    }
+
     #[test]
     fn test_match() {
         let realm = Realm::create();
@@ -1044,6 +1040,5 @@
             "The Quick Brown Fox Jumps Over The Lazy Dog"
         );
         assert_eq!(forward(&mut engine, "result4[0]"), "B");
->>>>>>> 172e8fdc
     }
 }