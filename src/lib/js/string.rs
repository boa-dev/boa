use crate::js::{
    function::NativeFunctionData,
    object::{Property, PROTOTYPE},
    value::{from_value, to_value, ResultValue, Value, ValueData},
};
use gc::Gc;
use std::{
    cmp::{max, min},
    f64::NAN,
};

/// Create new string
/// <https://searchfox.org/mozilla-central/source/js/src/vm/StringObject.h#19>
// This gets called when a new String() is created, it's called by exec:346
pub fn make_string(this: Value, _: Value, args: Vec<Value>) -> ResultValue {
    // If we're constructing a string, we should set the initial length
    // To do this we need to convert the string back to a Rust String, then get the .len()
    // let a: String = from_value(args[0].clone()).unwrap();
    // this.set_field_slice("length", to_value(a.len() as i32));

    this.set_internal_slot("PrimitiveValue", args[0].clone());
    Ok(this)
}

/// Get a string's length
pub fn get_string_length(this: Value, _: Value, _: Vec<Value>) -> ResultValue {
<<<<<<< HEAD
    let this_str: String = from_value(this.get_private_field("PrimitiveValue")).unwrap();
    Ok(to_value::<i32>(this_str.chars().count() as i32))
=======
    let this_str: String = from_value(this.get_internal_slot("PrimitiveValue")).unwrap();
    Ok(to_value::<i32>(this_str.len() as i32))
>>>>>>> 860bace8
}

/// Get the string value to a primitive string
pub fn to_string(this: Value, _: Value, _: Vec<Value>) -> ResultValue {
    // Get String from String Object and send it back as a new value
    let primitive_val = this.get_internal_slot("PrimitiveValue");
    Ok(to_value(format!("{}", primitive_val).to_string()))
}

/// Returns a single element String containing the code unit at index pos within the String value
/// resulting from converting this object to a String. If there is no element at that index, the
/// result is the empty String. The result is a String value, not a String object.
/// <https://tc39.github.io/ecma262/#sec-string.prototype.charat>
pub fn char_at(this: Value, _: Value, args: Vec<Value>) -> ResultValue {
    //         ^^ represents instance  ^^ represents arguments (we only care about the first one in this case)
    // First we get it the actual string a private field stored on the object only the engine has access to.
    // Then we convert it into a Rust String by wrapping it in from_value
    let primitive_val: String = from_value(this.get_internal_slot("PrimitiveValue")).unwrap();
    let pos: i32 = from_value(args[0].clone()).unwrap();

    // Calling .len() on a string would give the wrong result, as they are bytes not the number of
    // unicode code points
    // Note that this is an O(N) operation (because UTF-8 is complex) while getting the number of
    // bytes is an O(1) operation.
    let length = primitive_val.chars().count();

    // We should return an empty string is pos is out of range
    if pos >= length as i32 || pos < 0 {
        return Ok(to_value::<String>(String::new()));
    }

    Ok(to_value::<char>(
        primitive_val.chars().nth(pos as usize).unwrap(),
    ))
}

/// Returns a Number (a nonnegative integer less than 216) that is the numeric value of the code
/// unit at index pos within the String resulting from converting this object to a String. If there
/// is no element at that index, the result is NaN.
/// <https://tc39.github.io/ecma262/#sec-string.prototype.charcodeat>
pub fn char_code_at(this: Value, _: Value, args: Vec<Value>) -> ResultValue {
    //              ^^ represents instance  ^^ represents arguments (we only care about the first one in this case)
    // First we get it the actual string a private field stored on the object only the engine has access to.
    // Then we convert it into a Rust String by wrapping it in from_value
    let primitive_val: String = from_value(this.get_internal_slot("PrimitiveValue")).unwrap();

    // Calling .len() on a string would give the wrong result, as they are bytes not the number of unicode code points
    // Note that this is an O(N) operation (because UTF-8 is complex) while getting the number of bytes is an O(1) operation.
    let length = primitive_val.chars().count();
    let pos: i32 = from_value(args[0].clone()).unwrap();

    if pos >= length as i32 || pos < 0 {
        return Ok(to_value(NAN));
    }

    let utf16_val = primitive_val.encode_utf16().nth(pos as usize).unwrap();
    // If there is no element at that index, the result is NaN
    // TODO: We currently don't have NaN
    Ok(to_value(f64::from(utf16_val)))
}

/// Returns a String that is the result of concatenating this String and all strings provided as
/// arguments
/// <https://tc39.github.io/ecma262/#sec-string.prototype.concat>
pub fn concat(this: Value, _: Value, args: Vec<Value>) -> ResultValue {
    //        ^^ represents instance  ^^ represents arguments
    // First we get it the actual string a private field stored on the object only the engine has access to.
    // Then we convert it into a Rust String by wrapping it in from_value
    let primitive_val: String = from_value(this.get_internal_slot("PrimitiveValue")).unwrap();

    let mut new_str = primitive_val.clone();

    for arg in args {
        let concat_str: String = from_value(arg).unwrap();
        new_str.push_str(&concat_str);
    }

    Ok(to_value(new_str))
}

/// Returns a String that is the result of repeating this String the number of times given by the
/// first argument
/// <https://tc39.github.io/ecma262/#sec-string.prototype.repeat>
pub fn repeat(this: Value, _: Value, args: Vec<Value>) -> ResultValue {
    //        ^^ represents instance  ^^ represents arguments (only care about the first one in this case)
    // First we get it the actual string a private field stored on the object only the engine has access to.
    // Then we convert it into a Rust String by wrapping it in from_value
    let primitive_val: String = from_value(this.get_internal_slot("PrimitiveValue")).unwrap();

    let repeat_times: usize = from_value(args[0].clone()).unwrap();
    Ok(to_value(primitive_val.repeat(repeat_times)))
}

/// Returns a String which contains the slice of the JS String from character at "start" index up
/// to but not including character at "end" index
/// <https://tc39.github.io/ecma262/#sec-string.prototype.slice>
pub fn slice(this: Value, _: Value, args: Vec<Value>) -> ResultValue {
    //       ^^ represents instance  ^^ represents arguments)
    // First we get it the actual string a private field stored on the object only the engine has access to.
    // Then we convert it into a Rust String by wrapping it in from_value
    let primitive_val: String = from_value(this.get_internal_slot("PrimitiveValue")).unwrap();

    let start: i32 = from_value(args[0].clone()).unwrap();
    let end: i32 = from_value(args[1].clone()).unwrap();

    // Calling .len() on a string would give the wrong result, as they are bytes not the number of unicode code points
    // Note that this is an O(N) operation (because UTF-8 is complex) while getting the number of bytes is an O(1) operation.
    let length: i32 = primitive_val.chars().count() as i32;

    let from: i32 = if start < 0 {
        max(length + start, 0)
    } else {
        min(start, length)
    };
    let to: i32 = if end < 0 {
        max(length + end, 0)
    } else {
        min(end, length)
    };

    let span = max(to - from, 0);

    let mut new_str = String::new();
    for i in from..from + span {
        new_str.push(primitive_val.chars().nth(i as usize).unwrap());
    }
    Ok(to_value(new_str))
}

/// Returns a Boolean indicating whether the sequence of code units of the
/// "search string" is the same as the corresponding code units of this string
/// starting at index "position"
/// <https://tc39.github.io/ecma262/#sec-string.prototype.startswith>
pub fn starts_with(this: Value, _: Value, args: Vec<Value>) -> ResultValue {
    //             ^^ represents instance  ^^ represents arguments)
    // First we get it the actual string a private field stored on the object only the engine has access to.
    // Then we convert it into a Rust String by wrapping it in from_value
    let primitive_val: String = from_value(this.get_internal_slot("PrimitiveValue")).unwrap();

    // TODO: Should throw TypeError if pattern is regular expression
    let search_string: String = from_value(args[0].clone()).unwrap();

    let length: i32 = primitive_val.chars().count() as i32;
    let search_length: i32 = search_string.chars().count() as i32;

    // If less than 2 args specified, position is 'undefined', defaults to 0
    let position: i32 = if args.len() < 2 {
        0
    } else {
        from_value(args[1].clone()).unwrap()
    };

    let start = min(max(position, 0), length);
    let end = start + search_length;

    if end > length {
        Ok(to_value(false))
    } else {
        // Only use the part of the string from "start"
        let this_string: String = primitive_val.chars().skip(start as usize).collect();
        Ok(to_value(this_string.starts_with(&search_string)))
    }
}

/// Returns a Boolean indicating whether the sequence of code units of the
/// "search string"  is the same as the corresponding code units of this string
/// starting at position "end position" - length
/// <https://tc39.github.io/ecma262/#sec-string.prototype.endswith>
pub fn ends_with(this: Value, _: Value, args: Vec<Value>) -> ResultValue {
    //           ^^ represents instance  ^^ represents arguments)
    // First we get it the actual string a private field stored on the object only the engine has access to.
    // Then we convert it into a Rust String by wrapping it in from_value
    let primitive_val: String = from_value(this.get_internal_slot("PrimitiveValue")).unwrap();

    // TODO: Should throw TypeError if search_string is regular expression
    let search_string: String = from_value(args[0].clone()).unwrap();

    let length: i32 = primitive_val.chars().count() as i32;
    let search_length: i32 = search_string.chars().count() as i32;

    // If less than 2 args specified, end_position is 'undefined', defaults to
    // length of this
    let end_position: i32 = if args.len() < 2 {
        length
    } else {
        from_value(args[1].clone()).unwrap()
    };

    let end = min(max(end_position, 0), length);
    let start = end - search_length;

    if start < 0 {
        Ok(to_value(false))
    } else {
        // Only use the part of the string up to "end"
        let this_string: String = primitive_val.chars().take(end as usize).collect();
        Ok(to_value(this_string.ends_with(&search_string)))
    }
}

/// Returns a Boolean indicating whether searchString appears as a substring of
/// the result of converting this object to a String, at one or more indices
/// that are greater than or equal to position. If position is undefined, 0 is
/// assumed, so as to search all of the String.
/// <https://tc39.github.io/ecma262/#sec-string.prototype.includes>
pub fn includes(this: Value, _: Value, args: Vec<Value>) -> ResultValue {
    //          ^^ represents instance  ^^ represents arguments)
    // First we get it the actual string a private field stored on the object only the engine has access to.
    // Then we convert it into a Rust String by wrapping it in from_value
    let primitive_val: String = from_value(this.get_internal_slot("PrimitiveValue")).unwrap();

    // TODO: Should throw TypeError if search_string is regular expression
    let search_string: String = from_value(args[0].clone()).unwrap();

    let length: i32 = primitive_val.chars().count() as i32;

    // If less than 2 args specified, position is 'undefined', defaults to 0
    let position: i32 = if args.len() < 2 {
        0
    } else {
        from_value(args[1].clone()).unwrap()
    };

    let start = min(max(position, 0), length);

    // Take the string from "this" and use only the part of it after "start"
    let this_string: String = primitive_val.chars().skip(start as usize).collect();

    Ok(to_value(this_string.contains(&search_string)))
}

/// If searchString appears as a substring of the result of converting this
/// object to a String, at one or more indices that are greater than or equal to
/// position, then the smallest such index is returned; otherwise, -1 is
/// returned. If position is undefined, 0 is assumed, so as to search all of the
/// String.
/// <https://tc39.github.io/ecma262/#sec-string.prototype.includes>
pub fn index_of(this: Value, _: Value, args: Vec<Value>) -> ResultValue {
    //          ^^ represents instance  ^^ represents arguments)
    // First we get it the actual string a private field stored on the object only the engine has access to.
    // Then we convert it into a Rust String by wrapping it in from_value
    let primitive_val: String = from_value(this.get_internal_slot("PrimitiveValue")).unwrap();

    // TODO: Should throw TypeError if search_string is regular expression
    let search_string: String = from_value(args[0].clone()).unwrap();

    let length: i32 = primitive_val.chars().count() as i32;

    // If less than 2 args specified, position is 'undefined', defaults to 0
    let position: i32 = if args.len() < 2 {
        0
    } else {
        from_value(args[1].clone()).unwrap()
    };

    let start = min(max(position, 0), length);

    // Here cannot use the &str method "find", because this returns the byte
    // index: we need to return the char index in the JS String
    // Instead, iterate over the part we're checking until the slice we're
    // checking "starts with" the search string
    for index in start..length {
        let this_string: String = primitive_val.chars().skip(index as usize).collect();
        if this_string.starts_with(&search_string) {
            // Explicitly return early with the index value
            return Ok(to_value(index));
        }
    }
    // Didn't find a match, so return -1
    Ok(to_value(-1))
}

//// If searchString appears as a substring of the result of converting this
/// object to a String at one or more indices that are smaller than or equal to
/// position, then the greatest such index is returned; otherwise, -1 is
/// returned. If position is undefined, the length of the String value is
/// assumed, so as to search all of the String.
/// <https://tc39.github.io/ecma262/#sec-string.prototype.lastindexof>
pub fn last_index_of(this: Value, _: Value, args: Vec<Value>) -> ResultValue {
    //               ^^ represents instance  ^^ represents arguments)
    // First we get it the actual string a private field stored on the object only the engine has access to.
    // Then we convert it into a Rust String by wrapping it in from_value
    let primitive_val: String = from_value(this.get_internal_slot("PrimitiveValue")).unwrap();

    // TODO: Should throw TypeError if search_string is regular expression
    let search_string: String = from_value(args[0].clone()).unwrap();

    let length: i32 = primitive_val.chars().count() as i32;

    // If less than 2 args specified, position is 'undefined', defaults to 0
    let position: i32 = if args.len() < 2 {
        0
    } else {
        from_value(args[1].clone()).unwrap()
    };

    let start = min(max(position, 0), length);

    // Here cannot use the &str method "rfind", because this returns the last
    // byte index: we need to return the last char index in the JS String
    // Instead, iterate over the part we're checking keeping track of the higher
    // index we found that "starts with" the search string
    let mut highest_index: i32 = -1;
    for index in start..length {
        let this_string: String = primitive_val.chars().skip(index as usize).collect();
        if this_string.starts_with(&search_string) {
            highest_index = index;
        }
    }

    // This will still be -1 if no matches were found, else with be >= 0
    Ok(to_value(highest_index))
}

/// Abstract method StringPad
/// Performs the actual string padding for padStart/End.
/// https://tc39.es/ecma262/#sec-stringpad
fn string_pad(
    primitive: String,
    max_length: i32,
    fill_string: Option<String>,
    at_start: bool,
) -> ResultValue {
    let primitive_length = primitive.len() as i32;

    if max_length <= primitive_length {
        return Ok(to_value(primitive));
    }

    let filler = match fill_string {
        Some(filler) => filler,
        None => String::from(" "),
    };

    if filler == "" {
        return Ok(to_value(primitive));
    }

    let fill_len = max_length - primitive_length;
    let mut fill_str = String::new();

    while fill_str.len() < fill_len as usize {
        fill_str.push_str(&filler);
    }
    // Cut to size max_length
    let concat_fill_str: String = fill_str.chars().take(fill_len as usize).collect();

    if at_start {
        Ok(to_value(concat_fill_str + &primitive))
    } else {
        Ok(to_value(primitive + &concat_fill_str))
    }
}

/// String.prototype.padEnd ( maxLength [ , fillString ] )
///
/// Pads the string with the given filler at the end of the string.
/// Filler defaults to single space.
/// https://tc39.es/ecma262/#sec-string.prototype.padend
pub fn pad_end(this: Value, _: Value, args: Vec<Value>) -> ResultValue {
    let primitive_val: String = from_value(this.get_internal_slot("PrimitiveValue")).unwrap();
    if args.is_empty() {
        return Err(to_value("padEnd requires maxLength argument"));
    }
    let max_length = from_value(args[0].clone()).unwrap();
    let fill_string: Option<String> = match args.len() {
        1 => None,
        _ => Some(from_value(args[1].clone()).unwrap()),
    };

    string_pad(primitive_val, max_length, fill_string, false)
}

/// String.prototype.padStart ( maxLength [ , fillString ] )
///
/// Pads the string with the given filler at the start of the string.
/// Filler defaults to single space.
/// https://tc39.es/ecma262/#sec-string.prototype.padstart
pub fn pad_start(this: Value, _: Value, args: Vec<Value>) -> ResultValue {
    let primitive_val: String = from_value(this.get_internal_slot("PrimitiveValue")).unwrap();
    if args.is_empty() {
        return Err(to_value("padStart requires maxLength argument"));
    }
    let max_length = from_value(args[0].clone()).unwrap();
    let fill_string: Option<String> = match args.len() {
        1 => None,
        _ => Some(from_value(args[1].clone()).unwrap()),
    };

    string_pad(primitive_val, max_length, fill_string, true)
}

fn is_trimmable_whitespace(c: char) -> bool {
    // The rust implementation of `trim` does not regard the same characters whitespace as ecma standard does
    //
    // Rust uses \p{White_Space} by default, which also includes:
    // `\u{0085}' (next line)
    // And does not include:
    // '\u{FEFF}' (zero width non-breaking space)
    match c {
        // Explicit whitespace: https://tc39.es/ecma262/#sec-white-space
        '\u{0009}' | '\u{000B}' | '\u{000C}' | '\u{0020}' | '\u{00A0}' | '\u{FEFF}' |
        // Unicode Space_Seperator category
        '\u{1680}' | '\u{2000}'..='\u{200A}' | '\u{202F}' | '\u{205F}' | '\u{3000}' |
        // Line terminators: https://tc39.es/ecma262/#sec-line-terminators
        '\u{000A}' | '\u{000D}' | '\u{2028}' | '\u{2029}' => true,
        _ => false,
    }
}

pub fn trim(this: Value, _: Value, _: Vec<Value>) -> ResultValue {
    let this_str: String = from_value(this.get_internal_slot("PrimitiveValue")).unwrap();
    Ok(to_value(this_str.trim_matches(is_trimmable_whitespace)))
}

pub fn trim_start(this: Value, _: Value, _: Vec<Value>) -> ResultValue {
    let this_str: String = from_value(this.get_internal_slot("PrimitiveValue")).unwrap();
    Ok(to_value(
        this_str.trim_start_matches(is_trimmable_whitespace),
    ))
}

pub fn trim_end(this: Value, _: Value, _: Vec<Value>) -> ResultValue {
    let this_str: String = from_value(this.get_internal_slot("PrimitiveValue")).unwrap();
    Ok(to_value(this_str.trim_end_matches(is_trimmable_whitespace)))
}

/// Create a new `String` object
pub fn _create(global: &Value) -> Value {
    let string = to_value(make_string as NativeFunctionData);
    let proto = ValueData::new_obj(Some(global));
    let prop = Property {
        configurable: false,
        enumerable: false,
        writable: false,
        value: Gc::new(ValueData::Undefined),
        get: to_value(get_string_length as NativeFunctionData),
        set: Gc::new(ValueData::Undefined),
    };
    proto.set_prop_slice("length", prop);
    proto.set_field_slice("charAt", to_value(char_at as NativeFunctionData));
    proto.set_field_slice("charCodeAt", to_value(char_code_at as NativeFunctionData));
    proto.set_field_slice("toString", to_value(to_string as NativeFunctionData));
    proto.set_field_slice("concat", to_value(concat as NativeFunctionData));
    proto.set_field_slice("repeat", to_value(repeat as NativeFunctionData));
    proto.set_field_slice("slice", to_value(slice as NativeFunctionData));
    proto.set_field_slice("startsWith", to_value(starts_with as NativeFunctionData));
    proto.set_field_slice("endsWith", to_value(ends_with as NativeFunctionData));
    proto.set_field_slice("includes", to_value(includes as NativeFunctionData));
    proto.set_field_slice("indexOf", to_value(index_of as NativeFunctionData));
    proto.set_field_slice("lastIndexOf", to_value(last_index_of as NativeFunctionData));
    proto.set_field_slice("padEnd", to_value(pad_end as NativeFunctionData));
    proto.set_field_slice("padStart", to_value(pad_start as NativeFunctionData));
    proto.set_field_slice("trim", to_value(trim as NativeFunctionData));
    proto.set_field_slice("trimStart", to_value(trim_start as NativeFunctionData));
    string.set_field_slice(PROTOTYPE, proto);
    string
}

/// Initialise the `String` object on the global object
pub fn init(global: &Value) {
    global.set_field_slice("String", _create(global));
}

#[cfg(test)]
mod tests {
    use super::*;
    use crate::exec::Executor;
    use crate::forward;

    #[test]
    fn check_string_constructor_is_function() {
        let global = ValueData::new_obj(None);
        let string_constructor = _create(&global);
        assert_eq!(string_constructor.is_function(), true);
    }

    #[test]
    fn length() {
        //TEST262: https://github.com/tc39/test262/blob/master/test/built-ins/String/length.js
        let mut engine = Executor::new();
        let init = r#"
        const a = new String(' ');
        const b = new String('\ud834\udf06');
        const c = new String(' \b ');
        cosnt d = new String('中文长度')
        "#;
        forward(&mut engine, init);
        let a = dbg!(forward(&mut engine, "a.length"));
        assert_eq!(a, String::from("1"));
        let b = dbg!(forward(&mut engine, "b.length"));
        // TODO: fix this
        // unicode surrogate pair length should be 1
        // utf16/usc2 length should be 2
        // utf8 length should be 4
        //assert_eq!(b, String::from("2"));
        let c = dbg!(forward(&mut engine, "c.length"));
        assert_eq!(c, String::from("3"));
        let d = dbg!(forward(&mut engine, "d.length"));
        assert_eq!(d, String::from("4"));
    }

    #[test]
    fn concat() {
        let mut engine = Executor::new();
        let init = r#"
        const hello = new String('Hello, ');
        const world = new String('world! ');
        const nice = new String('Have a nice day.');
        "#;
        forward(&mut engine, init);
        let a = dbg!(forward(&mut engine, "hello.concat(world, nice)"));
        let b = dbg!(forward(&mut engine, "hello + world + nice"));
        // Todo: fix this
        //assert_eq!(a, String::from("Hello, world! Have a nice day."));
        //assert_eq!(b, String::from("Hello, world! Have a nice day."));
    }

    #[test]
    fn repeat() {
        let mut engine = Executor::new();
        let init = r#"
        const empty = new String('');
        const en = new String('english');
        const zh = new String('中文');
        "#;
        forward(&mut engine, init);

        let empty = String::from("");
        assert_eq!(dbg!(forward(&mut engine, "empty.repeat(0)")), empty);
        assert_eq!(dbg!(forward(&mut engine, "empty.repeat(1)")), empty);

        assert_eq!(dbg!(forward(&mut engine, "en.repeat(0)")), empty);
        assert_eq!(dbg!(forward(&mut engine, "zh.repeat(0)")), empty);

        assert_eq!(
            dbg!(forward(&mut engine, "en.repeat(1)")),
            String::from("english")
        );
        assert_eq!(
            dbg!(forward(&mut engine, "zh.repeat(2)")),
            String::from("中文中文")
        );
    }

    #[test]
    fn starts_with() {
        let mut engine = Executor::new();
        let init = r#"
        const empty = new String('');
        const en = new String('english');
        const zh = new String('中文');
        "#;
        forward(&mut engine, init);
        let pass = String::from("true");
        assert_eq!(dbg!(forward(&mut engine, "empty.startsWith('')")), pass);
        assert_eq!(dbg!(forward(&mut engine, "en.startsWith('e')")), pass);
        assert_eq!(dbg!(forward(&mut engine, "zh.startsWith('中')")), pass);
    }

    #[test]
    fn ends_with() {
        let mut engine = Executor::new();
        let init = r#"
        const empty = new String('');
        const en = new String('english');
        const zh = new String('中文');
        "#;
        forward(&mut engine, init);
        let pass = String::from("true");
        assert_eq!(dbg!(forward(&mut engine, "empty.endsWith('')")), pass);
        assert_eq!(dbg!(forward(&mut engine, "en.endsWith('h')")), pass);
        assert_eq!(dbg!(forward(&mut engine, "zh.endsWith('文')")), pass);
    }
}<|MERGE_RESOLUTION|>--- conflicted
+++ resolved
@@ -24,13 +24,8 @@
 
 /// Get a string's length
 pub fn get_string_length(this: Value, _: Value, _: Vec<Value>) -> ResultValue {
-<<<<<<< HEAD
-    let this_str: String = from_value(this.get_private_field("PrimitiveValue")).unwrap();
+    let this_str: String = from_value(this.get_internal_slot("PrimitiveValue")).unwrap();
     Ok(to_value::<i32>(this_str.chars().count() as i32))
-=======
-    let this_str: String = from_value(this.get_internal_slot("PrimitiveValue")).unwrap();
-    Ok(to_value::<i32>(this_str.len() as i32))
->>>>>>> 860bace8
 }
 
 /// Get the string value to a primitive string
