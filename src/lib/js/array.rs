--- conflicted
+++ resolved
@@ -431,12 +431,9 @@
     array_prototype.set_field_slice("reverse", to_value(reverse as NativeFunctionData));
     array_prototype.set_field_slice("shift", to_value(shift as NativeFunctionData));
     array_prototype.set_field_slice("unshift", to_value(unshift as NativeFunctionData));
-<<<<<<< HEAD
     array_prototype.set_field_slice("find", to_value(find as NativeFunctionData));
-=======
     array_prototype.set_field_slice("indexOf", index_of_func);
     array_prototype.set_field_slice("lastIndexOf", last_index_of_func);
->>>>>>> bab775f0
 
     let array = to_value(array_constructor);
     array.set_field_slice(PROTOTYPE, to_value(array_prototype.clone()));
@@ -497,7 +494,6 @@
     }
 
     #[test]
-<<<<<<< HEAD
     fn find() {
         let realm = Realm::create();
         let mut engine = Executor::new(realm);
@@ -510,7 +506,9 @@
         forward(&mut engine, init);
         let found = forward(&mut engine, "many.find(comp)");
         assert_eq!(found, String::from("a"));
-=======
+    }
+
+    #[test]
     fn index_of() {
         let realm = Realm::create();
         let mut engine = Executor::new(realm);
@@ -636,6 +634,5 @@
         // Negative fromIndex with duplicates
         let second_in_many = forward(&mut engine, "duplicates.lastIndexOf('b', -2)");
         assert_eq!(second_in_many, String::from("1"));
->>>>>>> bab775f0
     }
 }