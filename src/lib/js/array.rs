use crate::js::function::NativeFunctionData;
use crate::js::object::{Property, PROTOTYPE};
use crate::js::value::{from_value, to_value, ResultValue, Value, ValueData};
use gc::Gc;

/// Utility function for creating array objects: array_obj can be any array with
/// prototype already set (it will be wiped and recreated from array_contents)
fn create_array_object(array_obj: Value, array_contents: Vec<Value>) -> ResultValue {
    let array_obj_ptr = array_obj.clone();

    // Wipe existing contents of the array object
    let orig_length: i32 = from_value(array_obj.get_field_slice("length")).unwrap();
    for n in 0..orig_length {
        array_obj_ptr.remove_prop(&n.to_string());
    }

    for (n, value) in array_contents.iter().enumerate() {
        array_obj_ptr.set_field(n.to_string(), value.clone());
    }

    array_obj_ptr.set_field_slice("length", to_value(array_contents.len() as i32));
    Ok(array_obj_ptr)
}

/// Utility function which takes an existing array object and puts additional
/// values on the end, correctly rewriting the length
fn add_to_array_object(array_ptr: Value, add_values: Vec<Value>) -> ResultValue {
    let orig_length: i32 = from_value(array_ptr.get_field_slice("length")).unwrap();

    for (n, value) in add_values.iter().enumerate() {
        let new_index = orig_length + (n as i32);
        array_ptr.set_field(new_index.to_string(), value.clone());
    }

    array_ptr.set_field_slice("length", to_value(orig_length + add_values.len() as i32));

    Ok(array_ptr)
}

/// Create a new array
pub fn make_array(this: Value, _: Value, args: Vec<Value>) -> ResultValue {
    // Make a new Object which will internally represent the Array (mapping
    // between indices and values): this creates an Object with no prototype
    this.set_field_slice("length", to_value(0i32));
    match args.len() {
<<<<<<< HEAD
        0 => {
            this_ptr.set_field_slice("length", to_value(0_i32));
        }
        1 => {
            let length_chosen: i32 = from_value(args[0].clone()).unwrap();
            this_ptr.set_field_slice("length", to_value(length_chosen));
        }
        n => {
            this_ptr.set_field_slice("length", to_value(n));
            for (k, arg) in args.into_iter().enumerate() {
                let index_str = k.to_string();
                this_ptr.set_field(index_str, arg);
            }
=======
        0 => create_array_object(this, Vec::new()),
        1 => {
            let array = create_array_object(this, Vec::new()).unwrap();
            let size: i32 = from_value(args[0].clone()).unwrap();
            array.set_field_slice("length", to_value(size));
            Ok(array)
>>>>>>> 1c69da1d
        }
        _ => create_array_object(this, args),
    }
}

/// Get an array's length
pub fn get_array_length(this: Value, _: Value, _: Vec<Value>) -> ResultValue {
    // Access the inner hash map which represents the actual Array contents
    // (mapping between indices and values)
    Ok(this.get_field_slice("length"))
}

/// Array.prototype.concat(...arguments)
///
/// When the concat method is called with zero or more arguments, it returns an
/// array containing the array elements of the object followed by the array
/// elements of each argument in order.
/// https://tc39.es/ecma262/#sec-array.prototype.concat
pub fn concat(this: Value, _: Value, args: Vec<Value>) -> ResultValue {
    if args.len() == 0 {
        // If concat is called with no arguments, it returns the original array
        return Ok(this.clone());
    }

    // Make a new array (using this object as the prototype basis for the new
    // one)
    let mut new_values: Vec<Value> = Vec::new();

    let this_length: i32 = from_value(this.get_field_slice("length")).unwrap();
    for n in 0..this_length {
        new_values.push(this.get_field(n.to_string()));
    }

    for concat_array in args {
        let concat_length: i32 = from_value(concat_array.get_field_slice("length")).unwrap();
        for n in 0..concat_length {
            new_values.push(concat_array.get_field(n.to_string()));
        }
    }

    create_array_object(this, new_values)
}

/// Array.prototype.push ( ...items )
///
/// The arguments are appended to the end of the array, in the order in which
/// they appear. The new length of the array is returned as the result of the
/// call.
/// https://tc39.es/ecma262/#sec-array.prototype.push
pub fn push(this: Value, _: Value, args: Vec<Value>) -> ResultValue {
    let new_array = add_to_array_object(this, args)?;
    Ok(new_array.get_field_slice("length"))
}

/// Array.prototype.pop ( )
///
/// The last element of the array is removed from the array and returned.
/// https://tc39.es/ecma262/#sec-array.prototype.pop
pub fn pop(this: Value, _: Value, _: Vec<Value>) -> ResultValue {
    let curr_length: i32 = from_value(this.get_field_slice("length")).unwrap();
    if curr_length < 1 {
        return Err(to_value(
            "Cannot pop() on an array with zero length".to_string(),
        ));
    }
    let pop_index = curr_length - 1;
    let pop_value: Value = this.get_field(pop_index.to_string());
    this.remove_prop(&pop_index.to_string());
    this.set_field_slice("length", to_value(pop_index));
    Ok(pop_value)
}

/// Array.prototype.join ( separator )
///
/// The elements of the array are converted to Strings, and these Strings are
/// then concatenated, separated by occurrences of the separator. If no
/// separator is provided, a single comma is used as the separator.
/// https://tc39.es/ecma262/#sec-array.prototype.join
pub fn join(this: Value, _: Value, args: Vec<Value>) -> ResultValue {
    let separator: String;

    if args.len() > 0 {
        separator = args[0].to_string();
    } else {
        separator = ",".to_string();
    }

    let mut elem_strs: Vec<String> = Vec::new();
    let length: i32 = from_value(this.get_field_slice("length")).unwrap();
    for n in 0..length {
        let elem_str: String = this.get_field(n.to_string()).to_string();
        elem_strs.push(elem_str);
    }

    Ok(to_value(elem_strs.join(&separator)))
}

/// Create a new `Array` object
pub fn _create(global: &Value) -> Value {
    let array = to_value(make_array as NativeFunctionData);
    let proto = ValueData::new_obj(Some(global));
    let length = Property {
        configurable: false,
        enumerable: false,
        writable: false,
        value: Gc::new(ValueData::Undefined),
        get: to_value(get_array_length as NativeFunctionData),
        set: Gc::new(ValueData::Undefined),
    };
    proto.set_prop_slice("length", length);
    let concat_func = to_value(concat as NativeFunctionData);
    concat_func.set_field_slice("length", to_value(1 as i32));
    proto.set_field_slice("concat", concat_func);
    let push_func = to_value(push as NativeFunctionData);
    push_func.set_field_slice("length", to_value(1 as i32));
    proto.set_field_slice("push", push_func);
    proto.set_field_slice("pop", to_value(pop as NativeFunctionData));
    proto.set_field_slice("join", to_value(join as NativeFunctionData));
    array.set_field_slice(PROTOTYPE, proto);
    array
}
/// Initialise the global object with the `Array` object
pub fn init(global: &Value) {
    global.set_field_slice("Array", _create(global));
}<|MERGE_RESOLUTION|>--- conflicted
+++ resolved
@@ -3,8 +3,8 @@
 use crate::js::value::{from_value, to_value, ResultValue, Value, ValueData};
 use gc::Gc;
 
-/// Utility function for creating array objects: array_obj can be any array with
-/// prototype already set (it will be wiped and recreated from array_contents)
+/// Utility function for creating array objects: `array_obj` can be any array with
+/// prototype already set (it will be wiped and recreated from `array_contents`)
 fn create_array_object(array_obj: Value, array_contents: Vec<Value>) -> ResultValue {
     let array_obj_ptr = array_obj.clone();
 
@@ -14,11 +14,10 @@
         array_obj_ptr.remove_prop(&n.to_string());
     }
 
-    for (n, value) in array_contents.iter().enumerate() {
-        array_obj_ptr.set_field(n.to_string(), value.clone());
+    array_obj_ptr.set_field_slice("length", to_value(array_contents.len() as i32));
+    for (n, value) in array_contents.into_iter().enumerate() {
+        array_obj_ptr.set_field(n.to_string(), value);
     }
-
-    array_obj_ptr.set_field_slice("length", to_value(array_contents.len() as i32));
     Ok(array_obj_ptr)
 }
 
@@ -41,30 +40,14 @@
 pub fn make_array(this: Value, _: Value, args: Vec<Value>) -> ResultValue {
     // Make a new Object which will internally represent the Array (mapping
     // between indices and values): this creates an Object with no prototype
-    this.set_field_slice("length", to_value(0i32));
+    this.set_field_slice("length", to_value(0_i32));
     match args.len() {
-<<<<<<< HEAD
-        0 => {
-            this_ptr.set_field_slice("length", to_value(0_i32));
-        }
-        1 => {
-            let length_chosen: i32 = from_value(args[0].clone()).unwrap();
-            this_ptr.set_field_slice("length", to_value(length_chosen));
-        }
-        n => {
-            this_ptr.set_field_slice("length", to_value(n));
-            for (k, arg) in args.into_iter().enumerate() {
-                let index_str = k.to_string();
-                this_ptr.set_field(index_str, arg);
-            }
-=======
         0 => create_array_object(this, Vec::new()),
         1 => {
             let array = create_array_object(this, Vec::new()).unwrap();
             let size: i32 = from_value(args[0].clone()).unwrap();
             array.set_field_slice("length", to_value(size));
             Ok(array)
->>>>>>> 1c69da1d
         }
         _ => create_array_object(this, args),
     }
@@ -82,11 +65,11 @@
 /// When the concat method is called with zero or more arguments, it returns an
 /// array containing the array elements of the object followed by the array
 /// elements of each argument in order.
-/// https://tc39.es/ecma262/#sec-array.prototype.concat
+/// <https://tc39.es/ecma262/#sec-array.prototype.concat>
 pub fn concat(this: Value, _: Value, args: Vec<Value>) -> ResultValue {
-    if args.len() == 0 {
+    if args.is_empty() {
         // If concat is called with no arguments, it returns the original array
-        return Ok(this.clone());
+        return Ok(this);
     }
 
     // Make a new array (using this object as the prototype basis for the new
@@ -95,13 +78,13 @@
 
     let this_length: i32 = from_value(this.get_field_slice("length")).unwrap();
     for n in 0..this_length {
-        new_values.push(this.get_field(n.to_string()));
+        new_values.push(this.get_field(&n.to_string()));
     }
 
     for concat_array in args {
         let concat_length: i32 = from_value(concat_array.get_field_slice("length")).unwrap();
         for n in 0..concat_length {
-            new_values.push(concat_array.get_field(n.to_string()));
+            new_values.push(concat_array.get_field(&n.to_string()));
         }
     }
 
@@ -113,7 +96,7 @@
 /// The arguments are appended to the end of the array, in the order in which
 /// they appear. The new length of the array is returned as the result of the
 /// call.
-/// https://tc39.es/ecma262/#sec-array.prototype.push
+/// <https://tc39.es/ecma262/#sec-array.prototype.push>
 pub fn push(this: Value, _: Value, args: Vec<Value>) -> ResultValue {
     let new_array = add_to_array_object(this, args)?;
     Ok(new_array.get_field_slice("length"))
@@ -122,7 +105,7 @@
 /// Array.prototype.pop ( )
 ///
 /// The last element of the array is removed from the array and returned.
-/// https://tc39.es/ecma262/#sec-array.prototype.pop
+/// <https://tc39.es/ecma262/#sec-array.prototype.pop>
 pub fn pop(this: Value, _: Value, _: Vec<Value>) -> ResultValue {
     let curr_length: i32 = from_value(this.get_field_slice("length")).unwrap();
     if curr_length < 1 {
@@ -131,7 +114,7 @@
         ));
     }
     let pop_index = curr_length - 1;
-    let pop_value: Value = this.get_field(pop_index.to_string());
+    let pop_value: Value = this.get_field(&pop_index.to_string());
     this.remove_prop(&pop_index.to_string());
     this.set_field_slice("length", to_value(pop_index));
     Ok(pop_value)
@@ -142,20 +125,18 @@
 /// The elements of the array are converted to Strings, and these Strings are
 /// then concatenated, separated by occurrences of the separator. If no
 /// separator is provided, a single comma is used as the separator.
-/// https://tc39.es/ecma262/#sec-array.prototype.join
+/// <https://tc39.es/ecma262/#sec-array.prototype.join>
 pub fn join(this: Value, _: Value, args: Vec<Value>) -> ResultValue {
-    let separator: String;
-
-    if args.len() > 0 {
-        separator = args[0].to_string();
+    let separator = if args.is_empty() {
+        String::from(",")
     } else {
-        separator = ",".to_string();
-    }
+        args[0].to_string()
+    };
 
     let mut elem_strs: Vec<String> = Vec::new();
     let length: i32 = from_value(this.get_field_slice("length")).unwrap();
     for n in 0..length {
-        let elem_str: String = this.get_field(n.to_string()).to_string();
+        let elem_str: String = this.get_field(&n.to_string()).to_string();
         elem_strs.push(elem_str);
     }
 
@@ -176,10 +157,10 @@
     };
     proto.set_prop_slice("length", length);
     let concat_func = to_value(concat as NativeFunctionData);
-    concat_func.set_field_slice("length", to_value(1 as i32));
+    concat_func.set_field_slice("length", to_value(1_i32));
     proto.set_field_slice("concat", concat_func);
     let push_func = to_value(push as NativeFunctionData);
-    push_func.set_field_slice("length", to_value(1 as i32));
+    push_func.set_field_slice("length", to_value(1_i32));
     proto.set_field_slice("push", push_func);
     proto.set_field_slice("pop", to_value(pop as NativeFunctionData));
     proto.set_field_slice("join", to_value(join as NativeFunctionData));
