--- conflicted
+++ resolved
@@ -466,11 +466,8 @@
     array_prototype.set_field_slice("reverse", to_value(reverse as NativeFunctionData));
     array_prototype.set_field_slice("shift", to_value(shift as NativeFunctionData));
     array_prototype.set_field_slice("unshift", to_value(unshift as NativeFunctionData));
-<<<<<<< HEAD
     array_prototype.set_field_slice("every", to_value(every as NativeFunctionData));
-=======
     array_prototype.set_field_slice("find", to_value(find as NativeFunctionData));
->>>>>>> b7544984
     array_prototype.set_field_slice("indexOf", index_of_func);
     array_prototype.set_field_slice("lastIndexOf", last_index_of_func);
 
@@ -533,7 +530,6 @@
     }
 
     #[test]
-<<<<<<< HEAD
     fn every() {
         let realm = Realm::create();
         let mut engine = Executor::new(realm);
@@ -576,7 +572,9 @@
 
         let result = forward(&mut engine, "delArray.every(deletingCallback);");
         assert_eq!(result, "true");
-=======
+  }
+  
+   #[test]
     fn find() {
         let realm = Realm::create();
         let mut engine = Executor::new(realm);
@@ -589,7 +587,6 @@
         forward(&mut engine, init);
         let found = forward(&mut engine, "many.find(comp)");
         assert_eq!(found, String::from("a"));
->>>>>>> b7544984
     }
 
     #[test]
