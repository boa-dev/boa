--- conflicted
+++ resolved
@@ -18,12 +18,8 @@
 use colored::Colorize;
 use rayon::prelude::*;
 use rustc_hash::FxHashSet;
-<<<<<<< HEAD
-use std::{cell::RefCell, eprintln, rc::Rc};
+use std::{cell::RefCell, eprintln, path::Path, rc::Rc};
 use tc39_test262::{ErrorType, Harness, Outcome, Phase, SpecEdition, Test, TestSuite};
-=======
-use std::{cell::RefCell, eprintln, path::Path, rc::Rc};
->>>>>>> 961d7b4d
 
 use self::js262::WorkerHandles;
 
@@ -224,54 +220,6 @@
         }
     }
 
-    /// Creates the test result from the outcome and message.
-    fn create_result<S: Into<Box<str>>>(
-        &self,
-        outcome: TestOutcomeResult,
-        text: S,
-        strict: bool,
-        verbosity: u8,
-    ) -> TestResult {
-        let result_text = text.into();
-
-        if verbosity > 1 {
-            println!(
-                "`{}`{}: {}",
-                self.path.display(),
-                if strict { " (strict)" } else { "" },
-                match outcome {
-                    TestOutcomeResult::Passed => "Passed".green(),
-                    TestOutcomeResult::Ignored => "Ignored".yellow(),
-                    TestOutcomeResult::Failed => "Failed".red(),
-                    TestOutcomeResult::Panic => "⚠ Panic ⚠".red(),
-                }
-            );
-        } else {
-            let symbol = match outcome {
-                TestOutcomeResult::Passed => ".".green(),
-                TestOutcomeResult::Ignored => "-".yellow(),
-                TestOutcomeResult::Failed | TestOutcomeResult::Panic => "F".red(),
-            };
-
-            print!("{symbol}");
-        }
-
-        if verbosity > 2 {
-            println!(
-                "`{}`{}: result text\n{result_text}\n",
-                self.path.display(),
-                if strict { " (strict)" } else { "" },
-            );
-        }
-
-        TestResult {
-            name: self.name.clone(),
-            edition: self.edition,
-            result_text,
-            result: outcome,
-        }
-    }
-
     /// Runs the test once, in strict or non-strict mode
     fn run_once(
         &self,
@@ -282,7 +230,10 @@
         console: bool,
     ) -> TestResult {
         let Ok(source) = Source::from_filepath(&self.path) else {
-            return self.create_result(
+            return create_result(
+                &self.path,
+                &self.name,
+                &self.edition,
                 TestOutcomeResult::Failed,
                 "Could not read test file",
                 strict,
@@ -291,7 +242,7 @@
         };
 
         if self.ignored {
-            return self.create_result(TestOutcomeResult::Ignored, "", strict, verbosity);
+            return create_result(&self.path, &self.name, &self.edition, TestOutcomeResult::Ignored, "", strict, verbosity);
         }
 
         if verbosity > 1 {
@@ -304,41 +255,11 @@
 
         let result = std::panic::catch_unwind(|| match self.expected_outcome {
             Outcome::Positive => {
-<<<<<<< HEAD
-                let async_result = AsyncResult::default();
-                let loader = Rc::new(
-                    SimpleModuleLoader::new(
-                        self.path.parent().expect("test should have a parent dir"),
-                    )
-                    .expect("test path should be canonicalizable"),
-                );
-                let context = &mut Context::builder()
-                    .module_loader(loader.clone())
-                    .can_block(!self.flags.contains(TestFlags::CAN_BLOCK_IS_FALSE))
-                    .build()
-                    .expect("cannot fail with default global object");
-
-                let mut handles = WorkerHandles::new();
-
-                if let Err(e) = set_up_env(
-                    &self,
-                    harness,
-                    context,
-                    async_result.clone(),
-                    handles.clone(),
-                    console,
-                ) {
-                    return (false, e);
-                }
-
-                context.set_optimizer_options(optimizer_options);
-=======
                 let (ref mut context, async_result, mut handles) =
-                    match self.create_context(harness, optimizer_options, console) {
+                    match create_context(&self.path, &self.flags, &self.includes, harness, optimizer_options, console) {
                         Ok(r) => r,
                         Err(e) => return (false, e),
                     };
->>>>>>> 961d7b4d
 
                 // TODO: timeout
                 let value = if self.is_module() {
@@ -435,7 +356,7 @@
                 phase: Phase::Resolution,
                 error_type,
             } => {
-                let context = &mut match self.create_context(harness, optimizer_options, console) {
+                let context = &mut match create_context(&self.path, &self.flags, &self.includes, harness, optimizer_options, console) {
                     Ok(r) => r,
                     Err(e) => return (false, e),
                 }
@@ -479,41 +400,12 @@
                 phase: Phase::Runtime,
                 error_type,
             } => {
-<<<<<<< HEAD
-                let loader = Rc::new(
-                    SimpleModuleLoader::new(
-                        self.path.parent().expect("test should have a parent dir"),
-                    )
-                    .expect("test path should be canonicalizable"),
-                );
-                let context = &mut Context::builder()
-                    .module_loader(loader.clone())
-                    .can_block(!self.flags.contains(TestFlags::CAN_BLOCK_IS_FALSE))
-                    .build()
-                    .expect("cannot fail with default global object");
-                context.strict(strict);
-                context.set_optimizer_options(optimizer_options);
-
-                let mut handles = WorkerHandles::new();
-
-                if let Err(e) = set_up_env(
-                    &self,
-                    harness,
-                    context,
-                    AsyncResult::default(),
-                    handles.clone(),
-                    console,
-                ) {
-                    return (false, e);
-                }
-=======
                 let (ref mut context, _async_result, mut handles) =
-                    match self.create_context(harness, optimizer_options, console) {
+                    match create_context(&self.path, &self.flags, &self.includes, harness, optimizer_options, console) {
                         Ok(r) => r,
                         Err(e) => return (false, e),
                     };
 
->>>>>>> 961d7b4d
                 let error = if self.is_module() {
                     let module = match parse_module_and_register(source, &self.path, context) {
                         Ok(module) => module,
@@ -591,78 +483,48 @@
             },
         );
 
-        self.create_result(result, result_text, strict, verbosity)
-    }
-}
-
-<<<<<<< HEAD
-/// Sets the environment up to run the test.
-fn set_up_env(
-    test: &Test,
+        create_result(&self.path, &self.name, &self.edition, result, result_text, strict, verbosity)
+    }
+}
+
+/// Creates the context to run the test.
+fn create_context(
+    path: &Path,
+    flags: &TestFlags,
+    includes: &FxHashSet<Box<str>>,
     harness: &Harness,
-    context: &mut Context,
-    async_result: AsyncResult,
-    handles: WorkerHandles,
+    optimizer_options: OptimizerOptions,
     console: bool,
-) -> Result<(), String> {
+) -> Result<(Context, AsyncResult, WorkerHandles), String> {
+    let async_result = AsyncResult::default();
+    let handles = WorkerHandles::new();
+    let loader = Rc::new(
+        SimpleModuleLoader::new(path.parent().expect("test should have a parent dir"))
+            .expect("test path should be canonicalizable"),
+    );
+    let mut context = Context::builder()
+        .module_loader(loader.clone())
+        .can_block(!flags.contains(TestFlags::CAN_BLOCK_IS_FALSE))
+        .build()
+        .expect("cannot fail with default global object");
+
+    context.set_optimizer_options(optimizer_options);
+
     // Register the print() function.
-    register_print_fn(context, async_result);
+    register_print_fn(&mut context, async_result.clone());
 
     // add the $262 object.
-    let _js262 = js262::register_js262(handles, context);
+    let _js262 = js262::register_js262(handles.clone(), &mut context);
 
     if console {
-        let console = boa_runtime::Console::init(context);
+        let console = boa_runtime::Console::init(&mut context);
         context
-            .register_global_property(
-                js_string!(boa_runtime::Console::NAME),
-                console,
-                Attribute::all(),
-            )
+            .register_global_property(boa_runtime::Console::NAME, console, Attribute::all())
             .expect("the console builtin shouldn't exist");
     }
-=======
-    /// Creates the context to run the test.
-    fn create_context(
-        &self,
-        harness: &Harness,
-        optimizer_options: OptimizerOptions,
-        console: bool,
-    ) -> Result<(Context, AsyncResult, WorkerHandles), String> {
-        let async_result = AsyncResult::default();
-        let handles = WorkerHandles::new();
-        let loader = Rc::new(
-            SimpleModuleLoader::new(self.path.parent().expect("test should have a parent dir"))
-                .expect("test path should be canonicalizable"),
-        );
-        let mut context = Context::builder()
-            .module_loader(loader.clone())
-            .can_block(!self.flags.contains(TestFlags::CAN_BLOCK_IS_FALSE))
-            .build()
-            .expect("cannot fail with default global object");
-
-        context.set_optimizer_options(optimizer_options);
-
-        // Register the print() function.
-        register_print_fn(&mut context, async_result.clone());
-
-        // add the $262 object.
-        let _js262 = js262::register_js262(handles.clone(), &mut context);
-
-        if console {
-            let console = boa_runtime::Console::init(&mut context);
-            context
-                .register_global_property(boa_runtime::Console::NAME, console, Attribute::all())
-                .expect("the console builtin shouldn't exist");
-        }
-
-        if self.flags.contains(TestFlags::RAW) {
-            return Ok((context, async_result, handles));
-        }
->>>>>>> 961d7b4d
-
-    if test.flags.contains(TestFlags::RAW) {
-        return Ok(());
+
+    if flags.contains(TestFlags::RAW) {
+        return Ok((context, async_result, handles));
     }
 
     let assert = Source::from_reader(
@@ -678,7 +540,7 @@
         .eval(sta)
         .map_err(|e| format!("could not run sta.js:\n{e}"))?;
 
-    if test.flags.contains(TestFlags::ASYNC) {
+    if flags.contains(TestFlags::ASYNC) {
         let dph = Source::from_reader(
             harness.doneprint_handle.content.as_bytes(),
             Some(&harness.doneprint_handle.path),
@@ -688,8 +550,7 @@
             .map_err(|e| format!("could not run doneprintHandle.js:\n{e}"))?;
     }
 
-<<<<<<< HEAD
-    for include_name in &test.includes {
+    for include_name in includes {
         let include = harness
             .includes
             .get(include_name)
@@ -698,12 +559,59 @@
         context
             .eval(source)
             .map_err(|e| format!("could not run the harness `{include_name}`:\nUncaught {e}",))?;
-=======
-        Ok((context, async_result, handles))
->>>>>>> 961d7b4d
-    }
-
-    Ok(())
+    }
+
+    Ok((context, async_result, handles))
+}
+
+/// Creates the test result from the outcome and message.
+fn create_result<S: Into<Box<str>>>(
+    path: &Path,
+    name: &Box<str>,
+    edition: &SpecEdition,
+    outcome: TestOutcomeResult,
+    text: S,
+    strict: bool,
+    verbosity: u8,
+) -> TestResult {
+    let result_text = text.into();
+
+    if verbosity > 1 {
+        println!(
+            "`{}`{}: {}",
+            path.display(),
+            if strict { " (strict)" } else { "" },
+            match outcome {
+                TestOutcomeResult::Passed => "Passed".green(),
+                TestOutcomeResult::Ignored => "Ignored".yellow(),
+                TestOutcomeResult::Failed => "Failed".red(),
+                TestOutcomeResult::Panic => "⚠ Panic ⚠".red(),
+            }
+        );
+    } else {
+        let symbol = match outcome {
+            TestOutcomeResult::Passed => ".".green(),
+            TestOutcomeResult::Ignored => "-".yellow(),
+            TestOutcomeResult::Failed | TestOutcomeResult::Panic => "F".red(),
+        };
+
+        print!("{symbol}");
+    }
+
+    if verbosity > 2 {
+        println!(
+            "`{}`{}: result text\n{result_text}\n",
+            path.display(),
+            if strict { " (strict)" } else { "" },
+        );
+    }
+
+    TestResult {
+        name: name.clone(),
+        edition: edition.clone(),
+        result_text,
+        result: outcome,
+    }
 }
 
 /// Returns `true` if `error` is a `target_type` error.
