[package]
name = "boa_tester"
description = "ECMA-262 tests runner for the Boa JavaScript engine."
keywords = ["javascript", "ECMASCript", "compiler", "test262", "tester"]
categories = ["command-line-utilites"]
publish = false
version.workspace = true
edition.workspace = true
authors.workspace = true
license.workspace = true
repository.workspace = true
rust-version.workspace = true

[dependencies]
boa_engine.workspace = true
boa_runtime.workspace = true
boa_gc.workspace = true
clap = { workspace = true, features = ["derive"] }
serde = { workspace = true, features = ["derive"] }
<<<<<<< HEAD
tc39-test262 = { path = "../../tools/tc39-test262"}
serde_json.workspace = true
once_cell.workspace = true
colored.workspace = true
rustc-hash = { workspace = true, features = ["std"] }
rayon = "1.9.0"
toml = "0.8.11"
color-eyre = "0.6.3"
comfy-table = "7.1.0"
bus = "2.4.1"
=======
serde_yaml = "0.9.34" # TODO: Track https://github.com/saphyr-rs/saphyr.
serde_json.workspace = true
bitflags.workspace = true
colored.workspace = true
rustc-hash = { workspace = true, features = ["std"] }
rayon.workspace = true
toml.workspace = true
color-eyre.workspace = true
phf = { workspace = true, features = ["macros"] }
comfy-table.workspace = true
serde_repr.workspace = true
bus.workspace = true
>>>>>>> 961d7b4d
time.workspace = true

[dev-dependencies]
assert_cmd = "2.0.14"

[features]
default = ["boa_engine/intl_bundled", "boa_engine/experimental", "boa_engine/annex-b"]

[lints]
workspace = true

[package.metadata.docs.rs]
all-features = true<|MERGE_RESOLUTION|>--- conflicted
+++ resolved
@@ -17,31 +17,15 @@
 boa_gc.workspace = true
 clap = { workspace = true, features = ["derive"] }
 serde = { workspace = true, features = ["derive"] }
-<<<<<<< HEAD
 tc39-test262 = { path = "../../tools/tc39-test262"}
 serde_json.workspace = true
-once_cell.workspace = true
-colored.workspace = true
-rustc-hash = { workspace = true, features = ["std"] }
-rayon = "1.9.0"
-toml = "0.8.11"
-color-eyre = "0.6.3"
-comfy-table = "7.1.0"
-bus = "2.4.1"
-=======
-serde_yaml = "0.9.34" # TODO: Track https://github.com/saphyr-rs/saphyr.
-serde_json.workspace = true
-bitflags.workspace = true
 colored.workspace = true
 rustc-hash = { workspace = true, features = ["std"] }
 rayon.workspace = true
 toml.workspace = true
 color-eyre.workspace = true
-phf = { workspace = true, features = ["macros"] }
 comfy-table.workspace = true
-serde_repr.workspace = true
 bus.workspace = true
->>>>>>> 961d7b4d
 time.workspace = true
 
 [dev-dependencies]
