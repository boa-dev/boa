[package]
name = "boa_tester"
description = "ECMA-262 tests runner for the Boa JavaScript engine."
keywords = ["javascript", "ECMASCript", "compiler", "test262", "tester"]
categories = ["command-line-utilites"]
publish = false
version.workspace = true
edition.workspace = true
authors.workspace = true
license.workspace = true
repository.workspace = true
rust-version.workspace = true

[dependencies]
boa_engine.workspace = true
boa_runtime.workspace = true
boa_gc.workspace = true
clap = { workspace = true, features = ["derive"] }
serde = { workspace = true, features = ["derive"] }
tc39-test262 = { path = "../../tools/tc39-test262"}
serde_json.workspace = true
once_cell.workspace = true
colored.workspace = true
rustc-hash = { workspace = true, features = ["std"] }
<<<<<<< HEAD
rayon = "1.8.1"
toml = "0.8.10"
color-eyre = "0.6.2"
=======
rayon = "1.9.0"
toml = "0.8.11"
color-eyre = "0.6.3"
phf = { workspace = true, features = ["macros"] }
>>>>>>> 1eb904a8
comfy-table = "7.1.0"
bus = "2.4.1"
time.workspace = true

[dev-dependencies]
assert_cmd = "2.0.14"

[features]
default = ["boa_engine/intl_bundled", "boa_engine/experimental", "boa_engine/annex-b"]

[lints]
workspace = true<|MERGE_RESOLUTION|>--- conflicted
+++ resolved
@@ -22,16 +22,9 @@
 once_cell.workspace = true
 colored.workspace = true
 rustc-hash = { workspace = true, features = ["std"] }
-<<<<<<< HEAD
-rayon = "1.8.1"
-toml = "0.8.10"
-color-eyre = "0.6.2"
-=======
 rayon = "1.9.0"
 toml = "0.8.11"
 color-eyre = "0.6.3"
-phf = { workspace = true, features = ["macros"] }
->>>>>>> 1eb904a8
 comfy-table = "7.1.0"
 bus = "2.4.1"
 time.workspace = true
