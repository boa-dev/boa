--- conflicted
+++ resolved
@@ -1,11 +1,7 @@
 // This example shows how to manipulate a Javascript array using Rust code.
 
 use boa_engine::{
-<<<<<<< HEAD
-    object::{js_object::JsArrayBuffer, js_object::JsUint32Array, js_object::JsUint8Array},
-=======
-    object::{JsArrayBuffer, JsDataView, JsUint32Array, JsUint8Array},
->>>>>>> eaf94284
+    object::js_object::{JsArrayBuffer, JsDataView, JsUint32Array, js_object::JsUint8Array},
     property::Attribute,
     Context, JsResult, JsValue,
 };
