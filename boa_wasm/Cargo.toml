[package]
name = "boa_wasm"
<<<<<<< HEAD
version = "0.9.0"
authors = ["boa-dev"]
=======
version = "0.10.0"
authors = ["Jason Williams <jase.williams@gmail.com>"]
>>>>>>> 3cb8c945
description = "Boa is a Javascript lexer, parser and Just-in-Time compiler written in Rust. Currently, it has support for some of the language."
repository = "https://github.com/boa-dev/boa"
keywords = ["javascript", "compiler", "lexer", "parser", "js"]
categories = ["wasm"]
license = "Unlicense/MIT"
exclude = ["../.vscode/*", "../Dockerfile", "../Makefile", "../.editorConfig"]
edition = "2018"

[dependencies]
Boa = { path = "../boa" }
wasm-bindgen = "0.2.68"

[lib]
crate-type = ["cdylib", "lib"]
name = "boa_wasm"
bench = false<|MERGE_RESOLUTION|>--- conflicted
+++ resolved
@@ -1,12 +1,7 @@
 [package]
 name = "boa_wasm"
-<<<<<<< HEAD
-version = "0.9.0"
+version = "0.10.0"
 authors = ["boa-dev"]
-=======
-version = "0.10.0"
-authors = ["Jason Williams <jase.williams@gmail.com>"]
->>>>>>> 3cb8c945
 description = "Boa is a Javascript lexer, parser and Just-in-Time compiler written in Rust. Currently, it has support for some of the language."
 repository = "https://github.com/boa-dev/boa"
 keywords = ["javascript", "compiler", "lexer", "parser", "js"]
